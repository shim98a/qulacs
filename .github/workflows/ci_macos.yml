--- conflicted
+++ resolved
@@ -65,61 +65,6 @@
           cd ./build
           make test -j
           make pythontest -j
-<<<<<<< HEAD
-        if: ${{ contains(matrix.os, 'macos') }}
-=======
 
       - name: Show cache stats
-        run: ccache -s -v
-
-  wheel-build:
-    name: Python wheel build
-    needs: gcc8-build
-    strategy:
-      matrix:
-        python-version: ["3.7.5"]
-        os: ["macos-self-hosted"]
-    runs-on: ${{ matrix.os }}
-    env:
-      CXX_COMPILER: "g++-8"
-      C_COMPILER: "gcc-8"
-      PYTHON: ${{ matrix.python-version }}
-      COVERAGE: "ON"
-      CIBW_TEST_COMMAND: "python {project}/python/test/test_qulacs.py"
-      CIBW_TEST_REQUIRES: "numpy scipy openfermion"
-      CIBW_BEFORE_BUILD: "pip install cmake"
-      # In GitHub Actions virtual environment macos-10.15/20201115.1,
-      # linking some functions from libgomp fails since the linker cannot find
-      # some library files from gcc-8 installed via Homebrew.
-      # The following command fixes this issue by (brew) re-linking files from gcc-8.
-      # cf. https://stackoverflow.com/a/55500164
-      CIBW_BEFORE_BUILD_MACOS: "brew link --overwrite gcc@8 && pip install cmake && brew upgrade && brew install -f boost && brew link boost"
-      CIBW_BUILD: "cp3*-macosx_x86_64 cp3*-manylinux_x86_64 cp3*-win_amd64"
-      CIBW_BUILD_VERBOSITY: "1"
-      CIBW_ENVIRONMENT: 'QULACS_OPT_FLAGS="-mtune=haswell -mfpmath=both"'
-      CIBW_REPAIR_WHEEL_COMMAND_MACOS: "delocate-listdeps {wheel} && script/fix_wheel_osx.sh {wheel} {dest_dir} && delocate-listdeps {wheel}"
-      TWINE_USERNAME: "__token__"
-    steps:
-      - uses: actions/checkout@v2
-
-      - name: Setup cmake
-        uses: lukka/get-cmake@latest
-
-      - name: Setup Python
-        uses: actions/setup-python@v2
-        with:
-          python-version: ${{ matrix.python-version }}
-          architecture: x64
-
-      - name: Install Python dependencies
-        run: python -m pip install cibuildwheel twine
-
-      - name: Run cibuildwheel
-        run: python -m cibuildwheel --output-dir wheels
-        
-      - name: Upload wheel data if the Git tag is set
-        run: python -m twine upload wheels/*.whl
-        if: ${{ contains(github.ref, '/tags/') }}
-        env:
-          TWINE_PASSWORD: ${{ secrets.TWINE_PASSWORD_QULACS }}
->>>>>>> b4fcc536
+        run: ccache -s -v