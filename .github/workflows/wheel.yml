--- conflicted
+++ resolved
@@ -31,30 +31,6 @@
       C_COMPILER: "gcc-8"
       PYTHON: ${{ matrix.python-version }}
       COVERAGE: "ON"
-<<<<<<< HEAD
-=======
-      CIBW_TEST_COMMAND: "python {project}/python/test/test_qulacs.py"
-      CIBW_TEST_REQUIRES: "numpy scipy openfermion"
-      CIBW_BEFORE_BUILD: "pip install cmake"
-      CIBW_BEFORE_BUILD_LINUX:
-        "pip install cmake && yum install wget -y && wget -q https://boostorg.jfrog.io/artifactory/main/release/1.76.0/source/boost_1_76_0.tar.gz && tar -zxf boost_1_76_0.tar.gz &&
-        cd boost_1_76_0 && ./bootstrap.sh && ./b2 headers && cp -r boost /usr/local/include" #install boost and cmake
-      # In GitHub Actions virtual environment macos-10.15/20201115.1,
-      # linking some functions from libgomp fails since the linker cannot find
-      # some library files from gcc-8 installed via Homebrew.
-      # The following command fixes this issue by (brew) re-linking files from gcc-8.
-      # cf. https://stackoverflow.com/a/55500164
-      CIBW_BEFORE_BUILD_MACOS: "brew install gcc@8 && brew link --overwrite gcc@8 && pip install cmake && brew upgrade && brew install -f boost && brew link boost"
-      CIBW_BUILD: "cp3*-macosx_x86_64 cp3*-manylinux_x86_64 cp3*-win_amd64"
-      CIBW_SKIP: "cp311-*"
-
-      # necessary for compiling python pillow library required to install numpy,scipy,openfermion.
-      CIBW_BEFORE_TEST_LINUX: "yum install libjpeg-devel -y"
-
-      CIBW_BUILD_VERBOSITY: "1"
-      CIBW_ENVIRONMENT: 'QULACS_OPT_FLAGS="-mtune=haswell -mfpmath=both"'
-      CIBW_REPAIR_WHEEL_COMMAND_MACOS: "delocate-listdeps {wheel} && script/fix_wheel_osx.sh {wheel} {dest_dir} && delocate-listdeps {wheel}"
->>>>>>> c2deef4c
       TWINE_USERNAME: "__token__"
     steps:
       - uses: actions/checkout@v3
