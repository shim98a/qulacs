
# set library dir
import sys
import unittest
import warnings

import numpy as np

import qulacs

for ind in range(1, len(sys.argv)):
    sys.path.append(sys.argv[ind])
sys.argv = sys.argv[:1]


class TestQuantumState(unittest.TestCase):
    def setUp(self):
        self.n = 4
        self.dim = 2**self.n
        self.state = qulacs.QuantumState(self.n)

    def tearDown(self):
        del self.state

    def test_state_dim(self):
        vector = self.state.get_vector()
        self.assertEqual(len(vector), self.dim, msg="check vector size")

    def test_zero_state(self):
        self.state.set_zero_state()
        vector = self.state.get_vector()
        vector_ans = np.zeros(self.dim)
        vector_ans[0] = 1.
        self.assertTrue(((vector - vector_ans) < 1e-10).all(),
                        msg="check set_zero_state")

    def test_comp_basis(self):
        pos = 0b0101
        self.state.set_computational_basis(pos)
        vector = self.state.get_vector()
        vector_ans = np.zeros(self.dim)
        vector_ans[pos] = 1.
        self.assertTrue(((vector - vector_ans) < 1e-10).all(),
                        msg="check set_computational_basis")


class TestQuantumCircuit(unittest.TestCase):
    def setUp(self):
        self.n = 4
        self.dim = 2**self.n
        self.state = qulacs.QuantumState(self.n)
        self.circuit = qulacs.QuantumCircuit(self.n)

    def tearDown(self):
        del self.state
        del self.circuit

    def test_make_bell_state(self):
        self.circuit.add_H_gate(0)
        self.circuit.add_CNOT_gate(0, 1)
        self.state.set_zero_state()
        self.circuit.update_quantum_state(self.state)
        vector = self.state.get_vector()
        vector_ans = np.zeros(self.dim)
        vector_ans[0] = np.sqrt(0.5)
        vector_ans[3] = np.sqrt(0.5)
        self.assertTrue(((vector - vector_ans) < 1e-10).all(),
                        msg="check make bell state")


class TestObservable(unittest.TestCase):
    def setUp(self):
        pass

    def tearDown(self):
        pass

    def test_get_matrix(self):
        import numpy as np

        from qulacs import Observable
        n_qubits = 3
        obs = Observable(n_qubits)
        obs.add_operator(.5, "Z 2")
        obs.add_operator(1., "X 0 X 1 X 2")
        obs.add_operator(1., "Y 1")
        ans = np.array(
            [
                [.5, 0, -1j, 0, 0, 0, 0, 1],
                [0, .5, 0, -1j, 0, 0, 1, 0],
                [1j, 0, .5, 0, 0, 1, 0, 0],
                [0, 1j, 0, .5, 1, 0, 0, 0],
                [0, 0, 0, 1, -.5, 0, -1j, 0],
                [0, 0, 1, 0, 0, -.5, 0, -1j],
                [0, 1, 0, 0, 1j, 0, -.5, 0],
                [1, 0, 0, 0, 0, 1j, 0, -.5],
            ], dtype=np.complex128
        )
        self.assertLessEqual(np.linalg.norm(
            ans-obs.get_matrix().todense()), 1e-6)
        from qulacs import GeneralQuantumOperator
        obs = GeneralQuantumOperator(n_qubits)
        obs.add_operator(.5j, "Z 2")
        obs.add_operator(1., "X 0 X 1 X 2")
        obs.add_operator(1., "Y 1")
        ans = np.array(
            [
                [.5j, 0, -1j, 0, 0, 0, 0, 1],
                [0, .5j, 0, -1j, 0, 0, 1, 0],
                [1j, 0, .5j, 0, 0, 1, 0, 0],
                [0, 1j, 0, .5j, 1, 0, 0, 0],
                [0, 0, 0, 1, -.5j, 0, -1j, 0],
                [0, 0, 1, 0, 0, -.5j, 0, -1j],
                [0, 1, 0, 0, 1j, 0, -.5j, 0],
                [1, 0, 0, 0, 0, 1j, 0, -.5j],
            ], dtype=np.complex128
        )
        self.assertLessEqual(np.linalg.norm(
            ans-obs.get_matrix().todense()), 1e-6)


class TestPointerHandling(unittest.TestCase):
    def setUp(self):
        pass

    def tearDown(self):
        pass

    def test_pointer_del(self):
        from qulacs import QuantumCircuit
        from qulacs.gate import X
        qc = QuantumCircuit(1)
        gate = X(0)
        qc.add_gate(gate)
        del gate
        del qc

    def test_internal_return_value_of_get_gate_is_valid(self):
        from qulacs import QuantumCircuit, QuantumState

        def func():
            def copy_circuit(c):
                ret = QuantumCircuit(2)
                for i in range(c.get_gate_count()):
                    gate = c.get_gate(i)
                    ret.add_gate(gate)
                return ret

            circuit = QuantumCircuit(2)
            circuit.add_X_gate(0)
            circuit.add_Y_gate(1)
            copied = copy_circuit(circuit)
            return copied

        def func2():
            qs = QuantumState(2)
            circuit = func()
            circuit.update_quantum_state(qs)

        func2()

    def test_circuit_add_gate(self):
        from scipy.sparse import lil_matrix

        from qulacs import QuantumCircuit, QuantumState
        from qulacs.gate import (CNOT, CPTP, CZ, FREDKIN, P0, P1, RX, RY, RZ,
                                 SWAP, TOFFOLI, U1, U2, U3, Adaptive,
                                 AmplitudeDampingNoise, BitFlipNoise,
                                 DenseMatrix, DephasingNoise,
                                 DepolarizingNoise, DiagonalMatrix, H,
                                 Identity, IndependentXZNoise, Instrument,
                                 Measurement, Pauli, PauliRotation,
                                 Probabilistic, RandomUnitary,
                                 ReversibleBoolean, S, Sdag, SparseMatrix,
                                 StateReflection, T, Tdag,
                                 TwoQubitDepolarizingNoise, X, Y, Z, add,
                                 merge, sqrtX, sqrtXdag, sqrtY, sqrtYdag,
                                 to_matrix_gate)
        qc = QuantumCircuit(3)
        qs = QuantumState(3)
        ref = QuantumState(3)
        sparse_mat = lil_matrix((4, 4))
        sparse_mat[0, 0] = 1
        sparse_mat[1, 1] = 1

        def func(v, d):
            return (v + 1) % d

        def adap(v):
            return True

        gates = [
            Identity(0), X(0), Y(0), Z(0), H(0), S(0), Sdag(0), T(
                0), Tdag(0), sqrtX(0), sqrtXdag(0), sqrtY(0), sqrtYdag(0),
            Probabilistic([0.5, 0.5], [X(0), Y(0)]), CPTP(
                [P0(0), P1(0)]), Instrument([P0(0), P1(0)], 1), Adaptive(X(0), adap),
            CNOT(0, 1), CZ(0, 1), SWAP(0, 1), TOFFOLI(0, 1, 2), FREDKIN(
                0, 1, 2), Pauli([0, 1], [1, 2]), PauliRotation([0, 1], [1, 2], 0.1),
            DenseMatrix(0, np.eye(2)), DenseMatrix(
                [0, 1], np.eye(4)), SparseMatrix([0, 1], sparse_mat),
            DiagonalMatrix([0, 1], np.ones(4)), RandomUnitary(
                [0, 1]), ReversibleBoolean([0, 1], func), StateReflection(ref),
            BitFlipNoise(0, 0.1), DephasingNoise(0, 0.1), IndependentXZNoise(
                0, 0.1), DepolarizingNoise(0, 0.1), TwoQubitDepolarizingNoise(0, 1, 0.1),
            AmplitudeDampingNoise(0, 0.1), Measurement(0, 1), merge(
                X(0), Y(1)), add(X(0), Y(1)), to_matrix_gate(X(0)),
            P0(0), P1(0), U1(0, 0.), U2(0, 0., 0.), U3(
                0, 0., 0., 0.), RX(0, 0.), RY(0, 0.), RZ(0, 0.),
        ]
        gates.append(merge(gates[0], gates[1]))
        gates.append(add(gates[0], gates[1]))

        ref = None
        for gate in gates:
            qc.add_gate(gate)

        for gate in gates:
            qc.add_gate(gate)

        qc.update_quantum_state(qs)
        qc = None
        qs = None
        for gate in gates:
            gate = None

        gates = None
        parametric_gates = None

    def test_circuit_add_parametric_gate(self):
        from scipy.sparse import lil_matrix

        from qulacs import ParametricQuantumCircuit, QuantumState
        from qulacs.gate import (CNOT, CPTP, CZ, FREDKIN, P0, P1, RX, RY, RZ,
                                 SWAP, TOFFOLI, U1, U2, U3, Adaptive,
                                 AmplitudeDampingNoise, BitFlipNoise,
                                 DenseMatrix, DephasingNoise,
                                 DepolarizingNoise, DiagonalMatrix, H,
                                 Identity, IndependentXZNoise, Instrument,
                                 Measurement, ParametricPauliRotation,
                                 ParametricRX, ParametricRY, ParametricRZ,
                                 Pauli, PauliRotation, Probabilistic,
                                 RandomUnitary, ReversibleBoolean, S, Sdag,
                                 SparseMatrix, StateReflection, T, Tdag,
                                 TwoQubitDepolarizingNoise, X, Y, Z, add,
                                 merge, sqrtX, sqrtXdag, sqrtY, sqrtYdag,
                                 to_matrix_gate)
        qc = ParametricQuantumCircuit(3)
        qs = QuantumState(3)
        ref = QuantumState(3)
        sparse_mat = lil_matrix((4, 4))
        sparse_mat[0, 0] = 1
        sparse_mat[1, 1] = 1

        def func(v, d):
            return (v + 1) % d

        def adap(v):
            return True

        gates = [
            Identity(0), X(0), Y(0), Z(0), H(0), S(0), Sdag(0), T(
                0), Tdag(0), sqrtX(0), sqrtXdag(0), sqrtY(0), sqrtYdag(0),
            Probabilistic([0.5, 0.5], [X(0), Y(0)]), CPTP(
                [P0(0), P1(0)]), Instrument([P0(0), P1(0)], 1), Adaptive(X(0), adap),
            CNOT(0, 1), CZ(0, 1), SWAP(0, 1), TOFFOLI(0, 1, 2), FREDKIN(
                0, 1, 2), Pauli([0, 1], [1, 2]), PauliRotation([0, 1], [1, 2], 0.1),
            DenseMatrix(0, np.eye(2)), DenseMatrix(
                [0, 1], np.eye(4)), SparseMatrix([0, 1], sparse_mat),
            DiagonalMatrix([0, 1], np.ones(4)), RandomUnitary(
                [0, 1]), ReversibleBoolean([0, 1], func), StateReflection(ref),
            BitFlipNoise(0, 0.1), DephasingNoise(0, 0.1), IndependentXZNoise(
                0, 0.1), DepolarizingNoise(0, 0.1), TwoQubitDepolarizingNoise(0, 1, 0.1),
            AmplitudeDampingNoise(0, 0.1), Measurement(0, 1), merge(
                X(0), Y(1)), add(X(0), Y(1)), to_matrix_gate(X(0)),
            P0(0), P1(0), U1(0, 0.), U2(0, 0., 0.), U3(
                0, 0., 0., 0.), RX(0, 0.), RY(0, 0.), RZ(0, 0.),
        ]

        gates.append(merge(gates[0], gates[1]))
        gates.append(add(gates[0], gates[1]))

        parametric_gates = [
            ParametricRX(0, 0.1), ParametricRY(0, 0.1), ParametricRZ(
                0, 0.1), ParametricPauliRotation([0, 1], [1, 1], 0.1)
        ]

        ref = None
        for gate in gates:
            qc.add_gate(gate)
            gate.update_quantum_state(qs)

        for gate in gates:
            qc.add_gate(gate)

        for pgate in parametric_gates:
            qc.add_parametric_gate(pgate)

        for pgate in parametric_gates:
            qc.add_parametric_gate(pgate)

        qc.update_quantum_state(qs)
        qc = None
        qs = None
        for gate in gates:
            gate = None
        for pgate in parametric_gates:
            gate = None

        gates = None
        parametric_gates = None

    def test_add_same_gate_multiple_time(self):
        from qulacs import QuantumCircuit, QuantumState
        from qulacs.gate import (RX, DephasingNoise, DepolarizingNoise,
                                 Probabilistic, X)
        state = QuantumState(1)
        circuit = QuantumCircuit(1)
        noise = DepolarizingNoise(0, 0)
        circuit.add_gate(noise)
        circuit.add_gate(noise.copy())
        circuit.add_gate(DephasingNoise(0, 0))
        circuit.add_gate(Probabilistic([0.1], [RX(0, 0)]))
        gate = RX(0, 0)
        circuit.add_gate(gate)
        circuit.add_gate(gate)
        circuit.add_gate(gate)
        circuit.add_gate(gate)
        circuit.add_gate(gate)
        del gate
        circuit.update_quantum_state(state)
        circuit.update_quantum_state(state)
        circuit.update_quantum_state(state)
        circuit.update_quantum_state(state)
        circuit.update_quantum_state(state)
        circuit.update_quantum_state(state)
        circuit.update_quantum_state(state)
        circuit.to_string()
        del circuit
        del state

    def test_observable(self):
        from qulacs import Observable
        obs = Observable(1)
        obs.add_operator(1.0, "X 0")
        term = obs.get_term(0)
        del term

    def test_add_gate(self):
        from qulacs import QuantumCircuit
        from qulacs.gate import X
        circuit = QuantumCircuit(1)
        gate = X(0)
        circuit.add_gate(gate)
        del gate
        s = circuit.to_string()
        del circuit

    def test_add_gate_in_parametric_circuit(self):
        from qulacs import ParametricQuantumCircuit
        from qulacs.gate import X
        circuit = ParametricQuantumCircuit(1)
        gate = X(0)
        circuit.add_gate(gate)
        del gate
        s = circuit.to_string()
        del circuit

    def test_state_reflection(self):
        from qulacs import QuantumState
        from qulacs.gate import StateReflection
        n = 5
        s1 = QuantumState(n)

        def gen_gate():
            s2 = QuantumState(n)
            gate = StateReflection(s2)
            del s2
            return gate
        gate = gen_gate()
        gate.update_quantum_state(s1)
        del gate
        del s1

    def test_sparse_matrix(self):

        from scipy.sparse import lil_matrix

        from qulacs import QuantumState
        from qulacs.gate import SparseMatrix
        n = 5
        state = QuantumState(n)
        matrix = lil_matrix((4, 4), dtype=np.complex128)
        matrix[0, 0] = 1 + 1.j
        matrix[1, 1] = 1. + 1.j
        gate = SparseMatrix([0, 1], matrix)
        gate.update_quantum_state(state)
        del gate
        del state

    def test_copied_parametric_gate(self):

        from qulacs import ParametricQuantumCircuit, QuantumState
        from qulacs.gate import ParametricRX

        def f():
            circuit = ParametricQuantumCircuit(1)
            gate = ParametricRX(0, 0.1)
            circuit.add_parametric_gate(gate)
            circuit.add_parametric_gate(gate)
            circuit.add_gate(gate)
            gate.set_parameter_value(0.2)
            circuit.add_parametric_gate(gate)
            circuit.add_parametric_RX_gate(0, 0.3)
            gate2 = gate.copy()
            gate2.set_parameter_value(0.4)
            gate.set_parameter_value(1.0)
            del gate
            circuit.add_parametric_gate(gate2)
            circuit.remove_gate(1)
            del gate2
            return circuit

        c = f()
        for gc in range(c.get_parameter_count()):
            val = c.get_parameter(gc)
            c.set_parameter(gc, val + 1.0)
            self.assertAlmostEqual(val, gc * 0.1 + 0.1,
                                   msg="check vector size")

        d = c.copy()
        del c
        for gc in range(d.get_parameter_count()):
            val = d.get_parameter(gc)
            d.set_parameter(gc, val + 10)
            val = d.get_parameter(gc)
            self.assertAlmostEqual(val, 11.1 + gc * 0.1,
                                   msg="check vector size")

        qs = QuantumState(1)
        d.update_quantum_state(qs)
        del d
        del qs

    def test_parametric_gate_position(self):

        from qulacs import ParametricQuantumCircuit, QuantumState
        from qulacs.gate import ParametricRX

        def check(pqc, idlist):
            cnt = pqc.get_parameter_count()
            self.assertEqual(cnt, len(idlist))
            for ind in range(cnt):
                pos = pqc.get_parametric_gate_position(ind)
                self.assertEqual(pos, idlist[ind])

        pqc = ParametricQuantumCircuit(1)
        gate = ParametricRX(0, 0.1)
        pqc.add_parametric_gate(gate)  # [0]
        check(pqc, [0])
        pqc.add_parametric_gate(gate)  # [0, 1]
        check(pqc, [0, 1])
        pqc.add_gate(gate)  # [0, 1, *]
        check(pqc, [0, 1])
        pqc.add_parametric_gate(gate, 0)  # [2, 0, 1, *]
        check(pqc, [1, 2, 0])
        pqc.add_gate(gate, 0)  # [*, 2, 0, 1, *]
        check(pqc, [2, 3, 1])
        pqc.add_parametric_gate(gate, 0)  # [3, *, 2, 0, 1, *]
        check(pqc, [3, 4, 2, 0])
        pqc.remove_gate(4)  # [2, *, 1, 0, *]
        check(pqc, [3, 2, 0])
        pqc.remove_gate(1)  # [2, 1, 0, *]
        check(pqc, [2, 1, 0])
        pqc.add_parametric_gate(gate)  # [2, 1, 0, *, 3]
        check(pqc, [2, 1, 0, 4])
        pqc.add_parametric_gate(gate, 2)  # [2, 1, 4, 0, *, 3]
        check(pqc, [3, 1, 0, 5, 2])
        pqc.remove_gate(3)  # [1, 0, 3, *, 2]
        check(pqc, [1, 0, 4, 2])


class TestDensityMatrixHandling(unittest.TestCase):
    def setUp(self):
        pass

    def tearDown(self):
        pass

    def test_density_matrix(self):
        num_qubit = 5
        sv = qulacs.StateVector(num_qubit)
        dm = qulacs.DensityMatrix(num_qubit)
        sv.set_Haar_random_state(seed=0)
        dm.load(sv)
        svv = np.atleast_2d(sv.get_vector()).T
        mat = np.dot(svv, svv.T.conj())
        self.assertTrue(np.allclose(dm.get_matrix(), mat),
                        msg="check pure matrix to density matrix")

    def test_tensor_product_sv(self):
        num_qubit = 4
        sv1 = qulacs.StateVector(num_qubit)
        sv2 = qulacs.StateVector(num_qubit)
        sv1.set_Haar_random_state(seed=0)
        sv2.set_Haar_random_state(seed=1)
        sv3 = qulacs.state.tensor_product(sv1, sv2)
        sv3_test = np.kron(sv1.get_vector(), sv2.get_vector())
        self.assertTrue(np.allclose(sv3_test, sv3.get_vector()),
                        msg="check pure state tensor product")
        del sv1
        del sv2
        del sv3

    def test_tensor_product_dm(self):
        num_qubit = 4
        dm1 = qulacs.DensityMatrix(num_qubit)
        dm2 = qulacs.DensityMatrix(num_qubit)
        dm1.set_Haar_random_state(seed=0)
        dm2.set_Haar_random_state(seed=1)
        dm3 = qulacs.state.tensor_product(dm1, dm2)
        dm3_test = np.kron(dm1.get_matrix(), dm2.get_matrix())
        self.assertTrue(np.allclose(dm3_test, dm3.get_matrix()),
                        msg="check density matrix tensor product")
        del dm1
        del dm2
        del dm3

    def test_tensor_product_different_size_sv(self):
        num_qubit = 4
        sv1 = qulacs.StateVector(num_qubit)
        sv2 = qulacs.StateVector(num_qubit + 1)
        sv1.set_Haar_random_state(seed=0)
        sv2.set_Haar_random_state(seed=1)
        sv3 = qulacs.state.tensor_product(sv1, sv2)
        sv3_test = np.kron(sv1.get_vector(), sv2.get_vector())
        self.assertTrue(np.allclose(sv3_test, sv3.get_vector()),
                        msg="check pure state tensor product")
        del sv1
        del sv2
        del sv3

    def test_tensor_product_different_size_dm(self):
        num_qubit = 4
        dm1 = qulacs.DensityMatrix(num_qubit)
        dm2 = qulacs.DensityMatrix(num_qubit + 1)
        dm1.set_Haar_random_state(seed=0)
        dm2.set_Haar_random_state(seed=1)
        dm3 = qulacs.state.tensor_product(dm1, dm2)
        dm3_test = np.kron(dm1.get_matrix(), dm2.get_matrix())
        self.assertTrue(np.allclose(dm3_test, dm3.get_matrix()),
                        msg="check density matrix tensor product")
        del dm1
        del dm2
        del dm3

    def test_permutate_qubit_sv(self):
        num_qubit = 8
        sv = qulacs.StateVector(num_qubit)
        sv.set_Haar_random_state(seed=0)
        order = np.arange(num_qubit)
        np.random.shuffle(order)

        arr = []
        for ind in range(2**num_qubit):
            s = format(ind, "0{}b".format(num_qubit))
            s = np.array(list(s[::-1]))
            v = np.array(["*"]*num_qubit)
            for ind in range(len(s)):
                v[order[ind]] = s[ind]
            s = ("".join(v))[::-1]
            arr.append(int(s, 2))

        sv_perm = qulacs.state.permutate_qubit(sv, order)
        self.assertTrue(np.allclose(sv.get_vector()[
                        arr], sv_perm.get_vector()), msg="check pure state permutation")
        del sv_perm
        del sv

    def test_permutate_qubit_dm(self):
        num_qubit = 3
        dm = qulacs.DensityMatrix(num_qubit)
        dm.set_Haar_random_state(seed=0)
        order = np.arange(num_qubit)
        np.random.shuffle(order)

        arr = []
        for ind in range(2**num_qubit):
            s = format(ind, "0{}b".format(num_qubit))
            s = np.array(list(s[::-1]))
            v = np.array(["*"]*num_qubit)
            for ind in range(len(s)):
                v[order[ind]] = s[ind]
            s = ("".join(v))[::-1]
            arr.append(int(s, 2))

        dm_perm = qulacs.state.permutate_qubit(dm, order)
        dm_perm_test = dm.get_matrix()
        dm_perm_test = dm_perm_test[arr, :]
        dm_perm_test = dm_perm_test[:, arr]
        self.assertTrue(np.allclose(dm_perm_test, dm_perm.get_matrix()),
                        msg="check density matrix permutation")
        del dm_perm
        del dm

    def test_partial_trace_dm(self):
        num_qubit = 5
        num_traceout = 2
        dm = qulacs.DensityMatrix(num_qubit)
        dm.set_Haar_random_state(seed=0)
        mat = dm.get_matrix()

        target = np.arange(num_qubit)
        np.random.shuffle(target)
        target = target[:num_traceout]
        target_cor = [num_qubit-1-i for i in target]
        target_cor.sort()

        dmt = mat.reshape([2, 2]*num_qubit)
        for cnt, val in enumerate(target_cor):
            ofs = num_qubit - cnt
            dmt = np.trace(dmt, axis1=val-cnt, axis2=ofs+val-cnt)
        dmt = dmt.reshape([2**(num_qubit-num_traceout),
                          2**(num_qubit-num_traceout)])

        pdm = qulacs.state.partial_trace(dm, target)
        self.assertTrue(np.allclose(pdm.get_matrix(), dmt),
                        msg="check density matrix partial trace")
        del dm, pdm

    def test_partial_trace_sv(self):
        num_qubit = 6
        num_traceout = 4
        sv = qulacs.StateVector(num_qubit)
        sv.set_Haar_random_state(seed=0)
        svv = np.atleast_2d(sv.get_vector()).T
        mat = np.dot(svv, svv.T.conj())

        target = np.arange(num_qubit)
        np.random.shuffle(target)
        target = target[:num_traceout]
        target_cor = [num_qubit-1-i for i in target]
        target_cor.sort()

        dmt = mat.reshape([2, 2]*num_qubit)
        for cnt, val in enumerate(target_cor):
            ofs = num_qubit - cnt
            dmt = np.trace(dmt, axis1=val-cnt, axis2=ofs+val-cnt)
        dmt = dmt.reshape([2**(num_qubit-num_traceout),
                          2**(num_qubit-num_traceout)])

        pdm = qulacs.state.partial_trace(sv, target)
        self.assertTrue(np.allclose(pdm.get_matrix(), dmt),
                        msg="check pure state partial trace")


class TestUtils(unittest.TestCase):
    def setUp(self):
        # suppress warning from openfermion/cirq
        warnings.simplefilter('ignore', category=DeprecationWarning)

    def tearDown(self):
        pass

    def test_convert_openfermion_op(self):
        from openfermion import QubitOperator

        from qulacs.utils import convert_openfermion_op
        openfermion_op = QubitOperator()
        openfermion_op += 1. * QubitOperator("X0")
        openfermion_op += 2. * QubitOperator("Z0 Y1")
        openfermion_op += 1. * QubitOperator("Z0 Y3")

        qulacs_op = convert_openfermion_op(openfermion_op)
        str_qulacs_op = str(qulacs_op)
        # operator ordering in openfermion may differ sometimes so we have to do this
        str_qulacs_op = str_qulacs_op.replace("(1,0) X 0", "")
        str_qulacs_op = str_qulacs_op.replace("(2,0) Z 0 Y 1", "")
        str_qulacs_op = str_qulacs_op.replace("(1,0) Z 0 Y 3", "")
        self.assertEqual(str_qulacs_op, " +  + ")

    def test_GQO(self):
        self.n = 4
        self.dim = 2**self.n
        stateA = qulacs.QuantumState(self.n)
        stateB = qulacs.QuantumState(self.n)
        stateC = qulacs.QuantumState(self.n)
        stateB.set_Haar_random_state()
        RanGate = qulacs.gate.RandomUnitary([0, 1, 2, 3])
        GQO_ret = qulacs.to_general_quantum_operator(RanGate, 4, 0.00001)
        GQO_ret.apply_to_state(stateA, stateB, stateC)
        RanGate.update_quantum_state(stateB)

        inpro = qulacs.state.inner_product(stateB, stateC).real
        self.assertTrue(inpro > 0.99, msg="GQO_test")


class TestDensityMatrixHandling(unittest.TestCase):
    def setUp(self):
        pass

    def tearDown(self):
        pass

    def test_density_matrix(self):
        num_qubit = 5
        sv = qulacs.StateVector(num_qubit)
        dm = qulacs.DensityMatrix(num_qubit)
        sv.set_Haar_random_state(seed=0)
        dm.load(sv)
        svv = np.atleast_2d(sv.get_vector()).T
        mat = np.dot(svv, svv.T.conj())
        self.assertTrue(np.allclose(dm.get_matrix(), mat),
                        msg="check pure matrix to density matrix")

    def test_tensor_product_sv(self):
        num_qubit = 4
        sv1 = qulacs.StateVector(num_qubit)
        sv2 = qulacs.StateVector(num_qubit)
        sv1.set_Haar_random_state(seed=0)
        sv2.set_Haar_random_state(seed=1)
        sv3 = qulacs.state.tensor_product(sv1, sv2)
        sv3_test = np.kron(sv1.get_vector(), sv2.get_vector())
        self.assertTrue(np.allclose(sv3_test, sv3.get_vector()),
                        msg="check pure state tensor product")
        del sv1
        del sv2
        del sv3

    def test_tensor_product_dm(self):
        num_qubit = 4
        dm1 = qulacs.DensityMatrix(num_qubit)
        dm2 = qulacs.DensityMatrix(num_qubit)
        dm1.set_Haar_random_state(seed=0)
        dm2.set_Haar_random_state(seed=1)
        dm3 = qulacs.state.tensor_product(dm1, dm2)
        dm3_test = np.kron(dm1.get_matrix(), dm2.get_matrix())
        self.assertTrue(np.allclose(dm3_test, dm3.get_matrix()),
                        msg="check density matrix tensor product")
        del dm1
        del dm2
        del dm3

    def test_tensor_product_different_size_sv(self):
        num_qubit = 4
        sv1 = qulacs.StateVector(num_qubit)
        sv2 = qulacs.StateVector(num_qubit + 1)
        sv1.set_Haar_random_state(seed=0)
        sv2.set_Haar_random_state(seed=1)
        sv3 = qulacs.state.tensor_product(sv1, sv2)
        sv3_test = np.kron(sv1.get_vector(), sv2.get_vector())
        self.assertTrue(np.allclose(sv3_test, sv3.get_vector()),
                        msg="check pure state tensor product")
        del sv1
        del sv2
        del sv3

    def test_tensor_product_different_size_dm(self):
        num_qubit = 4
        dm1 = qulacs.DensityMatrix(num_qubit)
        dm2 = qulacs.DensityMatrix(num_qubit + 1)
        dm1.set_Haar_random_state(seed=0)
        dm2.set_Haar_random_state(seed=1)
        dm3 = qulacs.state.tensor_product(dm1, dm2)
        dm3_test = np.kron(dm1.get_matrix(), dm2.get_matrix())
        self.assertTrue(np.allclose(dm3_test, dm3.get_matrix()),
                        msg="check density matrix tensor product")
        del dm1
        del dm2
        del dm3

    def test_permutate_qubit_sv(self):
        num_qubit = 8
        sv = qulacs.StateVector(num_qubit)
        sv.set_Haar_random_state(seed=0)
        order = np.arange(num_qubit)
        np.random.shuffle(order)

        arr = []
        for ind in range(2**num_qubit):
            s = format(ind, "0{}b".format(num_qubit))
            s = np.array(list(s[::-1]))
            v = np.array(["*"]*num_qubit)
            for ind in range(len(s)):
                v[order[ind]] = s[ind]
            s = ("".join(v))[::-1]
            arr.append(int(s, 2))

        sv_perm = qulacs.state.permutate_qubit(sv, order)
        self.assertTrue(np.allclose(sv.get_vector()[
                        arr], sv_perm.get_vector()), msg="check pure state permutation")
        del sv_perm
        del sv

    def test_permutate_qubit_dm(self):
        num_qubit = 3
        dm = qulacs.DensityMatrix(num_qubit)
        dm.set_Haar_random_state(seed=0)
        order = np.arange(num_qubit)
        np.random.shuffle(order)

        arr = []
        for ind in range(2**num_qubit):
            s = format(ind, "0{}b".format(num_qubit))
            s = np.array(list(s[::-1]))
            v = np.array(["*"]*num_qubit)
            for ind in range(len(s)):
                v[order[ind]] = s[ind]
            s = ("".join(v))[::-1]
            arr.append(int(s, 2))

        dm_perm = qulacs.state.permutate_qubit(dm, order)
        dm_perm_test = dm.get_matrix()
        dm_perm_test = dm_perm_test[arr, :]
        dm_perm_test = dm_perm_test[:, arr]
        self.assertTrue(np.allclose(dm_perm_test, dm_perm.get_matrix()),
                        msg="check density matrix permutation")
        del dm_perm
        del dm

    def test_partial_trace_dm(self):
        num_qubit = 5
        num_traceout = 2
        dm = qulacs.DensityMatrix(num_qubit)
        dm.set_Haar_random_state(seed=0)
        mat = dm.get_matrix()

        target = np.arange(num_qubit)
        np.random.shuffle(target)
        target = target[:num_traceout]
        target_cor = [num_qubit-1-i for i in target]
        target_cor.sort()

        dmt = mat.reshape([2, 2]*num_qubit)
        for cnt, val in enumerate(target_cor):
            ofs = num_qubit - cnt
            dmt = np.trace(dmt, axis1=val-cnt, axis2=ofs+val-cnt)
        dmt = dmt.reshape([2**(num_qubit-num_traceout),
                          2**(num_qubit-num_traceout)])

        pdm = qulacs.state.partial_trace(dm, target)
        self.assertTrue(np.allclose(pdm.get_matrix(), dmt),
                        msg="check density matrix partial trace")
        del dm, pdm

    def test_partial_trace_sv(self):
        num_qubit = 6
        num_traceout = 4
        sv = qulacs.StateVector(num_qubit)
        sv.set_Haar_random_state(seed=0)
        svv = np.atleast_2d(sv.get_vector()).T
        mat = np.dot(svv, svv.T.conj())

        target = np.arange(num_qubit)
        np.random.shuffle(target)
        target = target[:num_traceout]
        target_cor = [num_qubit-1-i for i in target]
        target_cor.sort()

        dmt = mat.reshape([2, 2]*num_qubit)
        for cnt, val in enumerate(target_cor):
            ofs = num_qubit - cnt
            dmt = np.trace(dmt, axis1=val-cnt, axis2=ofs+val-cnt)
        dmt = dmt.reshape([2**(num_qubit-num_traceout),
                          2**(num_qubit-num_traceout)])

        pdm = qulacs.state.partial_trace(sv, target)
        self.assertTrue(np.allclose(pdm.get_matrix(), dmt),
                        msg="check pure state partial trace")


class TestNoiseSimulator(unittest.TestCase):
    def setUp(self):
        pass

    def tearDown(self):
        pass

    def test_noise_simulator(self):
        def get_heavy_output_probability(n, depth, error_prob, shots=1000):
            one_qubit_noise = ["Depolarizing", "BitFlip",
                               "Dephasing", "IndependentXZ", "AmplitudeDamping"]
            two_qubit_noise = ["Depolarizing"]
            from qulacs import NoiseSimulator, QuantumState
            from qulacs.gate import CNOT, CZ, T, sqrtX, sqrtY
            circuit_with_noise = qulacs.QuantumCircuit(n)
            circuit_without_noise = qulacs.QuantumCircuit(n)
            for d in range(depth):
                for i in range(n):
                    r = np.random.randint(0, 5)
                    if r == 0:
                        circuit_with_noise.add_noise_gate(
                            sqrtX(i), one_qubit_noise[np.random.randint(0, 5)], error_prob)
                        circuit_without_noise.add_sqrtX_gate(i)
                    elif r == 1:
                        circuit_with_noise.add_noise_gate(
                            sqrtY(i), one_qubit_noise[np.random.randint(0, 5)], error_prob)
                        circuit_without_noise.add_sqrtY_gate(i)
                    elif r == 2:
                        circuit_with_noise.add_noise_gate(
                            T(i), one_qubit_noise[np.random.randint(0, 5)], error_prob)
                        circuit_without_noise.add_T_gate(i)
                    elif r == 3:
                        if i + 1 < n:
                            circuit_with_noise.add_noise_gate(
                                CNOT(i, i + 1), two_qubit_noise[np.random.randint(0, 1)], error_prob)
                            circuit_without_noise.add_CNOT_gate(i, i + 1)
                    elif r == 4:
                        if i + 1 < n:
                            circuit_with_noise.add_noise_gate(
                                CZ(i, i + 1), two_qubit_noise[np.random.randint(0, 1)], error_prob)
                            circuit_without_noise.add_CZ_gate(i, i + 1)

            ideal_state = qulacs.QuantumState(n)
            circuit_without_noise.update_quantum_state(ideal_state)
            prob_dist = [abs(x)**2 for x in ideal_state.get_vector()]
            p_median = np.sort(prob_dist)[2**(n-1) - 1]
            heavy_output = set()
            for i in range(2**n):
                if prob_dist[i] > p_median:
                    heavy_output.add(i)

            sim = NoiseSimulator(circuit_with_noise, QuantumState(n))
            noisy_sample = sim.execute(shots)
            num_heavy_output = 0
            for sample in noisy_sample:
                if sample in heavy_output:
                    num_heavy_output += 1
            return num_heavy_output / shots, heavy_output, noisy_sample

        low_noise_prob, low_noise_heavy_output, low_noise_result = get_heavy_output_probability(
            7, 100, 1e-5)
        high_noise_prob, high_noise_heavy_output, high_noise_result = get_heavy_output_probability(
            7, 100, 0.01)
        if low_noise_prob < 2/3:
            print(
                f"[ERROR] On low noise environment Heavy Output percentage should be > 0.666, but was {low_noise_prob}")
            print("Telemetry Information:")
            print(f"Sampling Result: {low_noise_result}")
            print(f"Heavy Output: {low_noise_heavy_output}")
        if high_noise_prob > 2/3:
            print(
                f"[ERROR] On high noise environment Heavy Output percentage should be < 0.666, but was {high_noise_prob}")
            print("Telemetry Information:")
            print(f"Sampling Result: {high_noise_result}")
            print(f"Heavy Output: {high_noise_heavy_output}")

        self.assertGreater(low_noise_prob, 2 / 3)
        self.assertLess(high_noise_prob, 2 / 3)


class TestQASM(unittest.TestCase):
    def setUp(self):
        pass

    def tearDown(self):
        pass

    def test_qasm_converter(self):
        import numpy as np

        from qulacs import QuantumCircuit
        from qulacs.converter import (convert_QASM_to_qulacs_circuit,
                                      convert_qulacs_circuit_to_QASM)
        from qulacs.gate import (CNOT, CZ, FREDKIN, RX, RY, RZ, SWAP, TOFFOLI,
                                 U1, U2, U3, DenseMatrix, H, Identity,
                                 RandomUnitary, S, Sdag, T, Tdag, X, Y, Z, add,
                                 merge, sqrtX, sqrtXdag, to_matrix_gate)
        gates = [
            Identity(0), X(0), Y(0), Z(0), H(0), S(0), Sdag(0), T(
                0), Tdag(0), sqrtX(0), sqrtXdag(0),
            CNOT(0, 1), CZ(0, 1), SWAP(0, 1), TOFFOLI(0, 1, 2), FREDKIN(
                0, 1, 2),
            DenseMatrix(0, np.eye(2)), DenseMatrix(
                [0, 1], np.eye(4)), RandomUnitary(
                [0, 1]), merge(
                X(0), Y(1)), add(X(0), Y(1)), to_matrix_gate(X(0)),
            U1(0, 0.), U2(0, 0., 0.), U3(
                0, 0., 0., 0.), RX(0, 0.), RY(0, 0.), RZ(0, 0.),
        ]
        circuit = QuantumCircuit(5)
        for x in gates:
            circuit.add_gate(x)
        QASM_strs = convert_qulacs_circuit_to_QASM(circuit)
        transpiled_circuit = convert_QASM_to_qulacs_circuit(QASM_strs)
        for x in range(transpiled_circuit.get_gate_count()):
            assert np.allclose(transpiled_circuit.get_gate(x).get_matrix(),
                               gates[x].get_matrix())


class TestJSON(unittest.TestCase):
    def setUp(self):
        pass

    def tearDown(self):
        pass

    def test_operator(self):
<<<<<<< HEAD
=======
        from qulacs import (PauliOperator, GeneralQuantumOperator,
                            Observable, QuantumState, quantum_operator, observable)
        import random
>>>>>>> b8ab70a9
        import json
        import random

        from qulacs import (GeneralQuantumOperator, Observable, PauliOperator,
                            QuantumState, observable, quantum_operator)

        n = 5

        def random_pauli_operator():
            op = PauliOperator((random.random()*2-1) +
                               (random.random()*2-1) * 1j)
            for _ in range(random.randint(1, 5)):
                op.add_single_Pauli(
                    random.randint(0, n-1), random.randint(0, 3)
                )
            return op

        def random_hermitian_pauli_operator():
            op = PauliOperator(random.random()*2-1)
            for _ in range(random.randint(1, 5)):
                op.add_single_Pauli(
                    random.randint(0, n-1), random.randint(0, 3)
                )
            return op

        oridinal_operator = GeneralQuantumOperator(5)
        for _ in range(5):
            oridinal_operator.add_operator(random_pauli_operator())

        json_string = oridinal_operator.to_json()
        json.loads(json_string)
        restored_operator = quantum_operator.from_json(json_string)

        for _ in range(3):
            state = QuantumState(n)
            self.assertAlmostEqual(
                oridinal_operator.get_expectation_value(state),
                restored_operator.get_expectation_value(state)
            )

        oridinal_observable = Observable(n)
        for _ in range(5):
            oridinal_observable.add_operator(random_hermitian_pauli_operator())

        json_string = oridinal_observable.to_json()
        json.loads(json_string)
        restored_observable = observable.from_json(json_string)

        for _ in range(3):
            state = QuantumState(n)
            state.set_Haar_random_state()
            self.assertAlmostEqual(
                oridinal_observable.get_expectation_value(state),
                restored_observable.get_expectation_value(state)
            )

        non_hermitian_operator = GeneralQuantumOperator(1)
        non_hermitian_operator.add_operator(1j, "X 0")
        with self.assertRaises(RuntimeError):
            observable.from_json(non_hermitian_operator.to_json())

    def test_gate(self):
        from qulacs import QuantumState, circuit, gate
        from qulacs.gate import (CNOT, CZ, FREDKIN, P0, P1, RX, RY, RZ,
                                 SWAP, TOFFOLI, U1, U2, U3, H, Identity,
                                 Pauli, PauliRotation, S, Sdag,
                                 T, Tdag, X, Y, Z, add,
                                 merge, sqrtX, sqrtXdag, sqrtY, sqrtYdag,
                                 to_matrix_gate)
        from scipy.sparse import lil_matrix
        import json
        import random

        n = 3

        def execute_test_gate():
            qs = QuantumState(n)
            sparse_mat = lil_matrix((4, 4))
            sparse_mat[0, 0] = 1
            sparse_mat[1, 1] = 1

            r = random.random()

            gates = [
                Identity(0), X(0), Y(0), Z(0), H(0), S(0), Sdag(0), T(
                    0), Tdag(0), sqrtX(0), sqrtXdag(0),
                sqrtY(0), sqrtYdag(0),
                CNOT(0, 1), CZ(0, 1), SWAP(0, 1), TOFFOLI(0, 1, 2), FREDKIN(
                    0, 1, 2), Pauli([0, 1], [1, 2]), PauliRotation([0, 1], [1, 2], random.random()),
                merge(
                    X(0), Y(1)), add(X(0), Y(1)), to_matrix_gate(X(0)),
                P0(0), P1(0), U1(0, random.random()), U2(0, random.random(), random.random()), U3(
                    0, random.random(), random.random(), random.random()), RX(0, random.random()), RY(0, random.random()), RZ(0, random.random()),
            ]
            gates.append(merge(Identity(0), X(0)))
            gates.append(add(Identity(0), X(0)))

            for g in gates:
                qs.set_Haar_random_state()
                qs_json = qs.copy()
                g.update_quantum_state(qs)
                json_string = g.to_json()
                json.loads(json_string)
                g_json = gate.from_json(json_string)
                g_json.update_quantum_state(qs_json)
                for i in range(n):
                    self.assertAlmostEqual(qs.get_zero_probability(
                        i), qs_json.get_zero_probability(i))

        for _ in range(10):
            execute_test_gate()

    def test_parametric_gate(self):
        from qulacs import QuantumState, gate
        from qulacs.gate import (
            ParametricRX, ParametricRY, ParametricRZ, ParametricPauliRotation)
        import json
        import random

        n = 3
        qs = QuantumState(n)

        gates = [
            ParametricRX(0, random.random()), ParametricRY(0, random.random()), ParametricRZ(
                0, random.random()), ParametricPauliRotation([0, 1], [1, 1], random.random())
        ]

        for g in gates:
            qs.set_Haar_random_state()
            qs_json = qs.copy()
            g.update_quantum_state(qs)
            json_string = g.to_json()
            json.loads(json_string)
            g_json = gate.from_json(json_string)
            g_json.update_quantum_state(qs_json)
            for i in range(n):
                self.assertAlmostEqual(qs.get_zero_probability(
                    i), qs_json.get_zero_probability(i))


if __name__ == "__main__":
    unittest.main()<|MERGE_RESOLUTION|>--- conflicted
+++ resolved
@@ -995,12 +995,9 @@
         pass
 
     def test_operator(self):
-<<<<<<< HEAD
-=======
         from qulacs import (PauliOperator, GeneralQuantumOperator,
                             Observable, QuantumState, quantum_operator, observable)
         import random
->>>>>>> b8ab70a9
         import json
         import random
 
