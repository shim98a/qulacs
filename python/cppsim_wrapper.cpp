#include <pybind11/complex.h>
#include <pybind11/eigen.h>
#include <pybind11/functional.h>
#include <pybind11/operators.h>
#include <pybind11/pybind11.h>
#include <pybind11/stl.h>

#include <cppsim/circuit.hpp>
#include <cppsim/circuit_optimizer.hpp>
#include <cppsim/gate_factory.hpp>
#include <cppsim/gate_matrix.hpp>
#include <cppsim/gate_matrix_diagonal.hpp>
#include <cppsim/gate_matrix_sparse.hpp>
#include <cppsim/gate_merge.hpp>
#include <cppsim/gate_to_gqo.hpp>
#include <cppsim/general_quantum_operator.hpp>
#include <cppsim/noisesimulator.hpp>
#include <cppsim/observable.hpp>
#include <cppsim/pauli_operator.hpp>
#include <cppsim/simulator.hpp>
#include <cppsim/state.hpp>
#include <cppsim/state_dm.hpp>
#include <cppsim/utility.hpp>
#include <csim/memory_ops.hpp>
#include <csim/stat_ops.hpp>
#include <csim/update_ops.hpp>
#include <vqcsim/causalcone_simulator.hpp>

#ifdef _USE_GPU
#include <cppsim/state_gpu.hpp>
#endif

#include <vqcsim/GradCalculator.hpp>
#include <vqcsim/parametric_circuit.hpp>
#include <vqcsim/parametric_gate.hpp>
#include <vqcsim/parametric_gate_factory.hpp>

namespace py = pybind11;
PYBIND11_MODULE(qulacs_core, m) {
    m.doc() = "cppsim python interface";

    py::class_<PauliOperator>(m, "PauliOperator")
        .def(py::init<std::complex<double>>(), "Constructor", py::arg("coef"))
        .def(py::init<std::string, std::complex<double>>(),
            py::arg("pauli_string"), py::arg("coef"))
        .def("get_index_list", &PauliOperator::get_index_list,
            "Get list of target qubit indices")
        .def("get_pauli_id_list", &PauliOperator::get_pauli_id_list,
            "Get list of Pauli IDs (I,X,Y,Z) = (0,1,2,3)")
        .def("get_coef", &PauliOperator::get_coef,
            "Get coefficient of Pauli term")
        .def("add_single_Pauli", &PauliOperator::add_single_Pauli,
            "Add Pauli operator to this term", py::arg("index"),
            py::arg("pauli_type"))
        .def("get_expectation_value", &PauliOperator::get_expectation_value,
            "Get expectation value", py::arg("state"))
        .def("get_expectation_value_single_thread",
            &PauliOperator::get_expectation_value_single_thread,
            "Get expectation value", py::arg("state"))
        .def("get_transition_amplitude",
            &PauliOperator::get_transition_amplitude,
            "Get transition amplitude", py::arg("state_bra"),
            py::arg("state_ket"))
        .def("copy", &PauliOperator::copy,
            py::return_value_policy::take_ownership,
            "Create copied instance of Pauli operator class")
        .def("get_pauli_string", &PauliOperator::get_pauli_string,
            "Get pauli string")
        .def("change_coef", &PauliOperator::change_coef, "Change coefficient",
            py::arg("new_coef"))
        .def(py::self * py::self)
        .def(
            "__mul__",
            [](const PauliOperator& a, std::complex<double>& b) {
                return a * b;
            },
            py::is_operator())
        .def(py::self *= py::self)
        .def(
            "__IMUL__",
            [](PauliOperator& a, std::complex<double>& b) { return a *= b; },
            py::is_operator());

    py::class_<GeneralQuantumOperator>(m, "GeneralQuantumOperator")
        .def(py::init<UINT>(), "Constructor", py::arg("qubit_count"))
        .def("add_operator",
            py::overload_cast<const PauliOperator*>(
                &GeneralQuantumOperator::add_operator),
            "Add Pauli operator", py::arg("pauli_operator"))
        .def("add_operator",
            py::overload_cast<const CPPCTYPE, std::string>(
                &GeneralQuantumOperator::add_operator),
            py::arg("coef"), py::arg("pauli_string"))
        .def("add_operator_move", &GeneralQuantumOperator::add_operator_move,
            "Add Pauli operator", py::arg("pauli_operator"))
        .def("add_operator_copy", &GeneralQuantumOperator::add_operator_copy,
            "Add Pauli operator", py::arg("pauli_operator"))
        .def("is_hermitian", &GeneralQuantumOperator::is_hermitian,
            "Get is Herimitian")
        .def("get_qubit_count", &GeneralQuantumOperator::get_qubit_count,
            "Get qubit count")
        .def("get_state_dim", &GeneralQuantumOperator::get_state_dim,
            "Get state dimension")
        .def("get_term_count", &GeneralQuantumOperator::get_term_count,
            "Get count of Pauli terms")
        .def("apply_to_state",
            py::overload_cast<QuantumStateBase*, const QuantumStateBase&,
                QuantumStateBase*>(
                &GeneralQuantumOperator::apply_to_state, py::const_),
            "Apply observable to `state_to_be_multiplied`. The result is "
            "stored into `dst_state`.",
            py::arg("work_state"), py::arg("state_to_be_multiplied"),
            py::arg("dst_state"))
        .def(
            "apply_to_state",
            [](const GeneralQuantumOperator& self,
                const QuantumStateBase& state, QuantumStateBase* dst_state) {
                QuantumStateBase* work_state;
                if (state.is_state_vector())
                    work_state = new QuantumState(state.qubit_count);
                else
                    work_state = new DensityMatrix(state.qubit_count);
                self.apply_to_state(work_state, state, dst_state);
                delete work_state;
            },
            py::arg("state_to_be_multiplied"), py::arg("dst_state"))
        .def(
            "get_term",
            [](const GeneralQuantumOperator& quantum_operator,
                const UINT index) {
                return quantum_operator.get_term(index)->copy();
            },
            py::return_value_policy::take_ownership, "Get Pauli term",
            py::arg("index"))
        .def("get_expectation_value",
            &GeneralQuantumOperator::get_expectation_value,
            "Get expectation value", py::arg("state"))
        .def("get_expectation_value_single_thread",
            &GeneralQuantumOperator::get_expectation_value_single_thread,
            "Get expectation value", py::arg("state"))
        .def("get_transition_amplitude",
            &GeneralQuantumOperator::get_transition_amplitude,
            "Get transition amplitude", py::arg("state_bra"),
            py::arg("state_ket"))
        .def("__str__", &GeneralQuantumOperator::to_string, "to string")
        .def("copy", &GeneralQuantumOperator::copy,
            py::return_value_policy::take_ownership,
            "Create copied instance of General Quantum operator class")
        .def(py::self + py::self)
        .def(
            "__add__",
            [](const GeneralQuantumOperator& a, const PauliOperator& b) {
                return a + b;
            },
            py::is_operator())
        .def(py::self += py::self)
        .def(
            "__IADD__",
            [](GeneralQuantumOperator& a, const PauliOperator& b) {
                return a += b;
            },
            py::is_operator())
        .def(py::self - py::self)
        .def(
            "__sub__",
            [](const GeneralQuantumOperator& a, const PauliOperator& b) {
                return a - b;
            },
            py::is_operator())
        .def(py::self -= py::self)
        .def(
            "__ISUB__",
            [](GeneralQuantumOperator& a, const PauliOperator& b) {
                return a -= b;
            },
            py::is_operator())
        .def(py::self * py::self)
        .def(
            "__mul__",
            [](const GeneralQuantumOperator& a, const PauliOperator& b) {
                return a * b;
            },
            py::is_operator())
        .def(
            "__mul__",
            [](const GeneralQuantumOperator& a, std::complex<double>& b) {
                return a * b;
            },
            py::is_operator())
        .def(py::self *= py::self)
        .def(
            "__IMUL__",
            [](GeneralQuantumOperator& a, const PauliOperator& b) {
                return a *= b;
            },
            py::is_operator())
        .def(
            "__IMUL__",
            [](GeneralQuantumOperator& a, std::complex<double>& b) {
                return a *= b;
            },
            py::is_operator());
    auto mquantum_operator = m.def_submodule("quantum_operator");
    mquantum_operator.def("create_quantum_operator_from_openfermion_file",
        &quantum_operator::
            create_general_quantum_operator_from_openfermion_file,
        py::return_value_policy::take_ownership);
    mquantum_operator.def("create_quantum_operator_from_openfermion_text",
        &quantum_operator::
            create_general_quantum_operator_from_openfermion_text,
        py::return_value_policy::take_ownership);
    mquantum_operator.def("create_split_quantum_operator",
        &quantum_operator::create_split_general_quantum_operator,
        py::return_value_policy::take_ownership);

    py::class_<HermitianQuantumOperator, GeneralQuantumOperator>(
        m, "Observable")
        .def(py::init<UINT>(), "Constructor", py::arg("qubit_count"))
        .def("add_operator",
            py::overload_cast<const PauliOperator*>(
                &HermitianQuantumOperator::add_operator),
            "Add Pauli operator", py::arg("pauli_operator"))
        .def("add_operator_move", &HermitianQuantumOperator::add_operator_move,
            "Add Pauli operator", py::arg("pauli_operator"))
        .def("add_operator_copy", &HermitianQuantumOperator::add_operator_copy,
            "Add Pauli operator", py::arg("pauli_operator"))

        .def("add_operator",
            py::overload_cast<CPPCTYPE, std::string>(
                &HermitianQuantumOperator::add_operator),
            py::arg("coef"), py::arg("string"))
        .def("get_qubit_count", &HermitianQuantumOperator::get_qubit_count,
            "Get qubit count")
        .def("get_state_dim", &HermitianQuantumOperator::get_state_dim,
            "Get state dimension")
        .def("get_term_count", &HermitianQuantumOperator::get_term_count,
            "Get count of Pauli terms")
        .def(
            "get_term",
            [](const HermitianQuantumOperator& quantum_operator,
                const UINT index) -> PauliOperator* {
                return quantum_operator.get_term(index)->copy();
            },
            py::return_value_policy::take_ownership, "Get Pauli term",
            py::arg("index"))
        .def(
            "get_expectation_value",
            [](const HermitianQuantumOperator& observable,
                const QuantumStateBase* state) -> double {
                double res = observable.get_expectation_value(state).real();
                return res;
            },
            "Get expectation value", py::arg("state"))
        .def(
            "get_expectation_value_single_thread",
            [](const HermitianQuantumOperator& observable,
                const QuantumStateBase* state) -> double {
                double res =
                    observable.get_expectation_value_single_thread(state)
                        .real();
                return res;
            },
            "Get expectation value", py::arg("state"))
        .def("get_transition_amplitude",
            &HermitianQuantumOperator::get_transition_amplitude,
            "Get transition amplitude", py::arg("state_bra"),
            py::arg("state_ket"))
        .def("add_random_operator",
            py::overload_cast<UINT>(
                &HermitianQuantumOperator::add_random_operator),
            "Add random pauli operator", py::arg("operator_count"))
        .def("add_random_operator",
            py::overload_cast<UINT, UINT>(
                &HermitianQuantumOperator::add_random_operator),
            py::arg("operator_count"), py::arg("seed"))
        .def("solve_ground_state_eigenvalue_by_arnoldi_method",
            &HermitianQuantumOperator::
                solve_ground_state_eigenvalue_by_arnoldi_method,
            "Compute ground state eigenvalue by arnoldi method",
            py::arg("state"), py::arg("iter_count"), py::arg("mu") = 0.0)
        .def("solve_ground_state_eigenvalue_by_power_method",
            &HermitianQuantumOperator::
                solve_ground_state_eigenvalue_by_power_method,
            "Compute ground state eigenvalue by power method", py::arg("state"),
            py::arg("iter_count"), py::arg("mu") = 0.0)
        .def("solve_ground_state_eigenvalue_by_lanczos_method",
            &HermitianQuantumOperator::
                solve_ground_state_eigenvalue_by_lanczos_method,
            "Compute ground state eigenvalue by lanczos method",
            py::arg("state"), py::arg("iter_count"), py::arg("mu") = 0.0)
        .def("apply_to_state",
            py::overload_cast<QuantumStateBase*, const QuantumStateBase&,
                QuantumStateBase*>(
                &HermitianQuantumOperator::apply_to_state, py::const_),
            "Apply observable to `state_to_be_multiplied`. The result is "
            "stored into `dst_state`.",
            py::arg("work_state"), py::arg("state_to_be_multiplied"),
            py::arg("dst_state"))
        .def("__str__", &HermitianQuantumOperator::to_string, "to string");
    auto mobservable = m.def_submodule("observable");
    mobservable.def("create_observable_from_openfermion_file",
        &observable::create_observable_from_openfermion_file,
        py::return_value_policy::take_ownership,
        "Create GeneralQuantumOperator from openfermion file",
        py::arg("file_path"));
    mobservable.def("create_observable_from_openfermion_text",
        &observable::create_observable_from_openfermion_text,
        py::return_value_policy::take_ownership,
        "Create GeneralQuantumOperator from openfermion text", py::arg("text"));
    mobservable.def("create_split_observable",
        &observable::create_split_observable,
        py::return_value_policy::take_ownership);

    py::class_<QuantumStateBase>(m, "QuantumStateBase");
    py::class_<QuantumState, QuantumStateBase>(m, "QuantumState")
        .def(py::init<UINT>(), "Constructor", py::arg("qubit_count"))
        .def(
            "set_zero_state", &QuantumState::set_zero_state, "Set state to |0>")
        .def("set_computational_basis", &QuantumState::set_computational_basis,
            "Set state to computational basis", py::arg("comp_basis"))
        .def("set_Haar_random_state",
            py::overload_cast<>(&QuantumState::set_Haar_random_state),
            "Set Haar random state")
        .def("set_Haar_random_state",
            py::overload_cast<UINT>(&QuantumState::set_Haar_random_state),
            py::arg("seed"))
        .def("get_zero_probability", &QuantumState::get_zero_probability,
            "Get probability with which we obtain 0 when we measure a qubit",
            py::arg("index"))
        .def("get_marginal_probability",
            &QuantumState::get_marginal_probability,
            "Get merginal probability for measured values",
            py::arg("measured_values"))
        .def("get_entropy", &QuantumState::get_entropy, "Get entropy")
        .def("get_squared_norm", &QuantumState::get_squared_norm,
            "Get squared norm")
        .def("normalize", &QuantumState::normalize, "Normalize quantum state",
            py::arg("squared_norm"))
        .def("allocate_buffer", &QuantumState::allocate_buffer,
            py::return_value_policy::take_ownership,
            "Allocate buffer with the same size")
        .def("copy", &QuantumState::copy,
            py::return_value_policy::take_ownership, "Create copied instance")
        .def("load",
            py::overload_cast<const QuantumStateBase*>(&QuantumState::load),
            "Load quantum state vector", py::arg("state"))
        .def("load",
            py::overload_cast<const std::vector<CPPCTYPE>&>(
                &QuantumState::load),
            py::arg("state"))
        .def("get_device_name", &QuantumState::get_device_name,
            "Get allocated device name")
        .def("add_state", &QuantumState::add_state,
            "Add state vector to this state", py::arg("state"))
        .def("multiply_coef", &QuantumState::multiply_coef,
            "Multiply coefficient to this state", py::arg("coef"))
        .def("multiply_elementwise_function",
            &QuantumState::multiply_elementwise_function,
            "Multiply elementwise function", py::arg("func"))
        .def("get_classical_value", &QuantumState::get_classical_value,
            "Get classical value", py::arg("index"))
        .def("set_classical_value", &QuantumState::set_classical_value,
            "Set classical value", py::arg("index"), py::arg("value"))
        .def("to_string", &QuantumState::to_string, "to string")
        .def("sampling", py::overload_cast<UINT>(&QuantumState::sampling),
            "Sampling measurement results", py::arg("sampling_count"))
        .def("sampling", py::overload_cast<UINT, UINT>(&QuantumState::sampling),
            py::arg("sampling_count"), py::arg("random_seed"))
        .def(
            "get_vector",
            [](const QuantumState& state) -> Eigen::VectorXcd {
                Eigen::VectorXcd vec =
                    Eigen::Map<Eigen::VectorXcd>(state.data_cpp(), state.dim);
                return vec;
            },
            "Get state vector")
        .def(
            "get_amplitude",
            [](const QuantumState& state, const UINT index) -> CPPCTYPE {
                return state.data_cpp()[index];
            },
            "Get Amplitude of a specified computational basis",
            py::arg("comp_basis"))
        .def(
            "get_qubit_count",
            [](const QuantumState& state) -> UINT { return state.qubit_count; },
            "Get qubit count")
        .def(
            "__str__", [](const QuantumState& p) { return p.to_string(); },
            "to string");
    ;

    m.def(
        "StateVector",
        [](const UINT qubit_count) -> QuantumState* {
            auto ptr = new QuantumState(qubit_count);
            return ptr;
        },
        py::return_value_policy::take_ownership, "StateVector");

    py::class_<DensityMatrix, QuantumStateBase>(m, "DensityMatrix")
        .def(py::init<UINT>(), "Constructor", py::arg("qubit_count"))
        .def("set_zero_state", &DensityMatrix::set_zero_state,
            "Set state to |0>")
        .def("set_computational_basis", &DensityMatrix::set_computational_basis,
            "Set state to computational basis", py::arg("comp_basis"))
        .def("set_Haar_random_state",
            py::overload_cast<>(&DensityMatrix::set_Haar_random_state),
            "Set Haar random state")
        .def("set_Haar_random_state",
            py::overload_cast<UINT>(&DensityMatrix::set_Haar_random_state),
            py::arg("seed"))
        .def("get_zero_probability", &DensityMatrix::get_zero_probability,
            "Get probability with which we obtain 0 when we measure a qubit",
            py::arg("index"))
        .def("get_marginal_probability",
            &DensityMatrix::get_marginal_probability,
            "Get merginal probability for measured values",
            py::arg("measured_values"))
        .def("get_entropy", &DensityMatrix::get_entropy, "Get entropy")
        .def("get_squared_norm", &DensityMatrix::get_squared_norm,
            "Get squared norm")
        .def("normalize", &DensityMatrix::normalize, "Normalize quantum state",
            py::arg("squared_norm"))
        .def("allocate_buffer", &DensityMatrix::allocate_buffer,
            py::return_value_policy::take_ownership,
            "Allocate buffer with the same size")
        .def("copy", &DensityMatrix::copy,
            py::return_value_policy::take_ownership, "Create copied insntace")
        .def("load",
            py::overload_cast<const QuantumStateBase*>(&DensityMatrix::load),
            "Load quantum state vector or density matrix", py::arg("state"))
        .def("load",
            py::overload_cast<const std::vector<CPPCTYPE>&>(
                &DensityMatrix::load),
            py::arg("state"))
        .def("load",
            py::overload_cast<const ComplexMatrix&>(&DensityMatrix::load),
            py::arg("state"))
        .def("get_device_name", &DensityMatrix::get_device_name,
            "Get allocated device name")
        .def("add_state", &DensityMatrix::add_state,
            "Add state vector to this state", py::arg("state"))
        .def("multiply_coef", &DensityMatrix::multiply_coef,
            "Multiply coefficient to this state", py::arg("coef"))
        .def("get_classical_value", &DensityMatrix::get_classical_value,
            "Get classical value", py::arg("index"))
        .def("set_classical_value", &DensityMatrix::set_classical_value,
            "Set classical value", py::arg("index"), py::arg("value"))
        .def("to_string", &QuantumState::to_string, "to string")
        .def("sampling", py::overload_cast<UINT>(&DensityMatrix::sampling),
            "Sampling measurement results", py::arg("sampling_count"))
        .def("sampling",
            py::overload_cast<UINT, UINT>(&DensityMatrix::sampling),
            py::arg("sampling_count"), py::arg("random_seed"))
        .def(
            "get_matrix",
            [](const DensityMatrix& state) -> Eigen::MatrixXcd {
                Eigen::MatrixXcd mat(state.dim, state.dim);
                CTYPE* ptr = state.data_c();
                for (ITYPE y = 0; y < state.dim; ++y) {
                    for (ITYPE x = 0; x < state.dim; ++x) {
                        mat(y, x) = ptr[y * state.dim + x];
                    }
                }
                return mat;
            },
            "Get density matrix")
        .def(
            "get_qubit_count",
            [](const DensityMatrix& state) -> UINT {
                return state.qubit_count;
            },
            "Get qubit count")
        .def(
            "__str__", [](const DensityMatrix& p) { return p.to_string(); },
            "to string");
    ;

#ifdef _USE_GPU
    py::class_<QuantumStateGpu, QuantumStateBase>(m, "QuantumStateGpu")
        .def(py::init<UINT>(), "Constructor", py::arg("qubit_count"))
        .def(py::init<UINT, UINT>(), py::arg("qubit_count"),
            py::arg("device_number"))
        .def("set_zero_state", &QuantumStateGpu::set_zero_state,
            "Set state to |0>")
        .def("set_computational_basis",
            &QuantumStateGpu::set_computational_basis,
            "Set state to computational basis", py::arg("comp_basis"))
        .def("set_Haar_random_state",
            py::overload_cast<>(&QuantumStateGpu::set_Haar_random_state),
            "Set Haar random state")
        .def("set_Haar_random_state",
            py::overload_cast<UINT>(&QuantumStateGpu::set_Haar_random_state),
            py::arg("seed"))
        .def("get_zero_probability", &QuantumStateGpu::get_zero_probability,
            "Get probability with which we obtain 0 when we measure a qubit",
            py::arg("index"))
        .def("get_marginal_probability",
            &QuantumStateGpu::get_marginal_probability,
            "Get merginal probability for measured values",
            py::arg("measured_values"))
        .def("get_entropy", &QuantumStateGpu::get_entropy, "Get entropy")
        .def("get_squared_norm", &QuantumStateGpu::get_squared_norm,
            "Get squared norm")
        .def("normalize", &QuantumStateGpu::normalize,
            "Normalize quantum state", py::arg("squared_norm"))
        .def("allocate_buffer", &QuantumStateGpu::allocate_buffer,
            py::return_value_policy::take_ownership,
            "Allocate buffer with the same size")
        .def("copy", &QuantumStateGpu::copy,
            py::return_value_policy::take_ownership, "Create copied insntace")
        .def("load",
            py::overload_cast<const QuantumStateBase*>(&QuantumStateGpu::load),
            "Load quantum state vector", py::arg("state"))
        .def("load",
            py::overload_cast<const std::vector<CPPCTYPE>&>(
                &QuantumStateGpu::load),
            py::arg("state"))
        .def("get_device_name", &QuantumStateGpu::get_device_name,
            "Get allocated device name")
        .def("add_state", &QuantumStateGpu::add_state,
            "Add state vector to this state", py::arg("state"))
        .def("multiply_coef", &QuantumStateGpu::multiply_coef,
            "Multiply coefficient to this state", py::arg("coef"))
        .def("multiply_elementwise_function",
            &QuantumStateGpu::multiply_elementwise_function,
            "Multiply elementwise function", py::arg("func"))
        .def("get_classical_value", &QuantumStateGpu::get_classical_value,
            "Get classical value", py::arg("index"))
        .def("set_classical_value", &QuantumStateGpu::set_classical_value,
            "Set classical value", py::arg("index"), py::arg("value"))
        .def("to_string", &QuantumStateGpu::to_string, "to string")
        .def("sampling", py::overload_cast<UINT>(&QuantumStateGpu::sampling),
            "Sampling measurement results", py::arg("sampling_count"))
        .def("sampling",
            py::overload_cast<UINT, UINT>(&QuantumStateGpu::sampling),
            py::arg("sampling_count"), py::arg("random_seed"))
        .def(
            "get_vector",
            [](const QuantumStateGpu& state) -> Eigen::VectorXcd {
                Eigen::VectorXcd vec = Eigen::Map<Eigen::VectorXcd>(
                    state.duplicate_data_cpp(), state.dim);
                return vec;
            },
            "Get state vector")
        .def(
            "get_qubit_count",
            [](const QuantumStateGpu& state) -> UINT {
                return (UINT)state.qubit_count;
            },
            "Get qubit count")
        .def(
            "__str__", [](const QuantumStateGpu& p) { return p.to_string(); },
            "to string");
    ;

    m.def(
        "StateVectorGpu",
        [](const UINT qubit_count) -> QuantumStateGpu* {
            auto ptr = new QuantumStateGpu(qubit_count);
            return ptr;
        },
        py::return_value_policy::take_ownership, "StateVectorGpu");
#endif

    auto mstate = m.def_submodule("state");
    mstate.def("inner_product",
        py::overload_cast<const QuantumState*, const QuantumState*>(
            &state::inner_product),
        "Get inner product", py::arg("state_bra"), py::arg("state_ket"));
#ifdef _USE_GPU
    mstate.def("inner_product",
        py::overload_cast<const QuantumStateGpu*, const QuantumStateGpu*>(
            &state::inner_product),
        py::arg("state_bra"), py::arg("state_ket"));
#endif
    mstate.def("tensor_product",
        py::overload_cast<const QuantumState*, const QuantumState*>(
            &state::tensor_product),
        py::return_value_policy::take_ownership, "Get tensor product of states",
        py::arg("state_left"), py::arg("state_right"));
    mstate.def("tensor_product",
        py::overload_cast<const DensityMatrix*, const DensityMatrix*>(
            &state::tensor_product),
        py::return_value_policy::take_ownership, py::arg("state_left"),
        py::arg("state_right"));
    mstate.def("permutate_qubit",
        py::overload_cast<const QuantumState*, std::vector<UINT>>(
            &state::permutate_qubit),
        py::return_value_policy::take_ownership, "Permutate qubits from state",
        py::arg("state"), py::arg("qubit_order"));
    mstate.def("permutate_qubit",
        py::overload_cast<const DensityMatrix*, std::vector<UINT>>(
            &state::permutate_qubit),
        py::return_value_policy::take_ownership, py::arg("state"),
        py::arg("qubit_order"));
    mstate.def("drop_qubit", &state::drop_qubit,
        py::return_value_policy::take_ownership, "Drop qubits from state",
        py::arg("state"), py::arg("target"), py::arg("projection"));
    mstate.def("partial_trace",
        py::overload_cast<const QuantumState*, std::vector<UINT>>(
            &state::partial_trace),
        py::return_value_policy::take_ownership, "Take partial trace",
        py::arg("state"), py::arg("target_traceout"));
    mstate.def("partial_trace",
        py::overload_cast<const DensityMatrix*, std::vector<UINT>>(
            &state::partial_trace),
        py::return_value_policy::take_ownership, py::arg("state"),
        py::arg("target_traceout"));
    mstate.def("make_superposition", &state::make_superposition,
        py::return_value_policy::take_ownership,
        "Create superposition of states", py::arg("coef1"), py::arg("state1"),
        py::arg("coef2"), py::arg("state2"));
    mstate.def("make_mixture", &state::make_mixture,
        py::return_value_policy::take_ownership, "Create a mixed state",
        py::arg("prob1"), py::arg("state1"), py::arg("prob2"),
        py::arg("state2"));

    py::class_<QuantumGateBase>(m, "QuantumGateBase")
        .def("update_quantum_state", &QuantumGateBase::update_quantum_state,
            "Update quantum state", py::arg("state"))
        .def("copy", &QuantumGateBase::copy,
            py::return_value_policy::take_ownership, "Create copied instance")
        .def("to_string", &QuantumGateBase::to_string, "to string")
        .def(
            "get_matrix",
            [](const QuantumGateBase& gate) {
                ComplexMatrix mat;
                gate.set_matrix(mat);
                return mat;
            },
            "Get gate matrix")
        .def("__str__", [](const QuantumGateBase& p) { return p.to_string(); })
        .def("get_target_index_list", &QuantumGateBase::get_target_index_list,
            "Get target qubit index list")
        .def("get_control_index_list", &QuantumGateBase::get_control_index_list,
            "Get control qubit index list")
        .def("get_control_value_list", &QuantumGateBase::get_control_value_list,
            "Get control qubit value list")
        .def("get_control_index_value_list",
            &QuantumGateBase::get_control_index_value_list,
            "Get control qubit pair index value list")
        .def("get_name", &QuantumGateBase::get_name, "Get gate name")
<<<<<<< HEAD
        .def("is_commute", &QuantumGateBase::is_commute, "Check this gate commutes with a given gate", py::arg("gate"))
        .def("is_Pauli", &QuantumGateBase::is_Pauli, "Check this gate is element of Pauli group")
        .def("is_Clifford", &QuantumGateBase::is_Clifford, "Check this gate is element of Clifford group")
        .def("is_Gaussian", &QuantumGateBase::is_Gaussian, "Check this gate is element of Gaussian group")
        .def("is_parametric", &QuantumGateBase::is_parametric, "Check this gate is parametric gate")
        .def("is_diagonal", &QuantumGateBase::is_diagonal, "Check the gate matrix is diagonal")

        
        ;

    py::class_<QuantumGateMatrix,QuantumGateBase>(m, "QuantumGateMatrix")
        .def("add_control_qubit", &QuantumGateMatrix::add_control_qubit, "Add control qubit", py::arg("index"), py::arg("control_value"))
        .def("multiply_scalar", &QuantumGateMatrix::multiply_scalar, "Multiply scalar value to gate matrix", py::arg("value"))
        ;
    
=======
        .def("is_commute", &QuantumGateBase::is_commute,
            "Check this gate commutes with a given gate", py::arg("gate"))
        .def("is_Pauli", &QuantumGateBase::is_Pauli,
            "Check this gate is an element of Pauli group")
        .def("is_Clifford", &QuantumGateBase::is_Clifford,
            "Check this gate is an element of Clifford group")
        .def("is_Gaussian", &QuantumGateBase::is_Gaussian,
            "Check this gate is an element of Gaussian group")
        .def("is_parametric", &QuantumGateBase::is_parametric,
            "Check this gate is a parametric gate")
        .def("is_diagonal", &QuantumGateBase::is_diagonal,
            "Check the gate matrix is diagonal")
        .def("get_gate_list", &QuantumGateBase::get_gate_list, "Get gate list")
        .def("optimize_ProbablisticGate",
            &QuantumGateBase::optimize_ProbablisticGate,
            "Optimize probablisticGate")
        .def("get_distribution", &QuantumGateBase::get_distribution,
            "Get distribution")
        .def("get_cumulative_distribution",
            &QuantumGateBase::get_cumulative_distribution,
            "Get cumulative distribution");

    py::class_<QuantumGateMatrix, QuantumGateBase>(m, "QuantumGateMatrix")
        .def("add_control_qubit", &QuantumGateMatrix::add_control_qubit,
            "Add control qubit", py::arg("index"), py::arg("control_value"))
        .def("multiply_scalar", &QuantumGateMatrix::multiply_scalar,
            "Multiply scalar value to gate matrix", py::arg("value"));

>>>>>>> 73104329
    py::class_<ClsOneQubitGate, QuantumGateBase>(m, "ClsOneQubitGate");
    py::class_<ClsOneQubitRotationGate, QuantumGateBase>(
        m, "ClsOneQubitRotationGate");
    py::class_<ClsOneControlOneTargetGate, QuantumGateBase>(
        m, "ClsOneControlOneTargetGate");
    py::class_<ClsTwoQubitGate, QuantumGateBase>(m, "ClsTwoQubitGate");
    py::class_<ClsPauliGate, QuantumGateBase>(m, "ClsPauliGate");
    py::class_<ClsPauliRotationGate, QuantumGateBase>(
        m, "ClsPauliRotationGate");
    py::class_<ClsNoisyEvolution, QuantumGateBase>(m, "ClsNoisyEvolution");
<<<<<<< HEAD
    py::class_<ClsNoisyEvolution_fast, QuantumGateBase>(m, "ClsNoisyEvolution_fast");
    py::class_<QuantumGate_Probabilistic, QuantumGateBase>(m, "QuantumGate_Probabilistic", "QuantumGate_ProbabilisticInstrument")
        .def("get_gate_list", &QuantumGate_Probabilistic::get_gate_list, "get_gate_list")
        .def("optimize_ProbablisticGate", &QuantumGate_Probabilistic::optimize_ProbablisticGate, "optimize_ProbablisticGate")
        .def("get_distribution", &QuantumGate_Probabilistic::get_distribution, "get_distribution")
        .def("get_cumulative_distribution", &QuantumGate_Probabilistic::get_cumulative_distribution, "get_cumulative_distribution")
    ;
    py::class_<QuantumGate_CPTP, QuantumGateBase>(m, "QuantumGate_CPTP","QuantumGate_Instrument");
    py::class_<QuantumGate_CP, QuantumGateBase>(m, "QuantumGate_CP");
    py::class_<QuantumGate_Adaptive, QuantumGateBase>(m, "QuantumGate_Adaptive");
    py::class_<QuantumGateDiagonalMatrix, QuantumGateBase>(m, "QuantumGateDiagonalMatrix");
    py::class_<QuantumGateSparseMatrix, QuantumGateBase>(m, "QuantumGateSparseMatrix");
=======
    py::class_<ClsNoisyEvolution_fast, QuantumGateBase>(
        m, "ClsNoisyEvolution_fast");
    py::class_<ClsStateReflectionGate, QuantumGateBase>(
        m, "ClsStateReflectionGate");
    py::class_<ClsReversibleBooleanGate, QuantumGateBase>(
        m, "ClsReversibleBooleanGate");
    py::class_<QuantumGate_Probabilistic, QuantumGateBase>(
        m, "QuantumGate_Probabilistic");
    py::class_<QuantumGate_ProbabilisticInstrument, QuantumGate_Probabilistic>(
        m, "QuantumGate_ProbabilisticInstrument");
    py::class_<QuantumGate_CPTP, QuantumGateBase>(m, "QuantumGate_CPTP");
    py::class_<QuantumGate_CP, QuantumGateBase>(m, "QuantumGate_CP");
    py::class_<QuantumGate_Instrument, QuantumGateBase>(
        m, "QuantumGate_Instrument");
    py::class_<QuantumGate_Adaptive, QuantumGateBase>(
        m, "QuantumGate_Adaptive");
    py::class_<QuantumGateDiagonalMatrix, QuantumGateBase>(
        m, "QuantumGateDiagonalMatrix");
    py::class_<QuantumGateSparseMatrix, QuantumGateBase>(
        m, "QuantumGateSparseMatrix");

>>>>>>> 73104329
    auto mgate = m.def_submodule("gate");
    mgate.def("Identity", &gate::Identity,
        py::return_value_policy::take_ownership, "Create identity gate",
        py::arg("index"));
    mgate.def("X", &gate::X, py::return_value_policy::take_ownership,
        "Create Pauli-X gate", py::arg("index"));
    mgate.def("Y", &gate::Y, py::return_value_policy::take_ownership,
        "Create Pauli-Y gate", py::arg("index"));
    mgate.def("Z", &gate::Z, py::return_value_policy::take_ownership,
        "Create Pauli-Z gate", py::arg("index"));
    mgate.def("H", &gate::H, py::return_value_policy::take_ownership,
        "Create Hadamard gate", py::arg("index"));
    mgate.def("S", &gate::S, py::return_value_policy::take_ownership,
        "Create pi/4-phase gate", py::arg("index"));
    mgate.def("Sdag", &gate::Sdag, py::return_value_policy::take_ownership,
        "Create adjoint of pi/4-phase gate", py::arg("index"));
    mgate.def("T", &gate::T, py::return_value_policy::take_ownership,
        "Create pi/8-phase gate", py::arg("index"));
    mgate.def("Tdag", &gate::Tdag, py::return_value_policy::take_ownership,
        "Create adjoint of pi/8-phase gate", py::arg("index"));
    mgate.def("sqrtX", &gate::sqrtX, py::return_value_policy::take_ownership,
        "Create pi/4 Pauli-X rotation gate", py::arg("index"));
    mgate.def("sqrtXdag", &gate::sqrtXdag,
        py::return_value_policy::take_ownership,
        "Create adjoint of pi/4 Pauli-X rotation gate", py::arg("index"));
    mgate.def("sqrtY", &gate::sqrtY, py::return_value_policy::take_ownership,
        "Create pi/4 Pauli-Y rotation gate", py::arg("index"));
    mgate.def("sqrtYdag", &gate::sqrtYdag,
        py::return_value_policy::take_ownership,
        "Create adjoint of pi/4 Pauli-Y rotation gate", py::arg("index"));
    mgate.def("P0", &gate::P0, py::return_value_policy::take_ownership,
        "Create projection gate to |0> subspace", py::arg("index"));
    mgate.def("P1", &gate::P1, py::return_value_policy::take_ownership,
        "Create projection gate to |1> subspace", py::arg("index"));

    mgate.def("U1", &gate::U1, py::return_value_policy::take_ownership,
        "Create QASM U1 gate", py::arg("index"), py::arg("lambda"));
    mgate.def("U2", &gate::U2, py::return_value_policy::take_ownership,
        "Create QASM U2 gate", py::arg("index"), py::arg("phi"),
        py::arg("lambda"));
    mgate.def("U3", &gate::U3, py::return_value_policy::take_ownership,
        "Create QASM U3 gate", py::arg("index"), py::arg("theta"),
        py::arg("phi"), py::arg("lambda"));

    mgate.def("RX", &gate::RX, py::return_value_policy::take_ownership,
        "Create Pauli-X rotation gate", py::arg("index"), py::arg("angle"));
    mgate.def("RY", &gate::RY, py::return_value_policy::take_ownership,
        "Create Pauli-Y rotation gate", py::arg("index"), py::arg("angle"));
    mgate.def("RZ", &gate::RZ, py::return_value_policy::take_ownership,
        "Create Pauli-Z rotation gate", py::arg("index"), py::arg("angle"));
    mgate.def("RotInvX", &gate::RotInvX,
        py::return_value_policy::take_ownership, "Create Pauli-X rotation gate",
        py::arg("index"), py::arg("angle"));
    mgate.def("RotInvY", &gate::RotInvY,
        py::return_value_policy::take_ownership, "Create Pauli-Y rotation gate",
        py::arg("index"), py::arg("angle"));
    mgate.def("RotInvZ", &gate::RotInvZ,
        py::return_value_policy::take_ownership, "Create Pauli-Z rotation gate",
        py::arg("index"), py::arg("angle"));
    mgate.def("RotX", &gate::RotX, py::return_value_policy::take_ownership,
        "Create Pauli-X rotation gate", py::arg("index"), py::arg("angle"));
    mgate.def("RotY", &gate::RotY, py::return_value_policy::take_ownership,
        "Create Pauli-Y rotation gate", py::arg("index"), py::arg("angle"));
    mgate.def("RotZ", &gate::RotZ, py::return_value_policy::take_ownership,
        "Create Pauli-Z rotation gate", py::arg("index"), py::arg("angle"));

    mgate.def("CNOT", &gate::CNOT, py::return_value_policy::take_ownership,
        "Create CNOT gate", py::arg("control"), py::arg("target"));
    mgate.def("CZ", &gate::CZ, py::return_value_policy::take_ownership,
        "Create CZ gate", py::arg("control"), py::arg("target"));
    mgate.def("SWAP", &gate::SWAP, py::return_value_policy::take_ownership,
        "Create SWAP gate", py::arg("target1"), py::arg("target2"));

    mgate.def(
        "TOFFOLI",
        [](UINT control_index1, UINT control_index2,
            UINT target_index) -> QuantumGateMatrix* {
            auto ptr = gate::X(target_index);
            auto toffoli = gate::to_matrix_gate(ptr);
            toffoli->add_control_qubit(control_index1, 1);
            toffoli->add_control_qubit(control_index2, 1);
            delete ptr;
            return toffoli;
        },
        py::return_value_policy::take_ownership, "Create TOFFOLI gate",
        py::arg("control1"), py::arg("control2"), py::arg("target"));
    mgate.def(
        "FREDKIN",
        [](UINT control_index, UINT target_index1,
            UINT target_index2) -> QuantumGateMatrix* {
            auto ptr = gate::SWAP(target_index1, target_index2);
            auto fredkin = gate::to_matrix_gate(ptr);
            fredkin->add_control_qubit(control_index, 1);
            delete ptr;
            return fredkin;
        },
        py::return_value_policy::take_ownership, "Create FREDKIN gate",
        py::arg("control"), py::arg("target1"), py::arg("target2"));

    mgate.def(
        "Pauli",
        [](std::vector<UINT> target_qubit_index_list,
            std::vector<UINT> pauli_ids) -> ClsPauliGate* {
            if (target_qubit_index_list.size() != pauli_ids.size())
                throw std::invalid_argument(
                    "Size of qubit list and pauli list must be equal.");
            auto ptr = gate::Pauli(target_qubit_index_list, pauli_ids);
            return ptr;
        },
        py::return_value_policy::take_ownership,
        "Create multi-qubit Pauli gate", py::arg("index_list"),
        py::arg("pauli_ids"));
    mgate.def(
        "PauliRotation",
        [](std::vector<UINT> target_qubit_index_list,
            std::vector<UINT> pauli_ids,
            double angle) -> ClsPauliRotationGate* {
            if (target_qubit_index_list.size() != pauli_ids.size())
                throw std::invalid_argument(
                    "Size of qubit list and pauli list must be equal.");
            auto ptr =
                gate::PauliRotation(target_qubit_index_list, pauli_ids, angle);
            return ptr;
        },
        py::return_value_policy::take_ownership,
        "Create multi-qubit Pauli rotation", py::arg("index_list"),
        py::arg("pauli_ids"), py::arg("angle"));

    mgate.def(
        "DenseMatrix",
        [](UINT target_qubit_index,
            ComplexMatrix matrix) -> QuantumGateMatrix* {
            if (matrix.rows() != 2 || matrix.cols() != 2)
                throw std::invalid_argument("matrix dims is not 2x2.");
            auto ptr = gate::DenseMatrix(target_qubit_index, matrix);
            return ptr;
        },
        py::return_value_policy::take_ownership, "Create dense matrix gate",
        py::arg("index"), py::arg("matrix"));
    mgate.def(
        "DenseMatrix",
        [](std::vector<UINT> target_qubit_index_list,
            ComplexMatrix matrix) -> QuantumGateMatrix* {
            const ITYPE dim = 1ULL << target_qubit_index_list.size();
            if (matrix.rows() != dim || matrix.cols() != dim)
                throw std::invalid_argument("matrix dims is not consistent.");
            auto ptr = gate::DenseMatrix(target_qubit_index_list, matrix);
            return ptr;
        },
        py::return_value_policy::take_ownership, py::arg("index_list"),
        py::arg("matrix"));
    mgate.def(
        "SparseMatrix",
        [](std::vector<UINT> target_qubit_index_list,
            SparseComplexMatrix matrix) -> QuantumGateSparseMatrix* {
            const ITYPE dim = 1ULL << target_qubit_index_list.size();
            if (matrix.rows() != dim || matrix.cols() != dim)
                throw std::invalid_argument("matrix dims is not consistent.");
            auto ptr = gate::SparseMatrix(target_qubit_index_list, matrix);
            return ptr;
        },
        py::return_value_policy::take_ownership, "Create sparse matrix gate",
        py::arg("index_list"), py::arg("matrix"));
    mgate.def(
        "DiagonalMatrix",
        [](std::vector<UINT> target_qubit_index_list,
            ComplexVector diagonal_element) -> QuantumGateDiagonalMatrix* {
            const ITYPE dim = 1ULL << target_qubit_index_list.size();
            if (diagonal_element.size() != dim)
                throw std::invalid_argument(
                    "dim of diagonal elemet is not consistent.");
            auto ptr =
                gate::DiagonalMatrix(target_qubit_index_list, diagonal_element);
            return ptr;
        },
        py::return_value_policy::take_ownership, "Create diagonal matrix gate",
        py::arg("index_list"), py::arg("diagonal_element"));

    mgate.def("RandomUnitary",
        py::overload_cast<std::vector<UINT>>(&gate::RandomUnitary),
        py::return_value_policy::take_ownership, "Create random unitary gate",
        py::arg("index_list"));
    mgate.def("RandomUnitary",
        py::overload_cast<std::vector<UINT>, UINT>(&gate::RandomUnitary),
        py::return_value_policy::take_ownership, py::arg("index_list"),
        py::arg("seed"));
    mgate.def("ReversibleBoolean", &gate::ReversibleBoolean,
        py::return_value_policy::take_ownership,
        "Create reversible boolean gate", py::arg("index_list"),
        py::arg("func"));
    mgate.def("StateReflection", &gate::StateReflection,
        py::return_value_policy::take_ownership, "Create state reflection gate",
        py::arg("state"));

    mgate.def("BitFlipNoise", &gate::BitFlipNoise,
        py::return_value_policy::take_ownership, "Create bit-flip noise",
        py::arg("index"), py::arg("prob"));
    mgate.def("DephasingNoise", &gate::DephasingNoise,
        py::return_value_policy::take_ownership, "Create dephasing noise",
        py::arg("index"), py::arg("prob"));
    mgate.def("IndependentXZNoise", &gate::IndependentXZNoise,
        py::return_value_policy::take_ownership, "Create independent XZ noise",
        py::arg("index"), py::arg("prob"));
    mgate.def("DepolarizingNoise", &gate::DepolarizingNoise,
        py::return_value_policy::take_ownership, "Create depolarizing noise",
        py::arg("index"), py::arg("prob"));
    mgate.def("TwoQubitDepolarizingNoise", &gate::TwoQubitDepolarizingNoise,
        py::return_value_policy::take_ownership,
        "Create two-qubit depolarizing noise", py::arg("index1"),
        py::arg("index2"), py::arg("prob"));
    mgate.def("AmplitudeDampingNoise", &gate::AmplitudeDampingNoise,
        py::return_value_policy::take_ownership,
        "Create amplitude damping noise", py::arg("index"), py::arg("prob"));
    mgate.def("Measurement", &gate::Measurement,
        py::return_value_policy::take_ownership, "Create measurement gate",
        py::arg("index"), py::arg("register"));

    mgate.def("merge",
        py::overload_cast<const QuantumGateBase*, const QuantumGateBase*>(
            &gate::merge),
        py::return_value_policy::take_ownership,
        "Merge two quantum gate or gate list", py::arg("gate1"),
        py::arg("gate2"));
    mgate.def("merge",
        py::overload_cast<std::vector<QuantumGateBase*>>(&gate::merge),
        py::return_value_policy::take_ownership, py::arg("gate_list"));
    mgate.def("add",
        py::overload_cast<const QuantumGateBase*, const QuantumGateBase*>(
            &gate::add),
        py::return_value_policy::take_ownership, "Add quantum gate matrices",
        py::arg("gate1"), py::arg("gate2"));
    mgate.def("add",
        py::overload_cast<std::vector<QuantumGateBase*>>(&gate::add),
        py::return_value_policy::take_ownership, "Add quantum gate matrices",
        py::arg("gate_list"));
    mgate.def("to_matrix_gate", &gate::to_matrix_gate,
        py::return_value_policy::take_ownership,
        "Convert named gate to matrix gate", py::arg("gate"));

    mgate.def("Probabilistic", &gate::Probabilistic,
        py::return_value_policy::take_ownership, "Create probabilistic gate",
        py::arg("prob_list"), py::arg("gate_list"));
    mgate.def("ProbabilisticInstrument", &gate::ProbabilisticInstrument,
        py::return_value_policy::take_ownership,
        "Create probabilistic instrument gate", py::arg("prob_list"),
        py::arg("gate_list"), py::arg("register"));
    mgate.def("CPTP", &gate::CPTP, py::return_value_policy::take_ownership,
        "Create completely-positive trace preserving map",
        py::arg("kraus_list"));
    mgate.def("CP", &gate::CP, py::return_value_policy::take_ownership,
        "Create completely-positive map", py::arg("kraus_list"),
        py::arg("state_normalize"), py::arg("probability_normalize"),
        py::arg("assign_zero_if_not_matched"));
    mgate.def("Instrument", &gate::Instrument,
        py::return_value_policy::take_ownership, "Create instruments",
        py::arg("kraus_list"), py::arg("register"));
    mgate.def("Adaptive",
        py::overload_cast<QuantumGateBase*,
            std::function<bool(const std::vector<UINT>&)>>(&gate::Adaptive),
        py::return_value_policy::take_ownership, "Create adaptive gate",
        py::arg("gate"), py::arg("condition"));
    mgate.def("Adaptive",
        py::overload_cast<QuantumGateBase*,
            std::function<bool(const std::vector<UINT>&, UINT)>, UINT>(
            &gate::Adaptive),
        py::return_value_policy::take_ownership, py::arg("gate"),
        py::arg("condition"), py::arg("id"));
    mgate.def("NoisyEvolution", &gate::NoisyEvolution,
        py::return_value_policy::take_ownership, "Create noisy evolution",
        py::arg("hamiltonian"), py::arg("c_ops"), py::arg("time"),
        py::arg("dt"));
    mgate.def("NoisyEvolution_fast", &gate::NoisyEvolution_fast,
        py::return_value_policy::take_ownership,
        "Create noisy evolution fast version", py::arg("hamiltonian"),
        py::arg("c_ops"), py::arg("time"));

    py::class_<QuantumGate_SingleParameter, QuantumGateBase>(
        m, "QuantumGate_SingleParameter")
        .def("get_parameter_value",
            &QuantumGate_SingleParameter::get_parameter_value,
            "Get parameter value")
        .def("set_parameter_value",
            &QuantumGate_SingleParameter::set_parameter_value,
            "Set parameter value", py::arg("value"))
        .def("copy", &QuantumGate_SingleParameter::copy,
            py::return_value_policy::take_ownership, "Create copied instance");
    mgate.def("ParametricRX", &gate::ParametricRX,
        py::return_value_policy::take_ownership,
        "Create parametric Pauli-X rotation gate", py::arg("index"),
        py::arg("angle"));
    mgate.def("ParametricRY", &gate::ParametricRY,
        py::return_value_policy::take_ownership,
        "Create parametric Pauli-Y rotation gate", py::arg("index"),
        py::arg("angle"));
    mgate.def("ParametricRZ", &gate::ParametricRZ,
        py::return_value_policy::take_ownership,
        "Create parametric Pauli-Z rotation gate", py::arg("index"),
        py::arg("angle"));
    mgate.def("ParametricPauliRotation", &gate::ParametricPauliRotation,
        py::return_value_policy::take_ownership,
        "Create parametric multi-qubit Pauli rotation gate",
        py::arg("index_list"), py::arg("pauli_ids"), py::arg("angle"));

    m.def("to_general_quantum_operator", &to_general_quantum_operator,
        py::arg("gate"), py::arg("qubits"), py::arg("tol"));

    py::class_<QuantumCircuit>(m, "QuantumCircuit")
        .def(py::init<UINT>(), "Constructor", py::arg("qubit_count"))
        .def("copy", &QuantumCircuit::copy,
            py::return_value_policy::take_ownership, "Create copied instance")
        // In order to avoid double release, we force using add_gate_copy in
        // python
        //.def("add_gate_consume", (void
        //(QuantumCircuit::*)(QuantumGateBase*))&QuantumCircuit::add_gate, "Add
        // gate and take ownership", py::arg("gate")) .def("add_gate_consume",
        //(void (QuantumCircuit::*)(QuantumGateBase*,
        // UINT))&QuantumCircuit::add_gate, "Add gate and take ownership",
        // py::arg("gate"), py::arg("position"))
        .def("add_gate",
            py::overload_cast<const QuantumGateBase*>(
                &QuantumCircuit::add_gate_copy),
            "Add gate with copy", py::arg("gate"))
        .def("add_gate",
            py::overload_cast<const QuantumGateBase*, UINT>(
                &QuantumCircuit::add_gate_copy),
            py::arg("gate"), py::arg("position"))
        .def("add_noise_gate", &QuantumCircuit::add_noise_gate_copy,
            "Add noise gate with copy", py::arg("gate"), py::arg("NoiseType"),
            py::arg("NoiseProbability"))
        .def("remove_gate", &QuantumCircuit::remove_gate, "Remove gate",
            py::arg("position"))

        .def(
            "get_gate",
            [](const QuantumCircuit& circuit, UINT index) -> QuantumGateBase* {
                if (index >= circuit.gate_list.size()) {
                    std::cerr
                        << "Error: QuantumCircuit::get_gate(const "
                           "QuantumCircuit&, UINT): gate index is out of range"
                        << std::endl;
                    return NULL;
                }
                return circuit.gate_list[index]->copy();
            },
            py::return_value_policy::take_ownership, "Get gate instance",
            py::arg("position"))
        .def(
            "merge_circuit", &QuantumCircuit::merge_circuit, py::arg("circuit"))
        .def(
            "get_gate_count",
            [](const QuantumCircuit& circuit) -> UINT {
                return (UINT)circuit.gate_list.size();
            },
            "Get gate count")
        .def(
            "get_qubit_count",
            [](const QuantumCircuit& circuit) -> UINT {
                return circuit.qubit_count;
            },
            "Get qubit count")

        .def("update_quantum_state",
            (void (QuantumCircuit::*)(QuantumStateBase*)) &
                QuantumCircuit::update_quantum_state,
            "Update quantum state", py::arg("state"))
        .def("update_quantum_state",
            (void (QuantumCircuit::*)(QuantumStateBase*, UINT, UINT)) &
                QuantumCircuit::update_quantum_state,
            py::arg("state"), py::arg("start"), py::arg("end"))
        .def("calculate_depth", &QuantumCircuit::calculate_depth,
            "Calculate depth of circuit")
        .def("to_string", &QuantumCircuit::to_string,
            "Get string representation")

        .def("add_X_gate", &QuantumCircuit::add_X_gate, "Add Pauli-X gate",
            py::arg("index"))
        .def("add_Y_gate", &QuantumCircuit::add_Y_gate, "Add Pauli-Y gate",
            py::arg("index"))
        .def("add_Z_gate", &QuantumCircuit::add_Z_gate, "Add Pauli-Z gate",
            py::arg("index"))
        .def("add_H_gate", &QuantumCircuit::add_H_gate, "Add Hadamard gate",
            py::arg("index"))
        .def("add_S_gate", &QuantumCircuit::add_S_gate, "Add pi/4 phase gate",
            py::arg("index"))
        .def("add_Sdag_gate", &QuantumCircuit::add_Sdag_gate,
            "Add adjoint of pi/4 phsae gate", py::arg("index"))
        .def("add_T_gate", &QuantumCircuit::add_T_gate, "Add pi/8 phase gate",
            py::arg("index"))
        .def("add_Tdag_gate", &QuantumCircuit::add_Tdag_gate,
            "Add adjoint of pi/8 phase gate", py::arg("index"))
        .def("add_sqrtX_gate", &QuantumCircuit::add_sqrtX_gate,
            "Add pi/4 Pauli-X rotation gate", py::arg("index"))
        .def("add_sqrtXdag_gate", &QuantumCircuit::add_sqrtXdag_gate,
            "Add adjoint of pi/4 Pauli-X rotation gate", py::arg("index"))
        .def("add_sqrtY_gate", &QuantumCircuit::add_sqrtY_gate,
            "Add pi/4 Pauli-Y rotation gate", py::arg("index"))
        .def("add_sqrtYdag_gate", &QuantumCircuit::add_sqrtYdag_gate,
            "Add adjoint of pi/4 Pauli-Y rotation gate", py::arg("index"))
        .def("add_P0_gate", &QuantumCircuit::add_P0_gate,
            "Add projection gate to |0> subspace", py::arg("index"))
        .def("add_P1_gate", &QuantumCircuit::add_P1_gate,
            "Add projection gate to |1> subspace", py::arg("index"))

        .def("add_CNOT_gate", &QuantumCircuit::add_CNOT_gate, "Add CNOT gate",
            py::arg("control"), py::arg("target"))
        .def("add_CZ_gate", &QuantumCircuit::add_CZ_gate, "Add CNOT gate",
            py::arg("control"), py::arg("target"))
        .def("add_SWAP_gate", &QuantumCircuit::add_SWAP_gate, "Add SWAP gate",
            py::arg("target1"), py::arg("target2"))

        .def("add_RX_gate", &QuantumCircuit::add_RX_gate,
            "Add Pauli-X rotation gate", py::arg("index"), py::arg("angle"))
        .def("add_RY_gate", &QuantumCircuit::add_RY_gate,
            "Add Pauli-Y rotation gate", py::arg("index"), py::arg("angle"))
        .def("add_RZ_gate", &QuantumCircuit::add_RZ_gate,
            "Add Pauli-Z rotation gate", py::arg("index"), py::arg("angle"))
        .def("add_RotInvX_gate", &QuantumCircuit::add_RotInvX_gate,
            "Add Pauli-X rotation gate", py::arg("index"), py::arg("angle"))
        .def("add_RotInvY_gate", &QuantumCircuit::add_RotInvY_gate,
            "Add Pauli-Y rotation gate", py::arg("index"), py::arg("angle"))
        .def("add_RotInvZ_gate", &QuantumCircuit::add_RotInvZ_gate,
            "Add Pauli-Z rotation gate", py::arg("index"), py::arg("angle"))
        .def("add_RotX_gate", &QuantumCircuit::add_RotX_gate,
            "Add Pauli-X rotation gate", py::arg("index"), py::arg("angle"))
        .def("add_RotY_gate", &QuantumCircuit::add_RotY_gate,
            "Add Pauli-Y rotation gate", py::arg("index"), py::arg("angle"))
        .def("add_RotZ_gate", &QuantumCircuit::add_RotZ_gate,
            "Add Pauli-Z rotation gate", py::arg("index"), py::arg("angle"))

        .def("add_U1_gate", &QuantumCircuit::add_U1_gate, "Add QASM U1 gate",
            py::arg("index"), py::arg("lambda"))
        .def("add_U2_gate", &QuantumCircuit::add_U2_gate, "Add QASM U2 gate",
            py::arg("index"), py::arg("phi"), py::arg("lambda"))
        .def("add_U3_gate", &QuantumCircuit::add_U3_gate, "Add QASM U3 gate",
            py::arg("index"), py::arg("theta"), py::arg("phi"),
            py::arg("lambda"))

        .def("add_multi_Pauli_gate",
            py::overload_cast<std::vector<UINT>, std::vector<UINT>>(
                &QuantumCircuit::add_multi_Pauli_gate),
            "Add multi-qubit Pauli gate", py::arg("index_list"),
            py::arg("pauli_ids"))
        .def("add_multi_Pauli_gate",
            py::overload_cast<const PauliOperator&>(
                &QuantumCircuit::add_multi_Pauli_gate),
            py::arg("pauli"))
        .def("add_multi_Pauli_rotation_gate",
            py::overload_cast<std::vector<UINT>, std::vector<UINT>, double>(
                &QuantumCircuit::add_multi_Pauli_rotation_gate),
            "Add multi-qubit Pauli rotation gate", py::arg("index_list"),
            py::arg("pauli_ids"), py::arg("angle"))
        .def("add_multi_Pauli_rotation_gate",
            py::overload_cast<const PauliOperator&>(
                &QuantumCircuit::add_multi_Pauli_rotation_gate),
            py::arg("pauli"))
        .def("add_dense_matrix_gate",
            py::overload_cast<UINT, const ComplexMatrix&>(
                &QuantumCircuit::add_dense_matrix_gate),
            "Add dense matrix gate", py::arg("index"), py::arg("matrix"))
        .def("add_dense_matrix_gate",
            py::overload_cast<std::vector<UINT>, const ComplexMatrix&>(
                &QuantumCircuit::add_dense_matrix_gate),
            py::arg("index_list"), py::arg("matrix"))
        .def("add_random_unitary_gate",
            py::overload_cast<std::vector<UINT>>(
                &QuantumCircuit::add_random_unitary_gate),
            "Add random unitary gate", py::arg("index_list"))
        .def("add_random_unitary_gate",
            py::overload_cast<std::vector<UINT>, UINT>(
                &QuantumCircuit::add_random_unitary_gate),
            py::arg("index_list"), py::arg("seed"))
        .def("add_diagonal_observable_rotation_gate",
            &QuantumCircuit::add_diagonal_observable_rotation_gate,
            "Add diagonal observable rotation gate", py::arg("observable"),
            py::arg("angle"))
        .def("add_observable_rotation_gate",
            &QuantumCircuit::add_observable_rotation_gate,
            "Add observable rotation gate", py::arg("observable"),
            py::arg("angle"), py::arg("repeat"))

        .def(
            "__str__", [](const QuantumCircuit& p) { return p.to_string(); },
            "to string");
    ;

    py::class_<ParametricQuantumCircuit, QuantumCircuit>(
        m, "ParametricQuantumCircuit")
        .def(py::init<UINT>(), "Constructor", py::arg("qubit_count"))
        .def("copy", &ParametricQuantumCircuit::copy,
            py::return_value_policy::take_ownership, "Create copied instance")
        .def("add_parametric_gate",
            py::overload_cast<QuantumGate_SingleParameter*>(
                &ParametricQuantumCircuit::add_parametric_gate_copy),
            "Add parametric gate", py::arg("gate"))
        .def("add_parametric_gate",
            py::overload_cast<QuantumGate_SingleParameter*, UINT>(
                &ParametricQuantumCircuit::add_parametric_gate_copy),
            py::arg("gate"), py::arg("position"))
        .def("add_gate",
            py::overload_cast<const QuantumGateBase*>(
                &ParametricQuantumCircuit::add_gate_copy),
            "Add gate", py::arg("gate"))
        .def("add_gate",
            py::overload_cast<const QuantumGateBase*, UINT>(
                &ParametricQuantumCircuit::add_gate_copy),
            py::arg("gate"), py::arg("position"))
        .def("get_parameter_count",
            &ParametricQuantumCircuit::get_parameter_count,
            "Get parameter count")
        .def("get_parameter", &ParametricQuantumCircuit::get_parameter,
            "Get parameter", py::arg("index"))
        .def("set_parameter", &ParametricQuantumCircuit::set_parameter,
            "Set parameter", py::arg("index"), py::arg("parameter"))
        .def("get_parametric_gate_position",
            &ParametricQuantumCircuit::get_parametric_gate_position,
            "Get parametric gate position", py::arg("index"))
        .def("remove_gate", &ParametricQuantumCircuit::remove_gate,
            "Remove gate", py::arg("position"))
        .def("merge_circuit", &ParametricQuantumCircuit::merge_circuit,
            "Merge another ParametricQuantumCircuit", py::arg("circuit"))

        .def("add_parametric_RX_gate",
            &ParametricQuantumCircuit::add_parametric_RX_gate,
            "Add parametric Pauli-X rotation gate", py::arg("index"),
            py::arg("angle"))
        .def("add_parametric_RY_gate",
            &ParametricQuantumCircuit::add_parametric_RY_gate,
            "Add parametric Pauli-Y rotation gate", py::arg("index"),
            py::arg("angle"))
        .def("add_parametric_RZ_gate",
            &ParametricQuantumCircuit::add_parametric_RZ_gate,
            "Add parametric Pauli-Z rotation gate", py::arg("index"),
            py::arg("angle"))
        .def("add_parametric_multi_Pauli_rotation_gate",
            &ParametricQuantumCircuit::add_parametric_multi_Pauli_rotation_gate,
            "Add parametric multi-qubit Pauli rotation gate",
            py::arg("index_list"), py::arg("pauli_ids"), py::arg("angle"))

        .def("backprop", &ParametricQuantumCircuit::backprop, "Do backprop",
            py::arg("obs"))
        .def("backprop_inner_product",
            &ParametricQuantumCircuit::backprop_inner_product,
            "Do backprop with innder product", py::arg("state"))

        .def(
            "__str__",
            [](const ParametricQuantumCircuit& p) { return p.to_string(); },
            "to string");
    ;

    py::class_<GradCalculator>(m, "GradCalculator")
        .def(py::init<>())
        .def("calculate_grad",
            py::overload_cast<ParametricQuantumCircuit&, Observable&>(
                &GradCalculator::calculate_grad),
            "Calculate Grad", py::arg("parametric_circuit"),
            py::arg("observable"))
        .def("calculate_grad",
            py::overload_cast<ParametricQuantumCircuit&, Observable&,
                std::vector<double>>(&GradCalculator::calculate_grad),
            py::arg("parametric_circuit"), py::arg("observable"),
            py::arg("angles_of_gates"));

    auto mcircuit = m.def_submodule("circuit");
    py::class_<QuantumCircuitOptimizer>(mcircuit, "QuantumCircuitOptimizer")
        .def(py::init<>(), "Constructor")
        .def("optimize", &QuantumCircuitOptimizer::optimize,
            "Optimize quantum circuit", py::arg("circuit"),
            py::arg("block_size"))
        .def("optimize_light", &QuantumCircuitOptimizer::optimize_light,
            "Optimize quantum circuit with light method", py::arg("circuit"))
        .def("merge_all", &QuantumCircuitOptimizer::merge_all,
            py::return_value_policy::take_ownership, py::arg("circuit"));

    py::class_<QuantumCircuitSimulator>(m, "QuantumCircuitSimulator")
        .def(py::init<QuantumCircuit*, QuantumStateBase*>(), "Constructor",
            py::arg("circuit"), py::arg("state"))
        .def("initialize_state", &QuantumCircuitSimulator::initialize_state,
            "Initialize state")
        .def("initialize_random_state",
            py::overload_cast<>(
                &QuantumCircuitSimulator::initialize_random_state),
            "Initialize state with random pure state")
        .def("initialize_random_state",
            py::overload_cast<UINT>(
                &QuantumCircuitSimulator::initialize_random_state),
            py::arg("seed"))
        .def("simulate", &QuantumCircuitSimulator::simulate, "Simulate circuit")
        .def("simulate_range", &QuantumCircuitSimulator::simulate_range,
            "Simulate circuit", py::arg("start"), py::arg("end"))
        .def("get_expectation_value",
            &QuantumCircuitSimulator::get_expectation_value,
            "Get expectation value", py::arg("observable"))
        .def("get_gate_count", &QuantumCircuitSimulator::get_gate_count,
            "Get gate count")
        .def("copy_state_to_buffer",
            &QuantumCircuitSimulator::copy_state_to_buffer,
            "Copy state to buffer")
        .def("copy_state_from_buffer",
            &QuantumCircuitSimulator::copy_state_from_buffer,
            "Copy buffer to state")
        .def("swap_state_and_buffer",
            &QuantumCircuitSimulator::swap_state_and_buffer,
            "Swap state and buffer");

    py::class_<CausalConeSimulator>(m, "CausalConeSimulator")
        .def(py::init<ParametricQuantumCircuit&, Observable&>(), "Constructor")
        .def("build", &CausalConeSimulator::build, "Build")
        .def("get_expectation_value",
            &CausalConeSimulator::get_expectation_value,
            "Return expectation_value")
        .def("get_circuit_list", &CausalConeSimulator::get_circuit_list,
            "Return circuit_list")
        .def("get_pauli_operator_list",
            &CausalConeSimulator::get_pauli_operator_list,
            "Return pauli_operator_list")
        .def("get_coef_list", &CausalConeSimulator::get_coef_list,
            "Return coef_list");

    py::class_<NoiseSimulator>(m, "NoiseSimulator")
        .def(py::init<QuantumCircuit*, QuantumState*>(), "Constructor")
        .def("execute", &NoiseSimulator::execute,
            "Sampling & Return result [array]");
}<|MERGE_RESOLUTION|>--- conflicted
+++ resolved
@@ -642,44 +642,20 @@
             &QuantumGateBase::get_control_index_value_list,
             "Get control qubit pair index value list")
         .def("get_name", &QuantumGateBase::get_name, "Get gate name")
-<<<<<<< HEAD
-        .def("is_commute", &QuantumGateBase::is_commute, "Check this gate commutes with a given gate", py::arg("gate"))
-        .def("is_Pauli", &QuantumGateBase::is_Pauli, "Check this gate is element of Pauli group")
-        .def("is_Clifford", &QuantumGateBase::is_Clifford, "Check this gate is element of Clifford group")
-        .def("is_Gaussian", &QuantumGateBase::is_Gaussian, "Check this gate is element of Gaussian group")
-        .def("is_parametric", &QuantumGateBase::is_parametric, "Check this gate is parametric gate")
-        .def("is_diagonal", &QuantumGateBase::is_diagonal, "Check the gate matrix is diagonal")
-
-        
-        ;
-
-    py::class_<QuantumGateMatrix,QuantumGateBase>(m, "QuantumGateMatrix")
-        .def("add_control_qubit", &QuantumGateMatrix::add_control_qubit, "Add control qubit", py::arg("index"), py::arg("control_value"))
-        .def("multiply_scalar", &QuantumGateMatrix::multiply_scalar, "Multiply scalar value to gate matrix", py::arg("value"))
-        ;
-    
-=======
         .def("is_commute", &QuantumGateBase::is_commute,
             "Check this gate commutes with a given gate", py::arg("gate"))
         .def("is_Pauli", &QuantumGateBase::is_Pauli,
-            "Check this gate is an element of Pauli group")
+            "Check this gate is element of Pauli group")
         .def("is_Clifford", &QuantumGateBase::is_Clifford,
-            "Check this gate is an element of Clifford group")
+            "Check this gate is element of Clifford group")
         .def("is_Gaussian", &QuantumGateBase::is_Gaussian,
-            "Check this gate is an element of Gaussian group")
+            "Check this gate is element of Gaussian group")
         .def("is_parametric", &QuantumGateBase::is_parametric,
-            "Check this gate is a parametric gate")
+            "Check this gate is parametric gate")
         .def("is_diagonal", &QuantumGateBase::is_diagonal,
             "Check the gate matrix is diagonal")
-        .def("get_gate_list", &QuantumGateBase::get_gate_list, "Get gate list")
-        .def("optimize_ProbablisticGate",
-            &QuantumGateBase::optimize_ProbablisticGate,
-            "Optimize probablisticGate")
-        .def("get_distribution", &QuantumGateBase::get_distribution,
-            "Get distribution")
-        .def("get_cumulative_distribution",
-            &QuantumGateBase::get_cumulative_distribution,
-            "Get cumulative distribution");
+
+        ;
 
     py::class_<QuantumGateMatrix, QuantumGateBase>(m, "QuantumGateMatrix")
         .def("add_control_qubit", &QuantumGateMatrix::add_control_qubit,
@@ -687,7 +663,6 @@
         .def("multiply_scalar", &QuantumGateMatrix::multiply_scalar,
             "Multiply scalar value to gate matrix", py::arg("value"));
 
->>>>>>> 73104329
     py::class_<ClsOneQubitGate, QuantumGateBase>(m, "ClsOneQubitGate");
     py::class_<ClsOneQubitRotationGate, QuantumGateBase>(
         m, "ClsOneQubitRotationGate");
@@ -698,42 +673,33 @@
     py::class_<ClsPauliRotationGate, QuantumGateBase>(
         m, "ClsPauliRotationGate");
     py::class_<ClsNoisyEvolution, QuantumGateBase>(m, "ClsNoisyEvolution");
-<<<<<<< HEAD
-    py::class_<ClsNoisyEvolution_fast, QuantumGateBase>(m, "ClsNoisyEvolution_fast");
-    py::class_<QuantumGate_Probabilistic, QuantumGateBase>(m, "QuantumGate_Probabilistic", "QuantumGate_ProbabilisticInstrument")
-        .def("get_gate_list", &QuantumGate_Probabilistic::get_gate_list, "get_gate_list")
-        .def("optimize_ProbablisticGate", &QuantumGate_Probabilistic::optimize_ProbablisticGate, "optimize_ProbablisticGate")
-        .def("get_distribution", &QuantumGate_Probabilistic::get_distribution, "get_distribution")
-        .def("get_cumulative_distribution", &QuantumGate_Probabilistic::get_cumulative_distribution, "get_cumulative_distribution")
-    ;
-    py::class_<QuantumGate_CPTP, QuantumGateBase>(m, "QuantumGate_CPTP","QuantumGate_Instrument");
-    py::class_<QuantumGate_CP, QuantumGateBase>(m, "QuantumGate_CP");
-    py::class_<QuantumGate_Adaptive, QuantumGateBase>(m, "QuantumGate_Adaptive");
-    py::class_<QuantumGateDiagonalMatrix, QuantumGateBase>(m, "QuantumGateDiagonalMatrix");
-    py::class_<QuantumGateSparseMatrix, QuantumGateBase>(m, "QuantumGateSparseMatrix");
-=======
-    py::class_<ClsNoisyEvolution_fast, QuantumGateBase>(
-        m, "ClsNoisyEvolution_fast");
     py::class_<ClsStateReflectionGate, QuantumGateBase>(
         m, "ClsStateReflectionGate");
     py::class_<ClsReversibleBooleanGate, QuantumGateBase>(
         m, "ClsReversibleBooleanGate");
+    py::class_<ClsNoisyEvolution_fast, QuantumGateBase>(
+        m, "ClsNoisyEvolution_fast");
     py::class_<QuantumGate_Probabilistic, QuantumGateBase>(
-        m, "QuantumGate_Probabilistic");
-    py::class_<QuantumGate_ProbabilisticInstrument, QuantumGate_Probabilistic>(
-        m, "QuantumGate_ProbabilisticInstrument");
-    py::class_<QuantumGate_CPTP, QuantumGateBase>(m, "QuantumGate_CPTP");
+        m, "QuantumGate_Probabilistic", "QuantumGate_ProbabilisticInstrument")
+        .def("get_gate_list", &QuantumGate_Probabilistic::get_gate_list,
+            "get_gate_list")
+        .def("optimize_ProbablisticGate",
+            &QuantumGate_Probabilistic::optimize_ProbablisticGate,
+            "optimize_ProbablisticGate")
+        .def("get_distribution", &QuantumGate_Probabilistic::get_distribution,
+            "get_distribution")
+        .def("get_cumulative_distribution",
+            &QuantumGate_Probabilistic::get_cumulative_distribution,
+            "get_cumulative_distribution");
+    py::class_<QuantumGate_CPTP, QuantumGateBase>(
+        m, "QuantumGate_CPTP", "QuantumGate_Instrument");
     py::class_<QuantumGate_CP, QuantumGateBase>(m, "QuantumGate_CP");
-    py::class_<QuantumGate_Instrument, QuantumGateBase>(
-        m, "QuantumGate_Instrument");
     py::class_<QuantumGate_Adaptive, QuantumGateBase>(
         m, "QuantumGate_Adaptive");
     py::class_<QuantumGateDiagonalMatrix, QuantumGateBase>(
         m, "QuantumGateDiagonalMatrix");
     py::class_<QuantumGateSparseMatrix, QuantumGateBase>(
         m, "QuantumGateSparseMatrix");
-
->>>>>>> 73104329
     auto mgate = m.def_submodule("gate");
     mgate.def("Identity", &gate::Identity,
         py::return_value_policy::take_ownership, "Create identity gate",
