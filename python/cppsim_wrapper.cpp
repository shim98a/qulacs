--- conflicted
+++ resolved
@@ -29,11 +29,8 @@
 #include <cppsim/circuit.hpp>
 #include <cppsim/circuit_optimizer.hpp>
 #include <cppsim/simulator.hpp>
-<<<<<<< HEAD
 #include <cppsim/causal_cone.hpp>
-=======
 #include <cppsim/noisesimulator.hpp>
->>>>>>> cae86f51
 
 #ifdef _USE_GPU
 #include <cppsim/state_gpu.hpp>
@@ -556,9 +553,7 @@
         .def("swap_state_and_buffer", &QuantumCircuitSimulator::swap_state_and_buffer, "Swap state and buffer")
         //.def("get_state_ptr", &QuantumCircuitSimulator::get_state_ptr, pybind11::return_value_policy::automatic_reference, "Get state ptr")
         ;
-<<<<<<< HEAD
     m.def("CausalCone",&CausalCone);
-=======
     py::class_<NoiseSimulator>(m,"NoiseSimulator")
         .def(py::init<QuantumCircuit*,QuantumState*>(),"Constructor")
         .def("execute",&NoiseSimulator::execute,"sampling & return result [array]");
@@ -570,7 +565,6 @@
         .def("execute",&NoiseSimulatorMPI::execute,"sampling & return result [array]");
 #endif
 
->>>>>>> cae86f51
 }
 
 
