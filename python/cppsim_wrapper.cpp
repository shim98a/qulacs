#include <pybind11/complex.h>
#include <pybind11/eigen.h>
#include <pybind11/functional.h>
#include <pybind11/operators.h>
#include <pybind11/pybind11.h>
#include <pybind11/stl.h>

#include <cppsim/circuit.hpp>
#include <cppsim/circuit_optimizer.hpp>
#include <cppsim/gate_factory.hpp>
#include <cppsim/gate_matrix.hpp>
#include <cppsim/gate_matrix_diagonal.hpp>
#include <cppsim/gate_matrix_sparse.hpp>
#include <cppsim/gate_merge.hpp>
#include <cppsim/gate_to_gqo.hpp>
#include <cppsim/general_quantum_operator.hpp>
#include <cppsim/noisesimulator.hpp>
#include <cppsim/observable.hpp>
#include <cppsim/pauli_operator.hpp>
#include <cppsim/simulator.hpp>
#include <cppsim/state.hpp>
#include <cppsim/state_dm.hpp>
#include <cppsim/utility.hpp>
#include <csim/memory_ops.hpp>
#include <csim/stat_ops.hpp>
#include <csim/update_ops.hpp>
#include <vqcsim/causalcone_simulator.hpp>

#ifdef _USE_GPU
#include <cppsim/state_gpu.hpp>
#endif

#include <vqcsim/GradCalculator.hpp>
#include <vqcsim/parametric_circuit.hpp>
#include <vqcsim/parametric_gate.hpp>
#include <vqcsim/parametric_gate_factory.hpp>

namespace py = pybind11;
PYBIND11_MODULE(qulacs_core, m) {
    m.doc() = "cppsim python interface";

    py::class_<PauliOperator>(m, "PauliOperator")
        .def(py::init<std::complex<double>>(), "Constructor", py::arg("coef"))
        .def(py::init<std::string, std::complex<double>>(),
            py::arg("pauli_string"), py::arg("coef"))
        .def("get_index_list", &PauliOperator::get_index_list,
            "Get list of target qubit indices")
        .def("get_pauli_id_list", &PauliOperator::get_pauli_id_list,
            "Get list of Pauli IDs (I,X,Y,Z) = (0,1,2,3)")
        .def("get_coef", &PauliOperator::get_coef,
            "Get coefficient of Pauli term")
        .def("add_single_Pauli", &PauliOperator::add_single_Pauli,
            "Add Pauli operator to this term", py::arg("index"),
            py::arg("pauli_type"))
        .def("get_expectation_value", &PauliOperator::get_expectation_value,
            "Get expectation value", py::arg("state"))
        .def("get_expectation_value_single_thread",
            &PauliOperator::get_expectation_value_single_thread,
            "Get expectation value", py::arg("state"))
        .def("get_transition_amplitude",
            &PauliOperator::get_transition_amplitude,
            "Get transition amplitude", py::arg("state_bra"),
            py::arg("state_ket"))
        .def("copy", &PauliOperator::copy,
            py::return_value_policy::take_ownership,
            "Create copied instance of Pauli operator class")
        .def("get_pauli_string", &PauliOperator::get_pauli_string,
            "Get pauli string")
        .def("change_coef", &PauliOperator::change_coef, "Change coefficient",
            py::arg("new_coef"))
        .def(py::self * py::self)
        .def(
            "__mul__",
            [](const PauliOperator& a, std::complex<double>& b) {
                return a * b;
            },
            py::is_operator())
        .def(py::self *= py::self)
        .def(
            "__IMUL__",
            [](PauliOperator& a, std::complex<double>& b) { return a *= b; },
            py::is_operator());

    py::class_<GeneralQuantumOperator>(m, "GeneralQuantumOperator")
        .def(py::init<UINT>(), "Constructor", py::arg("qubit_count"))
        .def("add_operator",
            py::overload_cast<const PauliOperator*>(
                &GeneralQuantumOperator::add_operator),
            "Add Pauli operator", py::arg("pauli_operator"))
        .def("add_operator",
            py::overload_cast<const CPPCTYPE, std::string>(
                &GeneralQuantumOperator::add_operator),
            py::arg("coef"), py::arg("pauli_string"))
        .def("add_operator_move", &GeneralQuantumOperator::add_operator_move,
            "Add Pauli operator", py::arg("pauli_operator"))
        .def("add_operator_copy", &GeneralQuantumOperator::add_operator_copy,
            "Add Pauli operator", py::arg("pauli_operator"))
        .def("is_hermitian", &GeneralQuantumOperator::is_hermitian,
            "Get is Herimitian")
        .def("get_qubit_count", &GeneralQuantumOperator::get_qubit_count,
            "Get qubit count")
        .def("get_state_dim", &GeneralQuantumOperator::get_state_dim,
            "Get state dimension")
        .def("get_term_count", &GeneralQuantumOperator::get_term_count,
            "Get count of Pauli terms")
        .def("apply_to_state",
            py::overload_cast<QuantumStateBase*, const QuantumStateBase&,
                QuantumStateBase*>(
                &GeneralQuantumOperator::apply_to_state, py::const_),
            "Apply observable to `state_to_be_multiplied`. The result is "
            "stored into `dst_state`.",
            py::arg("work_state"), py::arg("state_to_be_multiplied"),
            py::arg("dst_state"))
        .def(
            "apply_to_state",
            [](const GeneralQuantumOperator& self,
                const QuantumStateBase& state, QuantumStateBase* dst_state) {
                QuantumStateBase* work_state;
                if (state.is_state_vector())
                    work_state = new QuantumState(state.qubit_count);
                else
                    work_state = new DensityMatrix(state.qubit_count);
                self.apply_to_state(work_state, state, dst_state);
                delete work_state;
            },
            py::arg("state_to_be_multiplied"), py::arg("dst_state"))
        .def(
            "get_term",
            [](const GeneralQuantumOperator& quantum_operator,
                const UINT index) {
                return quantum_operator.get_term(index)->copy();
            },
            py::return_value_policy::take_ownership, "Get Pauli term",
            py::arg("index"))
        .def("get_expectation_value",
            &GeneralQuantumOperator::get_expectation_value,
            "Get expectation value", py::arg("state"))
        .def("get_expectation_value_single_thread",
            &GeneralQuantumOperator::get_expectation_value_single_thread,
            "Get expectation value", py::arg("state"))
        .def("get_transition_amplitude",
            &GeneralQuantumOperator::get_transition_amplitude,
            "Get transition amplitude", py::arg("state_bra"),
            py::arg("state_ket"))
        .def("__str__", &GeneralQuantumOperator::to_string, "to string")
        .def("copy", &GeneralQuantumOperator::copy,
            py::return_value_policy::take_ownership,
            "Create copied instance of General Quantum operator class")
        .def(
            "to_json",
            [](const GeneralQuantumOperator& gqo) -> std::string {
                return ptree::to_json(gqo.to_ptree());
            },
            "to json string")
        .def(py::self + py::self)
        .def(
            "__add__",
            [](const GeneralQuantumOperator& a, const PauliOperator& b) {
                return a + b;
            },
            py::is_operator())
        .def(py::self += py::self)
        .def(
            "__IADD__",
            [](GeneralQuantumOperator& a, const PauliOperator& b) {
                return a += b;
            },
            py::is_operator())
        .def(py::self - py::self)
        .def(
            "__sub__",
            [](const GeneralQuantumOperator& a, const PauliOperator& b) {
                return a - b;
            },
            py::is_operator())
        .def(py::self -= py::self)
        .def(
            "__ISUB__",
            [](GeneralQuantumOperator& a, const PauliOperator& b) {
                return a -= b;
            },
            py::is_operator())
        .def(py::self * py::self)
        .def(
            "__mul__",
            [](const GeneralQuantumOperator& a, const PauliOperator& b) {
                return a * b;
            },
            py::is_operator())
        .def(
            "__mul__",
            [](const GeneralQuantumOperator& a, std::complex<double>& b) {
                return a * b;
            },
            py::is_operator())
        .def(py::self *= py::self)
        .def(
            "__IMUL__",
            [](GeneralQuantumOperator& a, const PauliOperator& b) {
                return a *= b;
            },
            py::is_operator())
        .def(
            "__IMUL__",
            [](GeneralQuantumOperator& a, std::complex<double>& b) {
                return a *= b;
            },
            py::is_operator());
    auto mquantum_operator = m.def_submodule("quantum_operator");
    mquantum_operator.def("create_quantum_operator_from_openfermion_file",
        &quantum_operator::
            create_general_quantum_operator_from_openfermion_file,
        py::return_value_policy::take_ownership);
    mquantum_operator.def("create_quantum_operator_from_openfermion_text",
        &quantum_operator::
            create_general_quantum_operator_from_openfermion_text,
        py::return_value_policy::take_ownership);
    mquantum_operator.def("create_split_quantum_operator",
        &quantum_operator::create_split_general_quantum_operator,
        py::return_value_policy::take_ownership);
    mquantum_operator.def(
        "from_json",
        [](const std::string& json) -> GeneralQuantumOperator* {
            return quantum_operator::from_ptree(ptree::from_json(json));
        },
        py::return_value_policy::take_ownership, "from json string",
        py::arg("json"));

    py::class_<HermitianQuantumOperator, GeneralQuantumOperator>(
        m, "Observable")
        .def(py::init<UINT>(), "Constructor", py::arg("qubit_count"))
        .def("add_operator",
            py::overload_cast<const PauliOperator*>(
                &HermitianQuantumOperator::add_operator),
            "Add Pauli operator", py::arg("pauli_operator"))
        .def("add_operator_move", &HermitianQuantumOperator::add_operator_move,
            "Add Pauli operator", py::arg("pauli_operator"))
        .def("add_operator_copy", &HermitianQuantumOperator::add_operator_copy,
            "Add Pauli operator", py::arg("pauli_operator"))

        .def("add_operator",
            py::overload_cast<CPPCTYPE, std::string>(
                &HermitianQuantumOperator::add_operator),
            py::arg("coef"), py::arg("string"))
        .def("get_qubit_count", &HermitianQuantumOperator::get_qubit_count,
            "Get qubit count")
        .def("get_state_dim", &HermitianQuantumOperator::get_state_dim,
            "Get state dimension")
        .def("get_term_count", &HermitianQuantumOperator::get_term_count,
            "Get count of Pauli terms")
        .def(
            "get_term",
            [](const HermitianQuantumOperator& quantum_operator,
                const UINT index) -> PauliOperator* {
                return quantum_operator.get_term(index)->copy();
            },
            py::return_value_policy::take_ownership, "Get Pauli term",
            py::arg("index"))
        .def(
            "get_expectation_value",
            [](const HermitianQuantumOperator& observable,
                const QuantumStateBase* state) -> double {
                double res = observable.get_expectation_value(state).real();
                return res;
            },
            "Get expectation value", py::arg("state"))
        .def(
            "get_expectation_value_single_thread",
            [](const HermitianQuantumOperator& observable,
                const QuantumStateBase* state) -> double {
                double res =
                    observable.get_expectation_value_single_thread(state)
                        .real();
                return res;
            },
            "Get expectation value", py::arg("state"))
        .def("get_transition_amplitude",
            &HermitianQuantumOperator::get_transition_amplitude,
            "Get transition amplitude", py::arg("state_bra"),
            py::arg("state_ket"))
        .def("add_random_operator",
            py::overload_cast<UINT>(
                &HermitianQuantumOperator::add_random_operator),
            "Add random pauli operator", py::arg("operator_count"))
        .def("add_random_operator",
            py::overload_cast<UINT, UINT>(
                &HermitianQuantumOperator::add_random_operator),
            py::arg("operator_count"), py::arg("seed"))
        .def("solve_ground_state_eigenvalue_by_arnoldi_method",
            &HermitianQuantumOperator::
                solve_ground_state_eigenvalue_by_arnoldi_method,
            "Compute ground state eigenvalue by arnoldi method",
            py::arg("state"), py::arg("iter_count"), py::arg("mu") = 0.0)
        .def("solve_ground_state_eigenvalue_by_power_method",
            &HermitianQuantumOperator::
                solve_ground_state_eigenvalue_by_power_method,
            "Compute ground state eigenvalue by power method", py::arg("state"),
            py::arg("iter_count"), py::arg("mu") = 0.0)
        .def("solve_ground_state_eigenvalue_by_lanczos_method",
            &HermitianQuantumOperator::
                solve_ground_state_eigenvalue_by_lanczos_method,
            "Compute ground state eigenvalue by lanczos method",
            py::arg("state"), py::arg("iter_count"), py::arg("mu") = 0.0)
        .def("apply_to_state",
            py::overload_cast<QuantumStateBase*, const QuantumStateBase&,
                QuantumStateBase*>(
                &HermitianQuantumOperator::apply_to_state, py::const_),
            "Apply observable to `state_to_be_multiplied`. The result is "
            "stored into `dst_state`.",
            py::arg("work_state"), py::arg("state_to_be_multiplied"),
            py::arg("dst_state"))
        .def("__str__", &HermitianQuantumOperator::to_string, "to string");
    auto mobservable = m.def_submodule("observable");
    mobservable.def("create_observable_from_openfermion_file",
        &observable::create_observable_from_openfermion_file,
        py::return_value_policy::take_ownership,
        "Create GeneralQuantumOperator from openfermion file",
        py::arg("file_path"));
    mobservable.def("create_observable_from_openfermion_text",
        &observable::create_observable_from_openfermion_text,
        py::return_value_policy::take_ownership,
        "Create GeneralQuantumOperator from openfermion text", py::arg("text"));
    mobservable.def("create_split_observable",
        &observable::create_split_observable,
        py::return_value_policy::take_ownership);
    mobservable.def(
        "from_json",
        [](const std::string& json) -> HermitianQuantumOperator* {
            return observable::from_ptree(ptree::from_json(json));
        },
        py::return_value_policy::take_ownership, "from json string",
        py::arg("json"));

    py::class_<QuantumStateBase>(m, "QuantumStateBase");
    py::class_<QuantumState, QuantumStateBase>(m, "QuantumState")
        .def(py::init<UINT>(), "Constructor", py::arg("qubit_count"))
        .def(
            "set_zero_state", &QuantumState::set_zero_state, "Set state to |0>")
        .def("set_computational_basis", &QuantumState::set_computational_basis,
            "Set state to computational basis", py::arg("comp_basis"))
        .def("set_Haar_random_state",
            py::overload_cast<>(&QuantumState::set_Haar_random_state),
            "Set Haar random state")
        .def("set_Haar_random_state",
            py::overload_cast<UINT>(&QuantumState::set_Haar_random_state),
            py::arg("seed"))
        .def("get_zero_probability", &QuantumState::get_zero_probability,
            "Get probability with which we obtain 0 when we measure a qubit",
            py::arg("index"))
        .def("get_marginal_probability",
            &QuantumState::get_marginal_probability,
            "Get merginal probability for measured values",
            py::arg("measured_values"))
        .def("get_entropy", &QuantumState::get_entropy, "Get entropy")
        .def("get_squared_norm", &QuantumState::get_squared_norm,
            "Get squared norm")
        .def("normalize", &QuantumState::normalize, "Normalize quantum state",
            py::arg("squared_norm"))
        .def("allocate_buffer", &QuantumState::allocate_buffer,
            py::return_value_policy::take_ownership,
            "Allocate buffer with the same size")
        .def("copy", &QuantumState::copy,
            py::return_value_policy::take_ownership, "Create copied instance")
        .def("load",
            py::overload_cast<const QuantumStateBase*>(&QuantumState::load),
            "Load quantum state vector", py::arg("state"))
        .def("load",
            py::overload_cast<const std::vector<CPPCTYPE>&>(
                &QuantumState::load),
            py::arg("state"))
        .def("get_device_name", &QuantumState::get_device_name,
            "Get allocated device name")
        .def("add_state", &QuantumState::add_state,
            "Add state vector to this state", py::arg("state"))
        .def("multiply_coef", &QuantumState::multiply_coef,
            "Multiply coefficient to this state", py::arg("coef"))
        .def("multiply_elementwise_function",
            &QuantumState::multiply_elementwise_function,
            "Multiply elementwise function", py::arg("func"))
        .def("get_classical_value", &QuantumState::get_classical_value,
            "Get classical value", py::arg("index"))
        .def("set_classical_value", &QuantumState::set_classical_value,
            "Set classical value", py::arg("index"), py::arg("value"))
        .def("to_string", &QuantumState::to_string, "to string")
        .def("sampling", py::overload_cast<UINT>(&QuantumState::sampling),
            "Sampling measurement results", py::arg("sampling_count"))
        .def("sampling", py::overload_cast<UINT, UINT>(&QuantumState::sampling),
            py::arg("sampling_count"), py::arg("random_seed"))
        .def(
            "get_vector",
            [](const QuantumState& state) -> Eigen::VectorXcd {
                Eigen::VectorXcd vec =
                    Eigen::Map<Eigen::VectorXcd>(state.data_cpp(), state.dim);
                return vec;
            },
            "Get state vector")
        .def(
            "get_amplitude",
            [](const QuantumState& state, const UINT index) -> CPPCTYPE {
                return state.data_cpp()[index];
            },
            "Get Amplitude of a specified computational basis",
            py::arg("comp_basis"))
        .def(
            "get_qubit_count",
            [](const QuantumState& state) -> UINT { return state.qubit_count; },
            "Get qubit count")
        .def(
            "__str__", [](const QuantumState& p) { return p.to_string(); },
            "to string")
        .def(
            "to_json",
            [](const QuantumState& state) -> std::string {
                return ptree::to_json(state.to_ptree());
            },
            "to json string");
    ;

    m.def(
        "StateVector",
        [](const UINT qubit_count) -> QuantumState* {
            auto ptr = new QuantumState(qubit_count);
            return ptr;
        },
        py::return_value_policy::take_ownership, "StateVector");

    py::class_<DensityMatrix, QuantumStateBase>(m, "DensityMatrix")
        .def(py::init<UINT>(), "Constructor", py::arg("qubit_count"))
        .def("set_zero_state", &DensityMatrix::set_zero_state,
            "Set state to |0>")
        .def("set_computational_basis", &DensityMatrix::set_computational_basis,
            "Set state to computational basis", py::arg("comp_basis"))
        .def("set_Haar_random_state",
            py::overload_cast<>(&DensityMatrix::set_Haar_random_state),
            "Set Haar random state")
        .def("set_Haar_random_state",
            py::overload_cast<UINT>(&DensityMatrix::set_Haar_random_state),
            py::arg("seed"))
        .def("get_zero_probability", &DensityMatrix::get_zero_probability,
            "Get probability with which we obtain 0 when we measure a qubit",
            py::arg("index"))
        .def("get_marginal_probability",
            &DensityMatrix::get_marginal_probability,
            "Get merginal probability for measured values",
            py::arg("measured_values"))
        .def("get_entropy", &DensityMatrix::get_entropy, "Get entropy")
        .def("get_squared_norm", &DensityMatrix::get_squared_norm,
            "Get squared norm")
        .def("normalize", &DensityMatrix::normalize, "Normalize quantum state",
            py::arg("squared_norm"))
        .def("allocate_buffer", &DensityMatrix::allocate_buffer,
            py::return_value_policy::take_ownership,
            "Allocate buffer with the same size")
        .def("copy", &DensityMatrix::copy,
            py::return_value_policy::take_ownership, "Create copied insntace")
        .def("load",
            py::overload_cast<const QuantumStateBase*>(&DensityMatrix::load),
            "Load quantum state vector or density matrix", py::arg("state"))
        .def("load",
            py::overload_cast<const std::vector<CPPCTYPE>&>(
                &DensityMatrix::load),
            py::arg("state"))
        .def("load",
            py::overload_cast<const ComplexMatrix&>(&DensityMatrix::load),
            py::arg("state"))
        .def("get_device_name", &DensityMatrix::get_device_name,
            "Get allocated device name")
        .def("add_state", &DensityMatrix::add_state,
            "Add state vector to this state", py::arg("state"))
        .def("multiply_coef", &DensityMatrix::multiply_coef,
            "Multiply coefficient to this state", py::arg("coef"))
        .def("get_classical_value", &DensityMatrix::get_classical_value,
            "Get classical value", py::arg("index"))
        .def("set_classical_value", &DensityMatrix::set_classical_value,
            "Set classical value", py::arg("index"), py::arg("value"))
        .def("to_string", &QuantumState::to_string, "to string")
        .def("sampling", py::overload_cast<UINT>(&DensityMatrix::sampling),
            "Sampling measurement results", py::arg("sampling_count"))
        .def("sampling",
            py::overload_cast<UINT, UINT>(&DensityMatrix::sampling),
            py::arg("sampling_count"), py::arg("random_seed"))
        .def(
            "get_matrix",
            [](const DensityMatrix& state) -> Eigen::MatrixXcd {
                Eigen::MatrixXcd mat(state.dim, state.dim);
                CTYPE* ptr = state.data_c();
                for (ITYPE y = 0; y < state.dim; ++y) {
                    for (ITYPE x = 0; x < state.dim; ++x) {
                        mat(y, x) = ptr[y * state.dim + x];
                    }
                }
                return mat;
            },
            "Get density matrix")
        .def(
            "get_qubit_count",
            [](const DensityMatrix& state) -> UINT {
                return state.qubit_count;
            },
            "Get qubit count")
        .def(
            "__str__", [](const DensityMatrix& p) { return p.to_string(); },
            "to string")
        .def(
            "to_json",
            [](const DensityMatrix& state) -> std::string {
                return ptree::to_json(state.to_ptree());
            },
            "to json string");
    ;

#ifdef _USE_GPU
    py::class_<QuantumStateGpu, QuantumStateBase>(m, "QuantumStateGpu")
        .def(py::init<UINT>(), "Constructor", py::arg("qubit_count"))
        .def(py::init<UINT, UINT>(), py::arg("qubit_count"),
            py::arg("device_number"))
        .def("set_zero_state", &QuantumStateGpu::set_zero_state,
            "Set state to |0>")
        .def("set_computational_basis",
            &QuantumStateGpu::set_computational_basis,
            "Set state to computational basis", py::arg("comp_basis"))
        .def("set_Haar_random_state",
            py::overload_cast<>(&QuantumStateGpu::set_Haar_random_state),
            "Set Haar random state")
        .def("set_Haar_random_state",
            py::overload_cast<UINT>(&QuantumStateGpu::set_Haar_random_state),
            py::arg("seed"))
        .def("get_zero_probability", &QuantumStateGpu::get_zero_probability,
            "Get probability with which we obtain 0 when we measure a qubit",
            py::arg("index"))
        .def("get_marginal_probability",
            &QuantumStateGpu::get_marginal_probability,
            "Get merginal probability for measured values",
            py::arg("measured_values"))
        .def("get_entropy", &QuantumStateGpu::get_entropy, "Get entropy")
        .def("get_squared_norm", &QuantumStateGpu::get_squared_norm,
            "Get squared norm")
        .def("normalize", &QuantumStateGpu::normalize,
            "Normalize quantum state", py::arg("squared_norm"))
        .def("allocate_buffer", &QuantumStateGpu::allocate_buffer,
            py::return_value_policy::take_ownership,
            "Allocate buffer with the same size")
        .def("copy", &QuantumStateGpu::copy,
            py::return_value_policy::take_ownership, "Create copied insntace")
        .def("load",
            py::overload_cast<const QuantumStateBase*>(&QuantumStateGpu::load),
            "Load quantum state vector", py::arg("state"))
        .def("load",
            py::overload_cast<const std::vector<CPPCTYPE>&>(
                &QuantumStateGpu::load),
            py::arg("state"))
        .def("get_device_name", &QuantumStateGpu::get_device_name,
            "Get allocated device name")
        .def("add_state", &QuantumStateGpu::add_state,
            "Add state vector to this state", py::arg("state"))
        .def("multiply_coef", &QuantumStateGpu::multiply_coef,
            "Multiply coefficient to this state", py::arg("coef"))
        .def("multiply_elementwise_function",
            &QuantumStateGpu::multiply_elementwise_function,
            "Multiply elementwise function", py::arg("func"))
        .def("get_classical_value", &QuantumStateGpu::get_classical_value,
            "Get classical value", py::arg("index"))
        .def("set_classical_value", &QuantumStateGpu::set_classical_value,
            "Set classical value", py::arg("index"), py::arg("value"))
        .def("to_string", &QuantumStateGpu::to_string, "to string")
        .def("sampling", py::overload_cast<UINT>(&QuantumStateGpu::sampling),
            "Sampling measurement results", py::arg("sampling_count"))
        .def("sampling",
            py::overload_cast<UINT, UINT>(&QuantumStateGpu::sampling),
            py::arg("sampling_count"), py::arg("random_seed"))
        .def(
            "get_vector",
            [](const QuantumStateGpu& state) -> Eigen::VectorXcd {
                Eigen::VectorXcd vec = Eigen::Map<Eigen::VectorXcd>(
                    state.duplicate_data_cpp(), state.dim);
                return vec;
            },
            "Get state vector")
        .def(
            "get_qubit_count",
            [](const QuantumStateGpu& state) -> UINT {
                return (UINT)state.qubit_count;
            },
            "Get qubit count")
        .def(
            "__str__", [](const QuantumStateGpu& p) { return p.to_string(); },
            "to string");
    ;

    m.def(
        "StateVectorGpu",
        [](const UINT qubit_count) -> QuantumStateGpu* {
            auto ptr = new QuantumStateGpu(qubit_count);
            return ptr;
        },
        py::return_value_policy::take_ownership, "StateVectorGpu");
#endif

    auto mstate = m.def_submodule("state");
    mstate.def("inner_product",
        py::overload_cast<const QuantumState*, const QuantumState*>(
            &state::inner_product),
        "Get inner product", py::arg("state_bra"), py::arg("state_ket"));
#ifdef _USE_GPU
    mstate.def("inner_product",
        py::overload_cast<const QuantumStateGpu*, const QuantumStateGpu*>(
            &state::inner_product),
        py::arg("state_bra"), py::arg("state_ket"));
#endif
    mstate.def("tensor_product",
        py::overload_cast<const QuantumState*, const QuantumState*>(
            &state::tensor_product),
        py::return_value_policy::take_ownership, "Get tensor product of states",
        py::arg("state_left"), py::arg("state_right"));
    mstate.def("tensor_product",
        py::overload_cast<const DensityMatrix*, const DensityMatrix*>(
            &state::tensor_product),
        py::return_value_policy::take_ownership, py::arg("state_left"),
        py::arg("state_right"));
    mstate.def("permutate_qubit",
        py::overload_cast<const QuantumState*, std::vector<UINT>>(
            &state::permutate_qubit),
        py::return_value_policy::take_ownership, "Permutate qubits from state",
        py::arg("state"), py::arg("qubit_order"));
    mstate.def("permutate_qubit",
        py::overload_cast<const DensityMatrix*, std::vector<UINT>>(
            &state::permutate_qubit),
        py::return_value_policy::take_ownership, py::arg("state"),
        py::arg("qubit_order"));
    mstate.def("drop_qubit", &state::drop_qubit,
        py::return_value_policy::take_ownership, "Drop qubits from state",
        py::arg("state"), py::arg("target"), py::arg("projection"));
    mstate.def("partial_trace",
        py::overload_cast<const QuantumState*, std::vector<UINT>>(
            &state::partial_trace),
        py::return_value_policy::take_ownership, "Take partial trace",
        py::arg("state"), py::arg("target_traceout"));
    mstate.def("partial_trace",
        py::overload_cast<const DensityMatrix*, std::vector<UINT>>(
            &state::partial_trace),
        py::return_value_policy::take_ownership, py::arg("state"),
        py::arg("target_traceout"));
    mstate.def("make_superposition", &state::make_superposition,
        py::return_value_policy::take_ownership,
        "Create superposition of states", py::arg("coef1"), py::arg("state1"),
        py::arg("coef2"), py::arg("state2"));
    mstate.def("make_mixture", &state::make_mixture,
        py::return_value_policy::take_ownership, "Create a mixed state",
        py::arg("prob1"), py::arg("state1"), py::arg("prob2"),
        py::arg("state2"));
    mstate.def(
        "from_json",
        [](const std::string& json) -> QuantumStateBase* {
            return state::from_ptree(ptree::from_json(json));
        },
        py::return_value_policy::take_ownership, "from json string",
        py::arg("json"));

    py::class_<QuantumGateBase>(m, "QuantumGateBase")
        .def("update_quantum_state", &QuantumGateBase::update_quantum_state,
            "Update quantum state", py::arg("state"))
        .def("copy", &QuantumGateBase::copy,
            py::return_value_policy::take_ownership, "Create copied instance")
        .def("to_string", &QuantumGateBase::to_string, "to string")
        .def(
            "get_matrix",
            [](const QuantumGateBase& gate) {
                ComplexMatrix mat;
                gate.set_matrix(mat);
                return mat;
            },
            "Get gate matrix")
        .def("__str__", [](const QuantumGateBase& p) { return p.to_string(); })
        .def("get_target_index_list", &QuantumGateBase::get_target_index_list,
            "Get target qubit index list")
        .def("get_control_index_list", &QuantumGateBase::get_control_index_list,
            "Get control qubit index list")
        .def("get_control_value_list", &QuantumGateBase::get_control_value_list,
            "Get control qubit value list")
        .def("get_control_index_value_list",
            &QuantumGateBase::get_control_index_value_list,
            "Get control qubit pair index value list")
        .def("get_name", &QuantumGateBase::get_name, "Get gate name")
        .def("is_commute", &QuantumGateBase::is_commute,
            "Check this gate commutes with a given gate", py::arg("gate"))
        .def("is_Pauli", &QuantumGateBase::is_Pauli,
            "Check this gate is element of Pauli group")
        .def("is_Clifford", &QuantumGateBase::is_Clifford,
            "Check this gate is element of Clifford group")
        .def("is_Gaussian", &QuantumGateBase::is_Gaussian,
            "Check this gate is element of Gaussian group")
        .def("is_parametric", &QuantumGateBase::is_parametric,
            "Check this gate is parametric gate")
        .def("is_diagonal", &QuantumGateBase::is_diagonal,
            "Check the gate matrix is diagonal")
<<<<<<< HEAD
        .def(
            "to_json",
            [](const QuantumGateBase& gate) -> std::string {
                return ptree::to_json(gate.to_ptree());
            },
            "to json string");
    ;
=======
        .def("get_inverse", &QuantumGateBase::get_inverse, "get inverse gate")

        ;
>>>>>>> b2600ee1

    py::class_<QuantumGateMatrix, QuantumGateBase>(m, "QuantumGateMatrix")
        .def("add_control_qubit", &QuantumGateMatrix::add_control_qubit,
            "Add control qubit", py::arg("index"), py::arg("control_value"))
        .def("multiply_scalar", &QuantumGateMatrix::multiply_scalar,
            "Multiply scalar value to gate matrix", py::arg("value"));

    py::class_<ClsOneQubitGate, QuantumGateBase>(m, "ClsOneQubitGate");
    py::class_<ClsOneQubitRotationGate, QuantumGateBase>(
        m, "ClsOneQubitRotationGate");
    py::class_<ClsOneControlOneTargetGate, QuantumGateBase>(
        m, "ClsOneControlOneTargetGate");
    py::class_<ClsTwoQubitGate, QuantumGateBase>(m, "ClsTwoQubitGate");
    py::class_<ClsPauliGate, QuantumGateBase>(m, "ClsPauliGate");
    py::class_<ClsPauliRotationGate, QuantumGateBase>(
        m, "ClsPauliRotationGate");
    py::class_<ClsNoisyEvolution, QuantumGateBase>(m, "ClsNoisyEvolution");
    py::class_<ClsStateReflectionGate, QuantumGateBase>(
        m, "ClsStateReflectionGate");
    py::class_<ClsReversibleBooleanGate, QuantumGateBase>(
        m, "ClsReversibleBooleanGate");
    py::class_<ClsNoisyEvolution_fast, QuantumGateBase>(
        m, "ClsNoisyEvolution_fast");
    py::class_<QuantumGate_Probabilistic, QuantumGateBase>(
        m, "QuantumGate_Probabilistic", "QuantumGate_ProbabilisticInstrument")
        .def("get_gate_list", &QuantumGate_Probabilistic::get_gate_list,
            "get_gate_list")
        .def("optimize_ProbablisticGate",
            &QuantumGate_Probabilistic::optimize_ProbablisticGate,
            "optimize_ProbablisticGate")
        .def("get_distribution", &QuantumGate_Probabilistic::get_distribution,
            "get_distribution")
        .def("get_cumulative_distribution",
            &QuantumGate_Probabilistic::get_cumulative_distribution,
            "get_cumulative_distribution");
    py::class_<QuantumGate_CPTP, QuantumGateBase>(
        m, "QuantumGate_CPTP", "QuantumGate_Instrument");
    py::class_<QuantumGate_CP, QuantumGateBase>(m, "QuantumGate_CP");
    py::class_<QuantumGate_Adaptive, QuantumGateBase>(
        m, "QuantumGate_Adaptive");
    py::class_<QuantumGateDiagonalMatrix, QuantumGateBase>(
        m, "QuantumGateDiagonalMatrix");
    py::class_<QuantumGateSparseMatrix, QuantumGateBase>(
        m, "QuantumGateSparseMatrix");
    auto mgate = m.def_submodule("gate");
    mgate.def("Identity", &gate::Identity,
        py::return_value_policy::take_ownership, "Create identity gate",
        py::arg("index"));
    mgate.def("X", &gate::X, py::return_value_policy::take_ownership,
        "Create Pauli-X gate", py::arg("index"));
    mgate.def("Y", &gate::Y, py::return_value_policy::take_ownership,
        "Create Pauli-Y gate", py::arg("index"));
    mgate.def("Z", &gate::Z, py::return_value_policy::take_ownership,
        "Create Pauli-Z gate", py::arg("index"));
    mgate.def("H", &gate::H, py::return_value_policy::take_ownership,
        "Create Hadamard gate", py::arg("index"));
    mgate.def("S", &gate::S, py::return_value_policy::take_ownership,
        "Create pi/4-phase gate", py::arg("index"));
    mgate.def("Sdag", &gate::Sdag, py::return_value_policy::take_ownership,
        "Create adjoint of pi/4-phase gate", py::arg("index"));
    mgate.def("T", &gate::T, py::return_value_policy::take_ownership,
        "Create pi/8-phase gate", py::arg("index"));
    mgate.def("Tdag", &gate::Tdag, py::return_value_policy::take_ownership,
        "Create adjoint of pi/8-phase gate", py::arg("index"));
    mgate.def("sqrtX", &gate::sqrtX, py::return_value_policy::take_ownership,
        "Create pi/4 Pauli-X rotation gate", py::arg("index"));
    mgate.def("sqrtXdag", &gate::sqrtXdag,
        py::return_value_policy::take_ownership,
        "Create adjoint of pi/4 Pauli-X rotation gate", py::arg("index"));
    mgate.def("sqrtY", &gate::sqrtY, py::return_value_policy::take_ownership,
        "Create pi/4 Pauli-Y rotation gate", py::arg("index"));
    mgate.def("sqrtYdag", &gate::sqrtYdag,
        py::return_value_policy::take_ownership,
        "Create adjoint of pi/4 Pauli-Y rotation gate", py::arg("index"));
    mgate.def("P0", &gate::P0, py::return_value_policy::take_ownership,
        "Create projection gate to |0> subspace", py::arg("index"));
    mgate.def("P1", &gate::P1, py::return_value_policy::take_ownership,
        "Create projection gate to |1> subspace", py::arg("index"));

    mgate.def("U1", &gate::U1, py::return_value_policy::take_ownership,
        "Create QASM U1 gate", py::arg("index"), py::arg("lambda"));
    mgate.def("U2", &gate::U2, py::return_value_policy::take_ownership,
        "Create QASM U2 gate", py::arg("index"), py::arg("phi"),
        py::arg("lambda"));
    mgate.def("U3", &gate::U3, py::return_value_policy::take_ownership,
        "Create QASM U3 gate", py::arg("index"), py::arg("theta"),
        py::arg("phi"), py::arg("lambda"));

    mgate.def("RX", &gate::RX, py::return_value_policy::take_ownership,
        "Create Pauli-X rotation gate", py::arg("index"), py::arg("angle"));
    mgate.def("RY", &gate::RY, py::return_value_policy::take_ownership,
        "Create Pauli-Y rotation gate", py::arg("index"), py::arg("angle"));
    mgate.def("RZ", &gate::RZ, py::return_value_policy::take_ownership,
        "Create Pauli-Z rotation gate", py::arg("index"), py::arg("angle"));
    mgate.def("RotInvX", &gate::RotInvX,
        py::return_value_policy::take_ownership, "Create Pauli-X rotation gate",
        py::arg("index"), py::arg("angle"));
    mgate.def("RotInvY", &gate::RotInvY,
        py::return_value_policy::take_ownership, "Create Pauli-Y rotation gate",
        py::arg("index"), py::arg("angle"));
    mgate.def("RotInvZ", &gate::RotInvZ,
        py::return_value_policy::take_ownership, "Create Pauli-Z rotation gate",
        py::arg("index"), py::arg("angle"));
    mgate.def("RotX", &gate::RotX, py::return_value_policy::take_ownership,
        "Create Pauli-X rotation gate", py::arg("index"), py::arg("angle"));
    mgate.def("RotY", &gate::RotY, py::return_value_policy::take_ownership,
        "Create Pauli-Y rotation gate", py::arg("index"), py::arg("angle"));
    mgate.def("RotZ", &gate::RotZ, py::return_value_policy::take_ownership,
        "Create Pauli-Z rotation gate", py::arg("index"), py::arg("angle"));

    mgate.def("CNOT", &gate::CNOT, py::return_value_policy::take_ownership,
        "Create CNOT gate", py::arg("control"), py::arg("target"));
    mgate.def("CZ", &gate::CZ, py::return_value_policy::take_ownership,
        "Create CZ gate", py::arg("control"), py::arg("target"));
    mgate.def("SWAP", &gate::SWAP, py::return_value_policy::take_ownership,
        "Create SWAP gate", py::arg("target1"), py::arg("target2"));

    mgate.def(
        "TOFFOLI",
        [](UINT control_index1, UINT control_index2,
            UINT target_index) -> QuantumGateMatrix* {
            auto ptr = gate::X(target_index);
            auto toffoli = gate::to_matrix_gate(ptr);
            toffoli->add_control_qubit(control_index1, 1);
            toffoli->add_control_qubit(control_index2, 1);
            delete ptr;
            return toffoli;
        },
        py::return_value_policy::take_ownership, "Create TOFFOLI gate",
        py::arg("control1"), py::arg("control2"), py::arg("target"));
    mgate.def(
        "FREDKIN",
        [](UINT control_index, UINT target_index1,
            UINT target_index2) -> QuantumGateMatrix* {
            auto ptr = gate::SWAP(target_index1, target_index2);
            auto fredkin = gate::to_matrix_gate(ptr);
            fredkin->add_control_qubit(control_index, 1);
            delete ptr;
            return fredkin;
        },
        py::return_value_policy::take_ownership, "Create FREDKIN gate",
        py::arg("control"), py::arg("target1"), py::arg("target2"));

    mgate.def(
        "Pauli",
        [](std::vector<UINT> target_qubit_index_list,
            std::vector<UINT> pauli_ids) -> ClsPauliGate* {
            if (target_qubit_index_list.size() != pauli_ids.size())
                throw std::invalid_argument(
                    "Size of qubit list and pauli list must be equal.");
            auto ptr = gate::Pauli(target_qubit_index_list, pauli_ids);
            return ptr;
        },
        py::return_value_policy::take_ownership,
        "Create multi-qubit Pauli gate", py::arg("index_list"),
        py::arg("pauli_ids"));
    mgate.def(
        "PauliRotation",
        [](std::vector<UINT> target_qubit_index_list,
            std::vector<UINT> pauli_ids,
            double angle) -> ClsPauliRotationGate* {
            if (target_qubit_index_list.size() != pauli_ids.size())
                throw std::invalid_argument(
                    "Size of qubit list and pauli list must be equal.");
            auto ptr =
                gate::PauliRotation(target_qubit_index_list, pauli_ids, angle);
            return ptr;
        },
        py::return_value_policy::take_ownership,
        "Create multi-qubit Pauli rotation", py::arg("index_list"),
        py::arg("pauli_ids"), py::arg("angle"));

    mgate.def(
        "DenseMatrix",
        [](UINT target_qubit_index,
            ComplexMatrix matrix) -> QuantumGateMatrix* {
            if (matrix.rows() != 2 || matrix.cols() != 2)
                throw std::invalid_argument("matrix dims is not 2x2.");
            auto ptr = gate::DenseMatrix(target_qubit_index, matrix);
            return ptr;
        },
        py::return_value_policy::take_ownership, "Create dense matrix gate",
        py::arg("index"), py::arg("matrix"));
    mgate.def(
        "DenseMatrix",
        [](std::vector<UINT> target_qubit_index_list,
            ComplexMatrix matrix) -> QuantumGateMatrix* {
            const ITYPE dim = 1ULL << target_qubit_index_list.size();
            if (matrix.rows() != dim || matrix.cols() != dim)
                throw std::invalid_argument("matrix dims is not consistent.");
            auto ptr = gate::DenseMatrix(target_qubit_index_list, matrix);
            return ptr;
        },
        py::return_value_policy::take_ownership, py::arg("index_list"),
        py::arg("matrix"));
    mgate.def(
        "SparseMatrix",
        [](std::vector<UINT> target_qubit_index_list,
            SparseComplexMatrix matrix) -> QuantumGateSparseMatrix* {
            const ITYPE dim = 1ULL << target_qubit_index_list.size();
            if (matrix.rows() != dim || matrix.cols() != dim)
                throw std::invalid_argument("matrix dims is not consistent.");
            auto ptr = gate::SparseMatrix(target_qubit_index_list, matrix);
            return ptr;
        },
        py::return_value_policy::take_ownership, "Create sparse matrix gate",
        py::arg("index_list"), py::arg("matrix"));
    mgate.def(
        "DiagonalMatrix",
        [](std::vector<UINT> target_qubit_index_list,
            ComplexVector diagonal_element) -> QuantumGateDiagonalMatrix* {
            const ITYPE dim = 1ULL << target_qubit_index_list.size();
            if (diagonal_element.size() != dim)
                throw std::invalid_argument(
                    "dim of diagonal elemet is not consistent.");
            auto ptr =
                gate::DiagonalMatrix(target_qubit_index_list, diagonal_element);
            return ptr;
        },
        py::return_value_policy::take_ownership, "Create diagonal matrix gate",
        py::arg("index_list"), py::arg("diagonal_element"));

    mgate.def("RandomUnitary",
        py::overload_cast<std::vector<UINT>>(&gate::RandomUnitary),
        py::return_value_policy::take_ownership, "Create random unitary gate",
        py::arg("index_list"));
    mgate.def("RandomUnitary",
        py::overload_cast<std::vector<UINT>, UINT>(&gate::RandomUnitary),
        py::return_value_policy::take_ownership, py::arg("index_list"),
        py::arg("seed"));
    mgate.def("ReversibleBoolean", &gate::ReversibleBoolean,
        py::return_value_policy::take_ownership,
        "Create reversible boolean gate", py::arg("index_list"),
        py::arg("func"));
    mgate.def("StateReflection", &gate::StateReflection,
        py::return_value_policy::take_ownership, "Create state reflection gate",
        py::arg("state"));

    mgate.def("BitFlipNoise", &gate::BitFlipNoise,
        py::return_value_policy::take_ownership, "Create bit-flip noise",
        py::arg("index"), py::arg("prob"));
    mgate.def("DephasingNoise", &gate::DephasingNoise,
        py::return_value_policy::take_ownership, "Create dephasing noise",
        py::arg("index"), py::arg("prob"));
    mgate.def("IndependentXZNoise", &gate::IndependentXZNoise,
        py::return_value_policy::take_ownership, "Create independent XZ noise",
        py::arg("index"), py::arg("prob"));
    mgate.def("DepolarizingNoise", &gate::DepolarizingNoise,
        py::return_value_policy::take_ownership, "Create depolarizing noise",
        py::arg("index"), py::arg("prob"));
    mgate.def("TwoQubitDepolarizingNoise", &gate::TwoQubitDepolarizingNoise,
        py::return_value_policy::take_ownership,
        "Create two-qubit depolarizing noise", py::arg("index1"),
        py::arg("index2"), py::arg("prob"));
    mgate.def("AmplitudeDampingNoise", &gate::AmplitudeDampingNoise,
        py::return_value_policy::take_ownership,
        "Create amplitude damping noise", py::arg("index"), py::arg("prob"));
    mgate.def("Measurement", &gate::Measurement,
        py::return_value_policy::take_ownership, "Create measurement gate",
        py::arg("index"), py::arg("register"));

    mgate.def("merge",
        py::overload_cast<const QuantumGateBase*, const QuantumGateBase*>(
            &gate::merge),
        py::return_value_policy::take_ownership,
        "Merge two quantum gate or gate list", py::arg("gate1"),
        py::arg("gate2"));
    mgate.def("merge",
        py::overload_cast<std::vector<QuantumGateBase*>>(&gate::merge),
        py::return_value_policy::take_ownership, py::arg("gate_list"));
    mgate.def("add",
        py::overload_cast<const QuantumGateBase*, const QuantumGateBase*>(
            &gate::add),
        py::return_value_policy::take_ownership, "Add quantum gate matrices",
        py::arg("gate1"), py::arg("gate2"));
    mgate.def("add",
        py::overload_cast<std::vector<QuantumGateBase*>>(&gate::add),
        py::return_value_policy::take_ownership, "Add quantum gate matrices",
        py::arg("gate_list"));
    mgate.def("to_matrix_gate", &gate::to_matrix_gate,
        py::return_value_policy::take_ownership,
        "Convert named gate to matrix gate", py::arg("gate"));

    mgate.def("Probabilistic", &gate::Probabilistic,
        py::return_value_policy::take_ownership, "Create probabilistic gate",
        py::arg("prob_list"), py::arg("gate_list"));
    mgate.def("ProbabilisticInstrument", &gate::ProbabilisticInstrument,
        py::return_value_policy::take_ownership,
        "Create probabilistic instrument gate", py::arg("prob_list"),
        py::arg("gate_list"), py::arg("register"));
    mgate.def("CPTP", &gate::CPTP, py::return_value_policy::take_ownership,
        "Create completely-positive trace preserving map",
        py::arg("kraus_list"));
    mgate.def("CP", &gate::CP, py::return_value_policy::take_ownership,
        "Create completely-positive map", py::arg("kraus_list"),
        py::arg("state_normalize"), py::arg("probability_normalize"),
        py::arg("assign_zero_if_not_matched"));
    mgate.def("Instrument", &gate::Instrument,
        py::return_value_policy::take_ownership, "Create instruments",
        py::arg("kraus_list"), py::arg("register"));
    mgate.def("Adaptive",
        py::overload_cast<QuantumGateBase*,
            std::function<bool(const std::vector<UINT>&)>>(&gate::Adaptive),
        py::return_value_policy::take_ownership, "Create adaptive gate",
        py::arg("gate"), py::arg("condition"));
    mgate.def("Adaptive",
        py::overload_cast<QuantumGateBase*,
            std::function<bool(const std::vector<UINT>&, UINT)>, UINT>(
            &gate::Adaptive),
        py::return_value_policy::take_ownership, py::arg("gate"),
        py::arg("condition"), py::arg("id"));
    mgate.def("NoisyEvolution", &gate::NoisyEvolution,
        py::return_value_policy::take_ownership, "Create noisy evolution",
        py::arg("hamiltonian"), py::arg("c_ops"), py::arg("time"),
        py::arg("dt"));
    mgate.def("NoisyEvolution_fast", &gate::NoisyEvolution_fast,
        py::return_value_policy::take_ownership,
        "Create noisy evolution fast version", py::arg("hamiltonian"),
        py::arg("c_ops"), py::arg("time"));

    py::class_<QuantumGate_SingleParameter, QuantumGateBase>(
        m, "QuantumGate_SingleParameter")
        .def("get_parameter_value",
            &QuantumGate_SingleParameter::get_parameter_value,
            "Get parameter value")
        .def("set_parameter_value",
            &QuantumGate_SingleParameter::set_parameter_value,
            "Set parameter value", py::arg("value"))
        .def("copy", &QuantumGate_SingleParameter::copy,
            py::return_value_policy::take_ownership, "Create copied instance");
    mgate.def("ParametricRX", &gate::ParametricRX,
        py::return_value_policy::take_ownership,
        "Create parametric Pauli-X rotation gate", py::arg("index"),
        py::arg("angle"));
    mgate.def("ParametricRY", &gate::ParametricRY,
        py::return_value_policy::take_ownership,
        "Create parametric Pauli-Y rotation gate", py::arg("index"),
        py::arg("angle"));
    mgate.def("ParametricRZ", &gate::ParametricRZ,
        py::return_value_policy::take_ownership,
        "Create parametric Pauli-Z rotation gate", py::arg("index"),
        py::arg("angle"));
    mgate.def("ParametricPauliRotation", &gate::ParametricPauliRotation,
        py::return_value_policy::take_ownership,
        "Create parametric multi-qubit Pauli rotation gate",
        py::arg("index_list"), py::arg("pauli_ids"), py::arg("angle"));
    mgate.def(
        "from_json",
        [](std::string json) -> QuantumGateBase* {
            return gate::from_ptree(ptree::from_json(json));
        },
        py::return_value_policy::take_ownership, "from json string");

    m.def("to_general_quantum_operator", &to_general_quantum_operator,
        py::arg("gate"), py::arg("qubits"), py::arg("tol"));

    py::class_<QuantumCircuit>(m, "QuantumCircuit")
        .def(py::init<UINT>(), "Constructor", py::arg("qubit_count"))
        .def("copy", &QuantumCircuit::copy,
            py::return_value_policy::take_ownership, "Create copied instance")
        // In order to avoid double release, we force using add_gate_copy in
        // python
        //.def("add_gate_consume", (void
        //(QuantumCircuit::*)(QuantumGateBase*))&QuantumCircuit::add_gate, "Add
        // gate and take ownership", py::arg("gate")) .def("add_gate_consume",
        //(void (QuantumCircuit::*)(QuantumGateBase*,
        // UINT))&QuantumCircuit::add_gate, "Add gate and take ownership",
        // py::arg("gate"), py::arg("position"))
        .def("add_gate",
            py::overload_cast<const QuantumGateBase*>(
                &QuantumCircuit::add_gate_copy),
            "Add gate with copy", py::arg("gate"))
        .def("add_gate",
            py::overload_cast<const QuantumGateBase*, UINT>(
                &QuantumCircuit::add_gate_copy),
            py::arg("gate"), py::arg("position"))
        .def("add_noise_gate", &QuantumCircuit::add_noise_gate_copy,
            "Add noise gate with copy", py::arg("gate"), py::arg("NoiseType"),
            py::arg("NoiseProbability"))
        .def("remove_gate", &QuantumCircuit::remove_gate, "Remove gate",
            py::arg("position"))

        .def(
            "get_gate",
            [](const QuantumCircuit& circuit, UINT index) -> QuantumGateBase* {
                if (index >= circuit.gate_list.size()) {
                    std::cerr
                        << "Error: QuantumCircuit::get_gate(const "
                           "QuantumCircuit&, UINT): gate index is out of range"
                        << std::endl;
                    return NULL;
                }
                return circuit.gate_list[index]->copy();
            },
            py::return_value_policy::take_ownership, "Get gate instance",
            py::arg("position"))
        .def(
            "merge_circuit", &QuantumCircuit::merge_circuit, py::arg("circuit"))
        .def(
            "get_gate_count",
            [](const QuantumCircuit& circuit) -> UINT {
                return (UINT)circuit.gate_list.size();
            },
            "Get gate count")
        .def(
            "get_qubit_count",
            [](const QuantumCircuit& circuit) -> UINT {
                return circuit.qubit_count;
            },
            "Get qubit count")

        .def("update_quantum_state",
            (void (QuantumCircuit::*)(QuantumStateBase*)) &
                QuantumCircuit::update_quantum_state,
            "Update quantum state", py::arg("state"))
        .def("update_quantum_state",
            (void (QuantumCircuit::*)(QuantumStateBase*, UINT, UINT)) &
                QuantumCircuit::update_quantum_state,
            py::arg("state"), py::arg("start"), py::arg("end"))
        .def("calculate_depth", &QuantumCircuit::calculate_depth,
            "Calculate depth of circuit")
        .def("to_string", &QuantumCircuit::to_string,
            "Get string representation")

        .def("add_X_gate", &QuantumCircuit::add_X_gate, "Add Pauli-X gate",
            py::arg("index"))
        .def("add_Y_gate", &QuantumCircuit::add_Y_gate, "Add Pauli-Y gate",
            py::arg("index"))
        .def("add_Z_gate", &QuantumCircuit::add_Z_gate, "Add Pauli-Z gate",
            py::arg("index"))
        .def("add_H_gate", &QuantumCircuit::add_H_gate, "Add Hadamard gate",
            py::arg("index"))
        .def("add_S_gate", &QuantumCircuit::add_S_gate, "Add pi/4 phase gate",
            py::arg("index"))
        .def("add_Sdag_gate", &QuantumCircuit::add_Sdag_gate,
            "Add adjoint of pi/4 phsae gate", py::arg("index"))
        .def("add_T_gate", &QuantumCircuit::add_T_gate, "Add pi/8 phase gate",
            py::arg("index"))
        .def("add_Tdag_gate", &QuantumCircuit::add_Tdag_gate,
            "Add adjoint of pi/8 phase gate", py::arg("index"))
        .def("add_sqrtX_gate", &QuantumCircuit::add_sqrtX_gate,
            "Add pi/4 Pauli-X rotation gate", py::arg("index"))
        .def("add_sqrtXdag_gate", &QuantumCircuit::add_sqrtXdag_gate,
            "Add adjoint of pi/4 Pauli-X rotation gate", py::arg("index"))
        .def("add_sqrtY_gate", &QuantumCircuit::add_sqrtY_gate,
            "Add pi/4 Pauli-Y rotation gate", py::arg("index"))
        .def("add_sqrtYdag_gate", &QuantumCircuit::add_sqrtYdag_gate,
            "Add adjoint of pi/4 Pauli-Y rotation gate", py::arg("index"))
        .def("add_P0_gate", &QuantumCircuit::add_P0_gate,
            "Add projection gate to |0> subspace", py::arg("index"))
        .def("add_P1_gate", &QuantumCircuit::add_P1_gate,
            "Add projection gate to |1> subspace", py::arg("index"))

        .def("add_CNOT_gate", &QuantumCircuit::add_CNOT_gate, "Add CNOT gate",
            py::arg("control"), py::arg("target"))
        .def("add_CZ_gate", &QuantumCircuit::add_CZ_gate, "Add CNOT gate",
            py::arg("control"), py::arg("target"))
        .def("add_SWAP_gate", &QuantumCircuit::add_SWAP_gate, "Add SWAP gate",
            py::arg("target1"), py::arg("target2"))

        .def("add_RX_gate", &QuantumCircuit::add_RX_gate,
            "Add Pauli-X rotation gate", py::arg("index"), py::arg("angle"))
        .def("add_RY_gate", &QuantumCircuit::add_RY_gate,
            "Add Pauli-Y rotation gate", py::arg("index"), py::arg("angle"))
        .def("add_RZ_gate", &QuantumCircuit::add_RZ_gate,
            "Add Pauli-Z rotation gate", py::arg("index"), py::arg("angle"))
        .def("add_RotInvX_gate", &QuantumCircuit::add_RotInvX_gate,
            "Add Pauli-X rotation gate", py::arg("index"), py::arg("angle"))
        .def("add_RotInvY_gate", &QuantumCircuit::add_RotInvY_gate,
            "Add Pauli-Y rotation gate", py::arg("index"), py::arg("angle"))
        .def("add_RotInvZ_gate", &QuantumCircuit::add_RotInvZ_gate,
            "Add Pauli-Z rotation gate", py::arg("index"), py::arg("angle"))
        .def("add_RotX_gate", &QuantumCircuit::add_RotX_gate,
            "Add Pauli-X rotation gate", py::arg("index"), py::arg("angle"))
        .def("add_RotY_gate", &QuantumCircuit::add_RotY_gate,
            "Add Pauli-Y rotation gate", py::arg("index"), py::arg("angle"))
        .def("add_RotZ_gate", &QuantumCircuit::add_RotZ_gate,
            "Add Pauli-Z rotation gate", py::arg("index"), py::arg("angle"))

        .def("add_U1_gate", &QuantumCircuit::add_U1_gate, "Add QASM U1 gate",
            py::arg("index"), py::arg("lambda"))
        .def("add_U2_gate", &QuantumCircuit::add_U2_gate, "Add QASM U2 gate",
            py::arg("index"), py::arg("phi"), py::arg("lambda"))
        .def("add_U3_gate", &QuantumCircuit::add_U3_gate, "Add QASM U3 gate",
            py::arg("index"), py::arg("theta"), py::arg("phi"),
            py::arg("lambda"))

        .def("add_multi_Pauli_gate",
            py::overload_cast<std::vector<UINT>, std::vector<UINT>>(
                &QuantumCircuit::add_multi_Pauli_gate),
            "Add multi-qubit Pauli gate", py::arg("index_list"),
            py::arg("pauli_ids"))
        .def("add_multi_Pauli_gate",
            py::overload_cast<const PauliOperator&>(
                &QuantumCircuit::add_multi_Pauli_gate),
            py::arg("pauli"))
        .def("add_multi_Pauli_rotation_gate",
            py::overload_cast<std::vector<UINT>, std::vector<UINT>, double>(
                &QuantumCircuit::add_multi_Pauli_rotation_gate),
            "Add multi-qubit Pauli rotation gate", py::arg("index_list"),
            py::arg("pauli_ids"), py::arg("angle"))
        .def("add_multi_Pauli_rotation_gate",
            py::overload_cast<const PauliOperator&>(
                &QuantumCircuit::add_multi_Pauli_rotation_gate),
            py::arg("pauli"))
        .def("add_dense_matrix_gate",
            py::overload_cast<UINT, const ComplexMatrix&>(
                &QuantumCircuit::add_dense_matrix_gate),
            "Add dense matrix gate", py::arg("index"), py::arg("matrix"))
        .def("add_dense_matrix_gate",
            py::overload_cast<std::vector<UINT>, const ComplexMatrix&>(
                &QuantumCircuit::add_dense_matrix_gate),
            py::arg("index_list"), py::arg("matrix"))
        .def("add_random_unitary_gate",
            py::overload_cast<std::vector<UINT>>(
                &QuantumCircuit::add_random_unitary_gate),
            "Add random unitary gate", py::arg("index_list"))
        .def("add_random_unitary_gate",
            py::overload_cast<std::vector<UINT>, UINT>(
                &QuantumCircuit::add_random_unitary_gate),
            py::arg("index_list"), py::arg("seed"))
        .def("add_diagonal_observable_rotation_gate",
            &QuantumCircuit::add_diagonal_observable_rotation_gate,
            "Add diagonal observable rotation gate", py::arg("observable"),
            py::arg("angle"))
        .def("add_observable_rotation_gate",
            &QuantumCircuit::add_observable_rotation_gate,
            "Add observable rotation gate", py::arg("observable"),
            py::arg("angle"), py::arg("repeat"))

        .def("get_inverse", &QuantumCircuit::get_inverse, "get inverse circuit")

        .def(
            "__str__", [](const QuantumCircuit& p) { return p.to_string(); },
            "to string");
    ;

    py::class_<ParametricQuantumCircuit, QuantumCircuit>(
        m, "ParametricQuantumCircuit")
        .def(py::init<UINT>(), "Constructor", py::arg("qubit_count"))
        .def("copy", &ParametricQuantumCircuit::copy,
            py::return_value_policy::take_ownership, "Create copied instance")
        .def("add_parametric_gate",
            py::overload_cast<QuantumGate_SingleParameter*>(
                &ParametricQuantumCircuit::add_parametric_gate_copy),
            "Add parametric gate", py::arg("gate"))
        .def("add_parametric_gate",
            py::overload_cast<QuantumGate_SingleParameter*, UINT>(
                &ParametricQuantumCircuit::add_parametric_gate_copy),
            py::arg("gate"), py::arg("position"))
        .def("add_gate",
            py::overload_cast<const QuantumGateBase*>(
                &ParametricQuantumCircuit::add_gate_copy),
            "Add gate", py::arg("gate"))
        .def("add_gate",
            py::overload_cast<const QuantumGateBase*, UINT>(
                &ParametricQuantumCircuit::add_gate_copy),
            py::arg("gate"), py::arg("position"))
        .def("get_parameter_count",
            &ParametricQuantumCircuit::get_parameter_count,
            "Get parameter count")
        .def("get_parameter", &ParametricQuantumCircuit::get_parameter,
            "Get parameter", py::arg("index"))
        .def("set_parameter", &ParametricQuantumCircuit::set_parameter,
            "Set parameter", py::arg("index"), py::arg("parameter"))
        .def("get_parametric_gate_position",
            &ParametricQuantumCircuit::get_parametric_gate_position,
            "Get parametric gate position", py::arg("index"))
        .def("remove_gate", &ParametricQuantumCircuit::remove_gate,
            "Remove gate", py::arg("position"))
        .def("merge_circuit", &ParametricQuantumCircuit::merge_circuit,
            "Merge another ParametricQuantumCircuit", py::arg("circuit"))

        .def("add_parametric_RX_gate",
            &ParametricQuantumCircuit::add_parametric_RX_gate,
            "Add parametric Pauli-X rotation gate", py::arg("index"),
            py::arg("angle"))
        .def("add_parametric_RY_gate",
            &ParametricQuantumCircuit::add_parametric_RY_gate,
            "Add parametric Pauli-Y rotation gate", py::arg("index"),
            py::arg("angle"))
        .def("add_parametric_RZ_gate",
            &ParametricQuantumCircuit::add_parametric_RZ_gate,
            "Add parametric Pauli-Z rotation gate", py::arg("index"),
            py::arg("angle"))
        .def("add_parametric_multi_Pauli_rotation_gate",
            &ParametricQuantumCircuit::add_parametric_multi_Pauli_rotation_gate,
            "Add parametric multi-qubit Pauli rotation gate",
            py::arg("index_list"), py::arg("pauli_ids"), py::arg("angle"))

        .def("backprop", &ParametricQuantumCircuit::backprop, "Do backprop",
            py::arg("obs"))
        .def("backprop_inner_product",
            &ParametricQuantumCircuit::backprop_inner_product,
            "Do backprop with innder product", py::arg("state"))

        .def(
            "__str__",
            [](const ParametricQuantumCircuit& p) { return p.to_string(); },
            "to string");
    ;

    py::class_<GradCalculator>(m, "GradCalculator")
        .def(py::init<>())
        .def("calculate_grad",
            py::overload_cast<ParametricQuantumCircuit&, Observable&>(
                &GradCalculator::calculate_grad),
            "Calculate Grad", py::arg("parametric_circuit"),
            py::arg("observable"))
        .def("calculate_grad",
            py::overload_cast<ParametricQuantumCircuit&, Observable&,
                std::vector<double>>(&GradCalculator::calculate_grad),
            py::arg("parametric_circuit"), py::arg("observable"),
            py::arg("angles_of_gates"));

    auto mcircuit = m.def_submodule("circuit");
    py::class_<QuantumCircuitOptimizer>(mcircuit, "QuantumCircuitOptimizer")
        .def(py::init<>(), "Constructor")
        .def("optimize", &QuantumCircuitOptimizer::optimize,
            "Optimize quantum circuit", py::arg("circuit"),
            py::arg("block_size"))
        .def("optimize_light", &QuantumCircuitOptimizer::optimize_light,
            "Optimize quantum circuit with light method", py::arg("circuit"))
        .def("merge_all", &QuantumCircuitOptimizer::merge_all,
            py::return_value_policy::take_ownership, py::arg("circuit"));

    py::class_<QuantumCircuitSimulator>(m, "QuantumCircuitSimulator")
        .def(py::init<QuantumCircuit*, QuantumStateBase*>(), "Constructor",
            py::arg("circuit"), py::arg("state"))
        .def("initialize_state", &QuantumCircuitSimulator::initialize_state,
            "Initialize state")
        .def("initialize_random_state",
            py::overload_cast<>(
                &QuantumCircuitSimulator::initialize_random_state),
            "Initialize state with random pure state")
        .def("initialize_random_state",
            py::overload_cast<UINT>(
                &QuantumCircuitSimulator::initialize_random_state),
            py::arg("seed"))
        .def("simulate", &QuantumCircuitSimulator::simulate, "Simulate circuit")
        .def("simulate_range", &QuantumCircuitSimulator::simulate_range,
            "Simulate circuit", py::arg("start"), py::arg("end"))
        .def("get_expectation_value",
            &QuantumCircuitSimulator::get_expectation_value,
            "Get expectation value", py::arg("observable"))
        .def("get_gate_count", &QuantumCircuitSimulator::get_gate_count,
            "Get gate count")
        .def("copy_state_to_buffer",
            &QuantumCircuitSimulator::copy_state_to_buffer,
            "Copy state to buffer")
        .def("copy_state_from_buffer",
            &QuantumCircuitSimulator::copy_state_from_buffer,
            "Copy buffer to state")
        .def("swap_state_and_buffer",
            &QuantumCircuitSimulator::swap_state_and_buffer,
            "Swap state and buffer");

    py::class_<CausalConeSimulator>(m, "CausalConeSimulator")
        .def(py::init<ParametricQuantumCircuit&, Observable&>(), "Constructor")
        .def("build", &CausalConeSimulator::build, "Build")
        .def("get_expectation_value",
            &CausalConeSimulator::get_expectation_value,
            "Return expectation_value")
        .def("get_circuit_list", &CausalConeSimulator::get_circuit_list,
            "Return circuit_list")
        .def("get_pauli_operator_list",
            &CausalConeSimulator::get_pauli_operator_list,
            "Return pauli_operator_list")
        .def("get_coef_list", &CausalConeSimulator::get_coef_list,
            "Return coef_list");

    py::class_<NoiseSimulator>(m, "NoiseSimulator")
        .def(py::init<QuantumCircuit*, QuantumState*>(), "Constructor")
        .def("execute", &NoiseSimulator::execute,
            "Sampling & Return result [array]");
}<|MERGE_RESOLUTION|>--- conflicted
+++ resolved
@@ -693,19 +693,15 @@
             "Check this gate is parametric gate")
         .def("is_diagonal", &QuantumGateBase::is_diagonal,
             "Check the gate matrix is diagonal")
-<<<<<<< HEAD
         .def(
             "to_json",
             [](const QuantumGateBase& gate) -> std::string {
                 return ptree::to_json(gate.to_ptree());
             },
             "to json string");
-    ;
-=======
-        .def("get_inverse", &QuantumGateBase::get_inverse, "get inverse gate")
+    .def("get_inverse", &QuantumGateBase::get_inverse, "get inverse gate")
 
         ;
->>>>>>> b2600ee1
 
     py::class_<QuantumGateMatrix, QuantumGateBase>(m, "QuantumGateMatrix")
         .def("add_control_qubit", &QuantumGateMatrix::add_control_qubit,
