#include <pybind11/complex.h>
#include <pybind11/eigen.h>
#include <pybind11/functional.h>
#include <pybind11/operators.h>
#include <pybind11/pybind11.h>
#include <pybind11/stl.h>

#include <cppsim/circuit.hpp>
#include <cppsim/circuit_optimizer.hpp>
#include <cppsim/gate_factory.hpp>
#include <cppsim/gate_matrix.hpp>
#include <cppsim/gate_matrix_diagonal.hpp>
#include <cppsim/gate_matrix_sparse.hpp>
#include <cppsim/gate_merge.hpp>
#include <cppsim/gate_to_gqo.hpp>
#include <cppsim/general_quantum_operator.hpp>
#include <cppsim/noisesimulator.hpp>
#include <cppsim/observable.hpp>
#include <cppsim/pauli_operator.hpp>
#include <cppsim/simulator.hpp>
#include <cppsim/state.hpp>
#include <cppsim/state_dm.hpp>
#include <cppsim/utility.hpp>
#include <csim/memory_ops.hpp>
#include <csim/stat_ops.hpp>
#include <csim/update_ops.hpp>
#include <vqcsim/causalcone_simulator.hpp>

#ifdef _USE_GPU
#include <cppsim/state_gpu.hpp>
#endif

#include <vqcsim/GradCalculator.hpp>
#include <vqcsim/parametric_circuit.hpp>
#include <vqcsim/parametric_gate.hpp>
#include <vqcsim/parametric_gate_factory.hpp>

namespace py = pybind11;
PYBIND11_MODULE(qulacs_core, m) {
    m.doc() = "cppsim python interface";

    py::class_<PauliOperator>(m, "PauliOperator")
        .def(py::init<std::complex<double>>(), "Constructor", py::arg("coef"))
        .def(py::init<std::string, std::complex<double>>(), "Constructor",
            py::arg("pauli_string"), py::arg("coef"))
        .def("get_index_list", &PauliOperator::get_index_list,
            "Get list of target qubit indices")
        .def("get_pauli_id_list", &PauliOperator::get_pauli_id_list,
            "Get list of Pauli IDs (I,X,Y,Z) = (0,1,2,3)")
        .def("get_coef", &PauliOperator::get_coef,
            "Get coefficient of Pauli term")
        .def("add_single_Pauli", &PauliOperator::add_single_Pauli,
            "Add Pauli operator to this term", py::arg("index"),
            py::arg("pauli_type"))
        .def("get_expectation_value", &PauliOperator::get_expectation_value,
            "Get expectation value", py::arg("state"))
        .def("get_expectation_value_single_thread",
            &PauliOperator::get_expectation_value_single_thread,
            "Get expectation value", py::arg("state"))
        .def("get_transition_amplitude",
            &PauliOperator::get_transition_amplitude,
            "Get transition amplitude", py::arg("state_bra"),
            py::arg("state_ket"))
        .def("copy", &PauliOperator::copy,
            py::return_value_policy::take_ownership,
            "Create copied instance of Pauli operator class")
        .def("get_pauli_string", &PauliOperator::get_pauli_string,
            "Get pauli string")
        .def("change_coef", &PauliOperator::change_coef, "Change coefficient",
            py::arg("new_coef"))
        .def(py::self * py::self)
        .def(
            "__mul__",
            [](const PauliOperator& a, std::complex<double>& b) {
                return a * b;
            },
            py::is_operator())
        .def(py::self *= py::self)
        .def(
            "__IMUL__",
            [](PauliOperator& a, std::complex<double>& b) { return a *= b; },
            py::is_operator());

    py::class_<GeneralQuantumOperator>(m, "GeneralQuantumOperator")
        .def(py::init<UINT>(), "Constructor", py::arg("qubit_count"))
        .def("add_operator",
            py::overload_cast<const PauliOperator*>(
                &GeneralQuantumOperator::add_operator),
            "Add Pauli operator", py::arg("pauli_operator"))
        .def("add_operator",
            py::overload_cast<const CPPCTYPE, std::string>(
                &GeneralQuantumOperator::add_operator),
            "Add Pauli operator", py::arg("coef"), py::arg("pauli_string"))
        .def("add_operator_move", &GeneralQuantumOperator::add_operator_move,
            "Add Pauli operator", py::arg("pauli_operator"))
        .def("add_operator_copy", &GeneralQuantumOperator::add_operator_copy,
            "Add Pauli operator", py::arg("pauli_operator"))
        .def("is_hermitian", &GeneralQuantumOperator::is_hermitian,
            "Get is Herimitian")
        .def("get_qubit_count", &GeneralQuantumOperator::get_qubit_count,
            "Get qubit count")
        .def("get_state_dim", &GeneralQuantumOperator::get_state_dim,
            "Get state dimension")
        .def("get_term_count", &GeneralQuantumOperator::get_term_count,
            "Get count of Pauli terms")
        .def("get_matrix", &GeneralQuantumOperator::get_matrix,
            "Get the Hermitian matrix representation of the observable")
        .def("apply_to_state",
            py::overload_cast<QuantumStateBase*, const QuantumStateBase&,
                QuantumStateBase*>(
                &GeneralQuantumOperator::apply_to_state, py::const_),
            "Apply observable to `state_to_be_multiplied`. The result is "
            "stored into `dst_state`.",
            py::arg("work_state"), py::arg("state_to_be_multiplied"),
            py::arg("dst_state"))
        .def(
            "apply_to_state",
            [](const GeneralQuantumOperator& self,
                const QuantumStateBase& state, QuantumStateBase* dst_state) {
                QuantumStateBase* work_state;
                if (state.is_state_vector())
                    work_state = new QuantumState(state.qubit_count);
                else
                    work_state = new DensityMatrix(state.qubit_count);
                self.apply_to_state(work_state, state, dst_state);
                delete work_state;
            },
            "Apply observable to `state_to_be_multiplied`. The result is "
            "stored into `dst_state`.",
            py::arg("state_to_be_multiplied"), py::arg("dst_state"))
        .def(
            "get_term",
            [](const GeneralQuantumOperator& quantum_operator,
                const UINT index) {
                return quantum_operator.get_term(index)->copy();
            },
            py::return_value_policy::take_ownership, "Get Pauli term",
            py::arg("index"))
        .def("get_expectation_value",
            &GeneralQuantumOperator::get_expectation_value,
            "Get expectation value", py::arg("state"))
        .def("get_expectation_value_single_thread",
            &GeneralQuantumOperator::get_expectation_value_single_thread,
            "Get expectation value", py::arg("state"))
        .def("get_transition_amplitude",
            &GeneralQuantumOperator::get_transition_amplitude,
            "Get transition amplitude", py::arg("state_bra"),
            py::arg("state_ket"))
        .def("__str__", &GeneralQuantumOperator::to_string, "to string")
        .def("copy", &GeneralQuantumOperator::copy,
            py::return_value_policy::take_ownership,
            "Create copied instance of General Quantum operator class")
        .def(
            "to_json",
            [](const GeneralQuantumOperator& gqo) -> std::string {
                return ptree::to_json(gqo.to_ptree());
            },
            "to json string")
        .def(py::self + py::self)
        .def(
            "__add__",
            [](const GeneralQuantumOperator& a, const PauliOperator& b) {
                return a + b;
            },
            py::is_operator())
        .def(py::self += py::self)
        .def(
            "__IADD__",
            [](GeneralQuantumOperator& a, const PauliOperator& b) {
                return a += b;
            },
            py::is_operator())
        .def(py::self - py::self)
        .def(
            "__sub__",
            [](const GeneralQuantumOperator& a, const PauliOperator& b) {
                return a - b;
            },
            py::is_operator())
        .def(py::self -= py::self)
        .def(
            "__ISUB__",
            [](GeneralQuantumOperator& a, const PauliOperator& b) {
                return a -= b;
            },
            py::is_operator())
        .def(py::self * py::self)
        .def(
            "__mul__",
            [](const GeneralQuantumOperator& a, const PauliOperator& b) {
                return a * b;
            },
            py::is_operator())
        .def(
            "__mul__",
            [](const GeneralQuantumOperator& a, std::complex<double>& b) {
                return a * b;
            },
            py::is_operator())
        .def(py::self *= py::self)
        .def(
            "__IMUL__",
            [](GeneralQuantumOperator& a, const PauliOperator& b) {
                return a *= b;
            },
            py::is_operator())
        .def(
            "__IMUL__",
            [](GeneralQuantumOperator& a, std::complex<double>& b) {
                return a *= b;
            },
            py::is_operator());
    auto mquantum_operator = m.def_submodule("quantum_operator");
    mquantum_operator.def("create_quantum_operator_from_openfermion_file",
        &quantum_operator::
            create_general_quantum_operator_from_openfermion_file,
        py::return_value_policy::take_ownership);
    mquantum_operator.def("create_quantum_operator_from_openfermion_text",
        &quantum_operator::
            create_general_quantum_operator_from_openfermion_text,
        py::return_value_policy::take_ownership);
    mquantum_operator.def("create_split_quantum_operator",
        &quantum_operator::create_split_general_quantum_operator,
        py::return_value_policy::take_ownership);
    mquantum_operator.def(
        "from_json",
        [](const std::string& json) -> GeneralQuantumOperator* {
            return quantum_operator::from_ptree(ptree::from_json(json));
        },
        py::return_value_policy::take_ownership, "from json string",
        py::arg("json"));

    py::class_<HermitianQuantumOperator, GeneralQuantumOperator>(
        m, "Observable")
        .def(py::init<UINT>(), "Constructor", py::arg("qubit_count"))
        .def("add_operator",
            py::overload_cast<const PauliOperator*>(
                &HermitianQuantumOperator::add_operator),
            "Add Pauli operator", py::arg("pauli_operator"))
        .def("add_operator_move", &HermitianQuantumOperator::add_operator_move,
            "Add Pauli operator", py::arg("pauli_operator"))
        .def("add_operator_copy", &HermitianQuantumOperator::add_operator_copy,
            "Add Pauli operator", py::arg("pauli_operator"))

        .def("add_operator",
            py::overload_cast<CPPCTYPE, std::string>(
                &HermitianQuantumOperator::add_operator),
            "Add Pauli operator", py::arg("coef"), py::arg("string"))
        .def("get_qubit_count", &HermitianQuantumOperator::get_qubit_count,
            "Get qubit count")
        .def("get_state_dim", &HermitianQuantumOperator::get_state_dim,
            "Get state dimension")
        .def("get_term_count", &HermitianQuantumOperator::get_term_count,
            "Get count of Pauli terms")
        .def(
            "get_term",
            [](const HermitianQuantumOperator& quantum_operator,
                const UINT index) -> PauliOperator* {
                return quantum_operator.get_term(index)->copy();
            },
            py::return_value_policy::take_ownership, "Get Pauli term",
            py::arg("index"))
        .def(
            "get_expectation_value",
            [](const HermitianQuantumOperator& observable,
                const QuantumStateBase* state) -> double {
                double res = observable.get_expectation_value(state).real();
                return res;
            },
            "Get expectation value", py::arg("state"))
        .def(
            "get_expectation_value_single_thread",
            [](const HermitianQuantumOperator& observable,
                const QuantumStateBase* state) -> double {
                double res =
                    observable.get_expectation_value_single_thread(state)
                        .real();
                return res;
            },
            "Get expectation value", py::arg("state"))
        .def("get_transition_amplitude",
            &HermitianQuantumOperator::get_transition_amplitude,
            "Get transition amplitude", py::arg("state_bra"),
            py::arg("state_ket"))
        .def("add_random_operator",
            py::overload_cast<UINT>(
                &HermitianQuantumOperator::add_random_operator),
            "Add random pauli operator", py::arg("operator_count"))
        .def("add_random_operator",
            py::overload_cast<UINT, UINT>(
                &HermitianQuantumOperator::add_random_operator),
            "Add random pauli operator", py::arg("operator_count"),
            py::arg("seed"))
        .def("solve_ground_state_eigenvalue_by_arnoldi_method",
            &HermitianQuantumOperator::
                solve_ground_state_eigenvalue_by_arnoldi_method,
            "Compute ground state eigenvalue by arnoldi method",
            py::arg("state"), py::arg("iter_count"), py::arg("mu") = 0.0)
        .def("solve_ground_state_eigenvalue_by_power_method",
            &HermitianQuantumOperator::
                solve_ground_state_eigenvalue_by_power_method,
            "Compute ground state eigenvalue by power method", py::arg("state"),
            py::arg("iter_count"), py::arg("mu") = 0.0)
        .def("solve_ground_state_eigenvalue_by_lanczos_method",
            &HermitianQuantumOperator::
                solve_ground_state_eigenvalue_by_lanczos_method,
            "Compute ground state eigenvalue by lanczos method",
            py::arg("state"), py::arg("iter_count"), py::arg("mu") = 0.0)
        .def("apply_to_state",
            py::overload_cast<QuantumStateBase*, const QuantumStateBase&,
                QuantumStateBase*>(
                &HermitianQuantumOperator::apply_to_state, py::const_),
            "Apply observable to `state_to_be_multiplied`. The result is "
            "stored into `dst_state`.",
            py::arg("work_state"), py::arg("state_to_be_multiplied"),
            py::arg("dst_state"))
        .def("__str__", &HermitianQuantumOperator::to_string, "to string");
    auto mobservable = m.def_submodule("observable");
    mobservable.def("create_observable_from_openfermion_file",
        &observable::create_observable_from_openfermion_file,
        py::return_value_policy::take_ownership,
        "Create GeneralQuantumOperator from openfermion file",
        py::arg("file_path"));
    mobservable.def("create_observable_from_openfermion_text",
        &observable::create_observable_from_openfermion_text,
        py::return_value_policy::take_ownership,
        "Create GeneralQuantumOperator from openfermion text", py::arg("text"));
    mobservable.def("create_split_observable",
        &observable::create_split_observable,
        py::return_value_policy::take_ownership);
    mobservable.def(
        "from_json",
        [](const std::string& json) -> HermitianQuantumOperator* {
            return observable::from_ptree(ptree::from_json(json));
        },
        py::return_value_policy::take_ownership, "from json string",
        py::arg("json"));

    py::class_<QuantumStateBase>(m, "QuantumStateBase");
    py::class_<QuantumState, QuantumStateBase>(m, "QuantumState")
        .def(py::init<UINT>(), "Constructor", py::arg("qubit_count"))
        .def(py::init<UINT, bool>(), "Constructor", py::arg("qubit_count"),
            py::arg("use_multi_cpu"))
        .def(
            "set_zero_state", &QuantumState::set_zero_state, "Set state to |0>")
        .def("set_computational_basis", &QuantumState::set_computational_basis,
            "Set state to computational basis", py::arg("comp_basis"))
        .def("set_Haar_random_state",
            py::overload_cast<>(&QuantumState::set_Haar_random_state),
            "Set Haar random state")
        .def("set_Haar_random_state",
            py::overload_cast<UINT>(&QuantumState::set_Haar_random_state),
            "Set Haar random state", py::arg("seed"))
        .def("get_zero_probability", &QuantumState::get_zero_probability,
            "Get probability with which we obtain 0 when we measure a qubit",
            py::arg("index"))
        .def("get_marginal_probability",
            &QuantumState::get_marginal_probability,
            "Get merginal probability for measured values",
            py::arg("measured_values"))
        .def("get_entropy", &QuantumState::get_entropy, "Get entropy")
        .def("get_squared_norm", &QuantumState::get_squared_norm,
            "Get squared norm")
        .def("normalize", &QuantumState::normalize, "Normalize quantum state",
            py::arg("squared_norm"))
        .def("allocate_buffer", &QuantumState::allocate_buffer,
            py::return_value_policy::take_ownership,
            "Allocate buffer with the same size")
        .def("copy", &QuantumState::copy,
            py::return_value_policy::take_ownership, "Create copied instance")
        .def("load",
            py::overload_cast<const QuantumStateBase*>(&QuantumState::load),
            "Load quantum state vector", py::arg("state"))
        .def("load",
            py::overload_cast<const std::vector<CPPCTYPE>&>(
                &QuantumState::load),
            "Load quantum state vector", py::arg("state"))
        .def("get_device_name", &QuantumState::get_device_name,
            "Get allocated device name")
        .def("add_state", &QuantumState::add_state,
            "Add state vector to this state", py::arg("state"))
        .def("multiply_coef", &QuantumState::multiply_coef,
            "Multiply coefficient to this state", py::arg("coef"))
        .def("multiply_elementwise_function",
            &QuantumState::multiply_elementwise_function,
            "Multiply elementwise function", py::arg("func"))
        .def("get_classical_value", &QuantumState::get_classical_value,
            "Get classical value", py::arg("index"))
        .def("set_classical_value", &QuantumState::set_classical_value,
            "Set classical value", py::arg("index"), py::arg("value"))
        .def("to_string", &QuantumState::to_string, "to string")
        .def("sampling", py::overload_cast<UINT>(&QuantumState::sampling),
            "Sampling measurement results", py::arg("sampling_count"))
        .def("sampling", py::overload_cast<UINT, UINT>(&QuantumState::sampling),
            "Sampling measurement results", py::arg("sampling_count"),
            py::arg("random_seed"))
        .def(
            "get_vector",
            [](const QuantumState& state) -> Eigen::VectorXcd {
                Eigen::VectorXcd vec =
                    Eigen::Map<Eigen::VectorXcd>(state.data_cpp(), state.dim);
                return vec;
            },
            "Get state vector")
        .def(
            "get_amplitude",
            [](const QuantumState& state, const UINT index) -> CPPCTYPE {
                return state.data_cpp()[index];
            },
            "Get Amplitude of a specified computational basis",
            py::arg("comp_basis"))
        .def(
            "get_qubit_count",
            [](const QuantumState& state) -> UINT { return state.qubit_count; },
            "Get qubit count")
        .def(
            "__str__", [](const QuantumState& p) { return p.to_string(); },
            "to string")
        .def(
            "to_json",
            [](const QuantumState& state) -> std::string {
                return ptree::to_json(state.to_ptree());
            },
            "to json string")
        .def(py::pickle(
            [](const QuantumState& state) -> std::string {
                return ptree::to_json(state.to_ptree());
            },
            [](std::string json) -> QuantumState* {
                return static_cast<QuantumState*>(
                    state::from_ptree(ptree::from_json(json)));
            }));

    ;

    m.def(
        "StateVector",
        [](const UINT qubit_count) -> QuantumState* {
            auto ptr = new QuantumState(qubit_count);
            return ptr;
        },
        py::return_value_policy::take_ownership, "StateVector");

    py::class_<DensityMatrix, QuantumStateBase>(m, "DensityMatrix")
        .def(py::init<UINT>(), "Constructor", py::arg("qubit_count"))
        .def("set_zero_state", &DensityMatrix::set_zero_state,
            "Set state to |0>")
        .def("set_computational_basis", &DensityMatrix::set_computational_basis,
            "Set state to computational basis", py::arg("comp_basis"))
        .def("set_Haar_random_state",
            py::overload_cast<>(&DensityMatrix::set_Haar_random_state),
            "Set Haar random state")
        .def("set_Haar_random_state",
            py::overload_cast<UINT>(&DensityMatrix::set_Haar_random_state),
            "Set Haar random state", py::arg("seed"))
        .def("get_zero_probability", &DensityMatrix::get_zero_probability,
            "Get probability with which we obtain 0 when we measure a qubit",
            py::arg("index"))
        .def("get_marginal_probability",
            &DensityMatrix::get_marginal_probability,
            "Get merginal probability for measured values",
            py::arg("measured_values"))
        .def("get_entropy", &DensityMatrix::get_entropy, "Get entropy")
        .def("get_squared_norm", &DensityMatrix::get_squared_norm,
            "Get squared norm")
        .def("normalize", &DensityMatrix::normalize, "Normalize quantum state",
            py::arg("squared_norm"))
        .def("allocate_buffer", &DensityMatrix::allocate_buffer,
            py::return_value_policy::take_ownership,
            "Allocate buffer with the same size")
        .def("copy", &DensityMatrix::copy,
            py::return_value_policy::take_ownership, "Create copied insntace")
        .def("load",
            py::overload_cast<const QuantumStateBase*>(&DensityMatrix::load),
            "Load quantum state vector", py::arg("state"))
        .def("load",
            py::overload_cast<const std::vector<CPPCTYPE>&>(
                &DensityMatrix::load),
            "Load quantum state represented as a list", py::arg("state"))
        .def("load",
            py::overload_cast<const ComplexMatrix&>(&DensityMatrix::load),
            "Load quantum state represented as a two-dimensional list",
            py::arg("state"))
        .def("get_device_name", &DensityMatrix::get_device_name,
            "Get allocated device name")
        .def("add_state", &DensityMatrix::add_state,
            "Add state vector to this state", py::arg("state"))
        .def("multiply_coef", &DensityMatrix::multiply_coef,
            "Multiply coefficient to this state", py::arg("coef"))
        .def("get_classical_value", &DensityMatrix::get_classical_value,
            "Get classical value", py::arg("index"))
        .def("set_classical_value", &DensityMatrix::set_classical_value,
            "Set classical value", py::arg("index"), py::arg("value"))
        .def("to_string", &QuantumState::to_string, "to string")
        .def("sampling", py::overload_cast<UINT>(&DensityMatrix::sampling),
            "Sampling measurement results", py::arg("sampling_count"))
        .def("sampling",
            py::overload_cast<UINT, UINT>(&DensityMatrix::sampling),
            "Sampling measurement results", py::arg("sampling_count"),
            py::arg("random_seed"))
        .def(
            "get_matrix",
            [](const DensityMatrix& state) -> Eigen::MatrixXcd {
                Eigen::MatrixXcd mat(state.dim, state.dim);
                CTYPE* ptr = state.data_c();
                for (ITYPE y = 0; y < state.dim; ++y) {
                    for (ITYPE x = 0; x < state.dim; ++x) {
                        mat(y, x) = ptr[y * state.dim + x];
                    }
                }
                return mat;
            },
            "Get density matrix")
        .def(
            "get_qubit_count",
            [](const DensityMatrix& state) -> UINT {
                return state.qubit_count;
            },
            "Get qubit count")
        .def(
            "__str__", [](const DensityMatrix& p) { return p.to_string(); },
            "to string")
        .def(
            "to_json",
            [](const DensityMatrix& state) -> std::string {
                return ptree::to_json(state.to_ptree());
            },
            "to json string")
        .def(py::pickle(
            [](const DensityMatrix& state) -> std::string {
                return ptree::to_json(state.to_ptree());
            },
            [](std::string json) -> DensityMatrix* {
                return static_cast<DensityMatrix*>(
                    state::from_ptree(ptree::from_json(json)));
            }));
    ;

#ifdef _USE_MPI
    m.def("check_build_for_mpi", []() { return true; });
#else
    m.def("check_build_for_mpi", []() { return false; });
#endif

#ifdef _USE_GPU
    py::class_<QuantumStateGpu, QuantumStateBase>(m, "QuantumStateGpu")
        .def(py::init<UINT>(), "Constructor", py::arg("qubit_count"))
        .def(py::init<UINT, UINT>(), "Constructor", py::arg("qubit_count"),
            py::arg("device_number"))
        .def("set_zero_state", &QuantumStateGpu::set_zero_state,
            "Set state to |0>")
        .def("set_computational_basis",
            &QuantumStateGpu::set_computational_basis,
            "Set state to computational basis", py::arg("comp_basis"))
        .def("set_Haar_random_state",
            py::overload_cast<>(&QuantumStateGpu::set_Haar_random_state),
            "Set Haar random state")
        .def("set_Haar_random_state",
            py::overload_cast<UINT>(&QuantumStateGpu::set_Haar_random_state),
            "Set Haar random state", py::arg("seed"))
        .def("get_zero_probability", &QuantumStateGpu::get_zero_probability,
            "Get probability with which we obtain 0 when we measure a qubit",
            py::arg("index"))
        .def("get_marginal_probability",
            &QuantumStateGpu::get_marginal_probability,
            "Get merginal probability for measured values",
            py::arg("measured_values"))
        .def("get_entropy", &QuantumStateGpu::get_entropy, "Get entropy")
        .def("get_squared_norm", &QuantumStateGpu::get_squared_norm,
            "Get squared norm")
        .def("normalize", &QuantumStateGpu::normalize,
            "Normalize quantum state", py::arg("squared_norm"))
        .def("allocate_buffer", &QuantumStateGpu::allocate_buffer,
            py::return_value_policy::take_ownership,
            "Allocate buffer with the same size")
        .def("copy", &QuantumStateGpu::copy,
            py::return_value_policy::take_ownership, "Create copied insntace")
        .def("load",
            py::overload_cast<const QuantumStateBase*>(&QuantumStateGpu::load),
            "Load quantum state vector", py::arg("state"))
        .def("load",
            py::overload_cast<const std::vector<CPPCTYPE>&>(
                &QuantumStateGpu::load),
            "Load quantum state vector represented as a list", py::arg("state"))
        .def("get_device_name", &QuantumStateGpu::get_device_name,
            "Get allocated device name")
        .def("add_state", &QuantumStateGpu::add_state,
            "Add state vector to this state", py::arg("state"))
        .def("multiply_coef", &QuantumStateGpu::multiply_coef,
            "Multiply coefficient to this state", py::arg("coef"))
        .def("multiply_elementwise_function",
            &QuantumStateGpu::multiply_elementwise_function,
            "Multiply elementwise function", py::arg("func"))
        .def("get_classical_value", &QuantumStateGpu::get_classical_value,
            "Get classical value", py::arg("index"))
        .def("set_classical_value", &QuantumStateGpu::set_classical_value,
            "Set classical value", py::arg("index"), py::arg("value"))
        .def("to_string", &QuantumStateGpu::to_string, "to string")
        .def("sampling", py::overload_cast<UINT>(&QuantumStateGpu::sampling),
            "Sampling measurement results", py::arg("sampling_count"))
        .def("sampling",
            py::overload_cast<UINT, UINT>(&QuantumStateGpu::sampling),
            "Sampling measurement results", py::arg("sampling_count"),
            py::arg("random_seed"))
        .def(
            "get_vector",
            [](const QuantumStateGpu& state) -> Eigen::VectorXcd {
                Eigen::VectorXcd vec = Eigen::Map<Eigen::VectorXcd>(
                    state.duplicate_data_cpp(), state.dim);
                return vec;
            },
            "Get state vector")
        .def(
            "get_qubit_count",
            [](const QuantumStateGpu& state) -> UINT {
                return (UINT)state.qubit_count;
            },
            "Get qubit count")
        .def(
            "__str__", [](const QuantumStateGpu& p) { return p.to_string(); },
            "to string");
    ;

    m.def(
        "StateVectorGpu",
        [](const UINT qubit_count) -> QuantumStateGpu* {
            auto ptr = new QuantumStateGpu(qubit_count);
            return ptr;
        },
        py::return_value_policy::take_ownership, "StateVectorGpu");
#endif

    auto mstate = m.def_submodule("state");
    mstate.def("inner_product",
        py::overload_cast<const QuantumState*, const QuantumState*>(
            &state::inner_product),
        "Get inner product", py::arg("state_bra"), py::arg("state_ket"));
#ifdef _USE_GPU
    mstate.def("inner_product",
        py::overload_cast<const QuantumStateGpu*, const QuantumStateGpu*>(
            &state::inner_product),
        "Get inner product", py::arg("state_bra"), py::arg("state_ket"));
#endif
    mstate.def("tensor_product",
        py::overload_cast<const QuantumState*, const QuantumState*>(
            &state::tensor_product),
        py::return_value_policy::take_ownership, "Get tensor product of states",
        py::arg("state_left"), py::arg("state_right"));
    mstate.def("tensor_product",
        py::overload_cast<const DensityMatrix*, const DensityMatrix*>(
            &state::tensor_product),
        py::return_value_policy::take_ownership, "Get tensor product of states",
        py::arg("state_left"), py::arg("state_right"));
    mstate.def("permutate_qubit",
        py::overload_cast<const QuantumState*, std::vector<UINT>>(
            &state::permutate_qubit),
        py::return_value_policy::take_ownership, "Permutate qubits from state",
        py::arg("state"), py::arg("qubit_order"));
    mstate.def("permutate_qubit",
        py::overload_cast<const DensityMatrix*, std::vector<UINT>>(
            &state::permutate_qubit),
        py::return_value_policy::take_ownership, "Permutate qubits from state",
        py::arg("state"), py::arg("qubit_order"));
    mstate.def("drop_qubit", &state::drop_qubit,
        py::return_value_policy::take_ownership, "Drop qubits from state",
        py::arg("state"), py::arg("target"), py::arg("projection"));
    mstate.def("partial_trace",
        py::overload_cast<const QuantumState*, std::vector<UINT>>(
            &state::partial_trace),
        py::return_value_policy::take_ownership, "Take partial trace",
        py::arg("state"), py::arg("target_traceout"));
    mstate.def("partial_trace",
        py::overload_cast<const DensityMatrix*, std::vector<UINT>>(
            &state::partial_trace),
        py::return_value_policy::take_ownership, "Take partial trace",
        py::arg("state"), py::arg("target_traceout"));
    mstate.def("make_superposition", &state::make_superposition,
        py::return_value_policy::take_ownership,
        "Create superposition of states", py::arg("coef1"), py::arg("state1"),
        py::arg("coef2"), py::arg("state2"));
    mstate.def("make_mixture", &state::make_mixture,
        py::return_value_policy::take_ownership, "Create a mixed state",
        py::arg("prob1"), py::arg("state1"), py::arg("prob2"),
        py::arg("state2"));
    mstate.def(
        "from_json",
        [](const std::string& json) -> QuantumStateBase* {
            return state::from_ptree(ptree::from_json(json));
        },
        py::return_value_policy::take_ownership, "from json string",
        py::arg("json"));

    py::class_<QuantumGateBase>(m, "QuantumGateBase")
        .def("update_quantum_state", &QuantumGateBase::update_quantum_state,
            "Update quantum state", py::arg("state"))
        .def("copy", &QuantumGateBase::copy,
            py::return_value_policy::take_ownership, "Create copied instance")
        .def("to_string", &QuantumGateBase::to_string, "to string")
        .def(
            "get_matrix",
            [](const QuantumGateBase& gate) {
                ComplexMatrix mat;
                gate.set_matrix(mat);
                return mat;
            },
            "Get gate matrix")
        .def("__str__", [](const QuantumGateBase& p) { return p.to_string(); })
        .def("get_target_index_list", &QuantumGateBase::get_target_index_list,
            "Get target qubit index list")
        .def("get_control_index_list", &QuantumGateBase::get_control_index_list,
            "Get control qubit index list")
        .def("get_control_value_list", &QuantumGateBase::get_control_value_list,
            "Get control qubit value list")
        .def("get_control_index_value_list",
            &QuantumGateBase::get_control_index_value_list,
            "Get control qubit pair index value list")
        .def("get_name", &QuantumGateBase::get_name, "Get gate name")
        .def("is_commute", &QuantumGateBase::is_commute,
            "Check this gate commutes with a given gate", py::arg("gate"))
        .def("is_Pauli", &QuantumGateBase::is_Pauli,
            "Check this gate is element of Pauli group")
        .def("is_Clifford", &QuantumGateBase::is_Clifford,
            "Check this gate is element of Clifford group")
        .def("is_Gaussian", &QuantumGateBase::is_Gaussian,
            "Check this gate is element of Gaussian group")
        .def("is_parametric", &QuantumGateBase::is_parametric,
            "Check this gate is parametric gate")
        .def("is_diagonal", &QuantumGateBase::is_diagonal,
            "Check the gate matrix is diagonal")
        .def(
            "to_json",
            [](const QuantumGateBase& gate) -> std::string {
                return ptree::to_json(gate.to_ptree());
            },
            "to json string")
        .def("get_inverse", &QuantumGateBase::get_inverse, "get inverse gate");

    py::class_<QuantumGateMatrix, QuantumGateBase>(m, "QuantumGateMatrix")
        .def("add_control_qubit", &QuantumGateMatrix::add_control_qubit,
            "Add control qubit", py::arg("index"), py::arg("control_value"))
        .def("multiply_scalar", &QuantumGateMatrix::multiply_scalar,
            "Multiply scalar value to gate matrix", py::arg("value"));

    py::class_<ClsOneQubitGate, QuantumGateBase>(m, "ClsOneQubitGate");
    py::class_<ClsOneQubitRotationGate, QuantumGateBase>(
        m, "ClsOneQubitRotationGate");
    py::class_<ClsOneControlOneTargetGate, QuantumGateBase>(
        m, "ClsOneControlOneTargetGate");
    py::class_<ClsTwoQubitGate, QuantumGateBase>(m, "ClsTwoQubitGate");
    py::class_<ClsPauliGate, QuantumGateBase>(m, "ClsPauliGate");
    py::class_<ClsPauliRotationGate, QuantumGateBase>(
        m, "ClsPauliRotationGate");
    py::class_<ClsNpairQubitGate, QuantumGateBase>(m, "ClsNpairQubitGate");
    py::class_<ClsNoisyEvolution, QuantumGateBase>(m, "ClsNoisyEvolution");
    py::class_<ClsStateReflectionGate, QuantumGateBase>(
        m, "ClsStateReflectionGate");
    py::class_<ClsReversibleBooleanGate, QuantumGateBase>(
        m, "ClsReversibleBooleanGate");
    py::class_<ClsNoisyEvolution_fast, QuantumGateBase>(
        m, "ClsNoisyEvolution_fast");
    py::class_<QuantumGate_Probabilistic, QuantumGateBase>(
        m, "QuantumGate_Probabilistic", "QuantumGate_ProbabilisticInstrument")
        .def("get_gate_list", &QuantumGate_Probabilistic::get_gate_list,
            py::return_value_policy::reference, "get_gate_list")
        .def("optimize_ProbablisticGate",
            &QuantumGate_Probabilistic::optimize_ProbablisticGate,
            "optimize_ProbablisticGate")
        .def("get_distribution", &QuantumGate_Probabilistic::get_distribution,
            "get_distribution")
        .def("get_cumulative_distribution",
            &QuantumGate_Probabilistic::get_cumulative_distribution,
            "get_cumulative_distribution");
    py::class_<QuantumGate_CPTP, QuantumGateBase>(
        m, "QuantumGate_CPTP", "QuantumGate_Instrument")
        .def("get_gate_list", &QuantumGate_CPTP::get_gate_list,
            py::return_value_policy::reference, "get_gate_list");
    py::class_<QuantumGate_CP, QuantumGateBase>(m, "QuantumGate_CP")
        .def("get_gate_list", &QuantumGate_CP::get_gate_list,
            py::return_value_policy::reference, "get_gate_list");
    py::class_<QuantumGate_Adaptive, QuantumGateBase>(
        m, "QuantumGate_Adaptive");
    py::class_<QuantumGateDiagonalMatrix, QuantumGateBase>(
        m, "QuantumGateDiagonalMatrix");
    py::class_<QuantumGateSparseMatrix, QuantumGateBase>(
        m, "QuantumGateSparseMatrix");
    auto mgate = m.def_submodule("gate");
    mgate.def("Identity", &gate::Identity,
        py::return_value_policy::take_ownership, "Create identity gate",
        py::arg("index"));
    mgate.def("X", &gate::X, py::return_value_policy::take_ownership,
        "Create Pauli-X gate", py::arg("index"));
    mgate.def("Y", &gate::Y, py::return_value_policy::take_ownership,
        "Create Pauli-Y gate", py::arg("index"));
    mgate.def("Z", &gate::Z, py::return_value_policy::take_ownership,
        "Create Pauli-Z gate", py::arg("index"));
    mgate.def("H", &gate::H, py::return_value_policy::take_ownership,
        "Create Hadamard gate", py::arg("index"));
    mgate.def("S", &gate::S, py::return_value_policy::take_ownership,
        "Create pi/4-phase gate", py::arg("index"));
    mgate.def("Sdag", &gate::Sdag, py::return_value_policy::take_ownership,
        "Create adjoint of pi/4-phase gate", py::arg("index"));
    mgate.def("T", &gate::T, py::return_value_policy::take_ownership,
        "Create pi/8-phase gate", py::arg("index"));
    mgate.def("Tdag", &gate::Tdag, py::return_value_policy::take_ownership,
        "Create adjoint of pi/8-phase gate", py::arg("index"));
    mgate.def("sqrtX", &gate::sqrtX, py::return_value_policy::take_ownership,
        "Create pi/4 Pauli-X rotation gate", py::arg("index"));
    mgate.def("sqrtXdag", &gate::sqrtXdag,
        py::return_value_policy::take_ownership,
        "Create adjoint of pi/4 Pauli-X rotation gate", py::arg("index"));
    mgate.def("sqrtY", &gate::sqrtY, py::return_value_policy::take_ownership,
        "Create pi/4 Pauli-Y rotation gate", py::arg("index"));
    mgate.def("sqrtYdag", &gate::sqrtYdag,
        py::return_value_policy::take_ownership,
        "Create adjoint of pi/4 Pauli-Y rotation gate", py::arg("index"));
    mgate.def("P0", &gate::P0, py::return_value_policy::take_ownership,
        "Create projection gate to |0> subspace", py::arg("index"));
    mgate.def("P1", &gate::P1, py::return_value_policy::take_ownership,
        "Create projection gate to |1> subspace", py::arg("index"));

    mgate.def("U1", &gate::U1, py::return_value_policy::take_ownership,
        "Create QASM U1 gate", py::arg("index"), py::arg("lambda_"));
    mgate.def("U2", &gate::U2, py::return_value_policy::take_ownership,
        "Create QASM U2 gate", py::arg("index"), py::arg("phi"),
        py::arg("lambda_"));
    mgate.def("U3", &gate::U3, py::return_value_policy::take_ownership,
        "Create QASM U3 gate", py::arg("index"), py::arg("theta"),
        py::arg("phi"), py::arg("lambda_"));

    mgate.def("RX", &gate::RX, py::return_value_policy::take_ownership,
        "Create Pauli-X rotation gate", py::arg("index"), py::arg("angle"));
    mgate.def("RY", &gate::RY, py::return_value_policy::take_ownership,
        "Create Pauli-Y rotation gate", py::arg("index"), py::arg("angle"));
    mgate.def("RZ", &gate::RZ, py::return_value_policy::take_ownership,
        "Create Pauli-Z rotation gate", py::arg("index"), py::arg("angle"));
    mgate.def("RotInvX", &gate::RotInvX,
        py::return_value_policy::take_ownership, "Create Pauli-X rotation gate",
        py::arg("index"), py::arg("angle"));
    mgate.def("RotInvY", &gate::RotInvY,
        py::return_value_policy::take_ownership, "Create Pauli-Y rotation gate",
        py::arg("index"), py::arg("angle"));
    mgate.def("RotInvZ", &gate::RotInvZ,
        py::return_value_policy::take_ownership, "Create Pauli-Z rotation gate",
        py::arg("index"), py::arg("angle"));
    mgate.def("RotX", &gate::RotX, py::return_value_policy::take_ownership,
        "Create Pauli-X rotation gate", py::arg("index"), py::arg("angle"));
    mgate.def("RotY", &gate::RotY, py::return_value_policy::take_ownership,
        "Create Pauli-Y rotation gate", py::arg("index"), py::arg("angle"));
    mgate.def("RotZ", &gate::RotZ, py::return_value_policy::take_ownership,
        "Create Pauli-Z rotation gate", py::arg("index"), py::arg("angle"));

    mgate.def("CNOT", &gate::CNOT, py::return_value_policy::take_ownership,
        "Create CNOT gate", py::arg("control"), py::arg("target"));
    mgate.def("CZ", &gate::CZ, py::return_value_policy::take_ownership,
        "Create CZ gate", py::arg("control"), py::arg("target"));
    mgate.def("SWAP", &gate::SWAP, py::return_value_policy::take_ownership,
        "Create SWAP gate", py::arg("target1"), py::arg("target2"));
    mgate.def("FusedSWAP", &gate::FusedSWAP,
        py::return_value_policy::take_ownership, "Create FusedSWAP gate",
        py::arg("target1"), py::arg("target2"), py::arg("block_size"));

    mgate.def(
        "TOFFOLI",
        [](UINT control_index1, UINT control_index2,
            UINT target_index) -> QuantumGateMatrix* {
            auto ptr = gate::X(target_index);
            auto toffoli = gate::to_matrix_gate(ptr);
            toffoli->add_control_qubit(control_index1, 1);
            toffoli->add_control_qubit(control_index2, 1);
            delete ptr;
            return toffoli;
        },
        py::return_value_policy::take_ownership, "Create TOFFOLI gate",
        py::arg("control1"), py::arg("control2"), py::arg("target"));
    mgate.def(
        "FREDKIN",
        [](UINT control_index, UINT target_index1,
            UINT target_index2) -> QuantumGateMatrix* {
            auto ptr = gate::SWAP(target_index1, target_index2);
            auto fredkin = gate::to_matrix_gate(ptr);
            fredkin->add_control_qubit(control_index, 1);
            delete ptr;
            return fredkin;
        },
        py::return_value_policy::take_ownership, "Create FREDKIN gate",
        py::arg("control"), py::arg("target1"), py::arg("target2"));

    mgate.def(
        "Pauli",
        [](std::vector<UINT> target_qubit_index_list,
            std::vector<UINT> pauli_ids) -> ClsPauliGate* {
            if (target_qubit_index_list.size() != pauli_ids.size())
                throw std::invalid_argument(
                    "Size of qubit list and pauli list must be equal.");
            auto ptr = gate::Pauli(target_qubit_index_list, pauli_ids);
            return ptr;
        },
        py::return_value_policy::take_ownership,
        "Create multi-qubit Pauli gate", py::arg("index_list"),
        py::arg("pauli_ids"));
    mgate.def(
        "PauliRotation",
        [](std::vector<UINT> target_qubit_index_list,
            std::vector<UINT> pauli_ids,
            double angle) -> ClsPauliRotationGate* {
            if (target_qubit_index_list.size() != pauli_ids.size())
                throw std::invalid_argument(
                    "Size of qubit list and pauli list must be equal.");
            auto ptr =
                gate::PauliRotation(target_qubit_index_list, pauli_ids, angle);
            return ptr;
        },
        py::return_value_policy::take_ownership,
        "Create multi-qubit Pauli rotation", py::arg("index_list"),
        py::arg("pauli_ids"), py::arg("angle"));

    mgate.def(
        "DenseMatrix",
        [](UINT target_qubit_index,
            ComplexMatrix matrix) -> QuantumGateMatrix* {
            if (matrix.rows() != 2 || matrix.cols() != 2)
                throw std::invalid_argument("matrix dims is not 2x2.");
            auto ptr = gate::DenseMatrix(target_qubit_index, matrix);
            return ptr;
        },
        py::return_value_policy::take_ownership, "Create dense matrix gate",
        py::arg("index"), py::arg("matrix"));
    mgate.def(
        "DenseMatrix",
        [](std::vector<UINT> target_qubit_index_list,
            ComplexMatrix matrix) -> QuantumGateMatrix* {
            const ITYPE dim = 1ULL << target_qubit_index_list.size();
            if (matrix.rows() != dim || matrix.cols() != dim)
                throw std::invalid_argument("matrix dims is not consistent.");
            auto ptr = gate::DenseMatrix(target_qubit_index_list, matrix);
            return ptr;
        },
        py::return_value_policy::take_ownership, "Create dense matrix gate",
        py::arg("index_list"), py::arg("matrix"));
    mgate.def(
        "SparseMatrix",
        [](std::vector<UINT> target_qubit_index_list,
            SparseComplexMatrix matrix) -> QuantumGateSparseMatrix* {
            const ITYPE dim = 1ULL << target_qubit_index_list.size();
            if (matrix.rows() != dim || matrix.cols() != dim)
                throw std::invalid_argument("matrix dims is not consistent.");
            auto ptr = gate::SparseMatrix(target_qubit_index_list, matrix);
            return ptr;
        },
        py::return_value_policy::take_ownership, "Create sparse matrix gate",
        py::arg("index_list"), py::arg("matrix"));
    mgate.def(
        "DiagonalMatrix",
        [](std::vector<UINT> target_qubit_index_list,
            ComplexVector diagonal_element) -> QuantumGateDiagonalMatrix* {
            const ITYPE dim = 1ULL << target_qubit_index_list.size();
            if (diagonal_element.size() != dim)
                throw std::invalid_argument(
                    "dim of diagonal elemet is not consistent.");
            auto ptr =
                gate::DiagonalMatrix(target_qubit_index_list, diagonal_element);
            return ptr;
        },
        py::return_value_policy::take_ownership, "Create diagonal matrix gate",
        py::arg("index_list"), py::arg("diagonal_element"));

    mgate.def("RandomUnitary",
        py::overload_cast<std::vector<UINT>>(&gate::RandomUnitary),
        py::return_value_policy::take_ownership, "Create random unitary gate",
        py::arg("index_list"));
    mgate.def("RandomUnitary",
        py::overload_cast<std::vector<UINT>, UINT>(&gate::RandomUnitary),
        py::return_value_policy::take_ownership, "Create random unitary gate",
        py::arg("index_list"), py::arg("seed"));
    mgate.def("ReversibleBoolean", &gate::ReversibleBoolean,
        py::return_value_policy::take_ownership,
        "Create reversible boolean gate", py::arg("index_list"),
        py::arg("func"));
    mgate.def("StateReflection", &gate::StateReflection,
        py::return_value_policy::take_ownership, "Create state reflection gate",
        py::arg("state"));

    mgate.def("BitFlipNoise", &gate::BitFlipNoise,
        py::return_value_policy::take_ownership, "Create bit-flip noise",
        py::arg("index"), py::arg("prob"));
    mgate.def("DephasingNoise", &gate::DephasingNoise,
        py::return_value_policy::take_ownership, "Create dephasing noise",
        py::arg("index"), py::arg("prob"));
    mgate.def("IndependentXZNoise", &gate::IndependentXZNoise,
        py::return_value_policy::take_ownership, "Create independent XZ noise",
        py::arg("index"), py::arg("prob"));
    mgate.def("DepolarizingNoise", &gate::DepolarizingNoise,
        py::return_value_policy::take_ownership, "Create depolarizing noise",
        py::arg("index"), py::arg("prob"));
    mgate.def("TwoQubitDepolarizingNoise", &gate::TwoQubitDepolarizingNoise,
        py::return_value_policy::take_ownership,
        "Create two-qubit depolarizing noise", py::arg("index1"),
        py::arg("index2"), py::arg("prob"));
    mgate.def("AmplitudeDampingNoise", &gate::AmplitudeDampingNoise,
        py::return_value_policy::take_ownership,
        "Create amplitude damping noise", py::arg("index"), py::arg("prob"));
    mgate.def("Measurement", &gate::Measurement,
        py::return_value_policy::take_ownership, "Create measurement gate",
        py::arg("index"), py::arg("register"));

    mgate.def("merge",
        py::overload_cast<const QuantumGateBase*, const QuantumGateBase*>(
            &gate::merge),
        py::return_value_policy::take_ownership, "Merge two quantum gates",
        py::arg("gate1"), py::arg("gate2"));
    mgate.def("merge",
        py::overload_cast<std::vector<QuantumGateBase*>>(&gate::merge),
        py::return_value_policy::take_ownership, "Merge quantum gate list",
        py::arg("gate_list"));
    mgate.def("add",
        py::overload_cast<const QuantumGateBase*, const QuantumGateBase*>(
            &gate::add),
        py::return_value_policy::take_ownership, "Add quantum gate matrices",
        py::arg("gate1"), py::arg("gate2"));
    mgate.def("add",
        py::overload_cast<std::vector<QuantumGateBase*>>(&gate::add),
        py::return_value_policy::take_ownership, "Add quantum gate matrices",
        py::arg("gate_list"));
    mgate.def("to_matrix_gate", &gate::to_matrix_gate,
        py::return_value_policy::take_ownership,
        "Convert named gate to matrix gate", py::arg("gate"));

    mgate.def("Probabilistic", &gate::Probabilistic,
        py::return_value_policy::take_ownership, "Create probabilistic gate",
        py::arg("prob_list"), py::arg("gate_list"));
    mgate.def("ProbabilisticInstrument", &gate::ProbabilisticInstrument,
        py::return_value_policy::take_ownership,
        "Create probabilistic instrument gate", py::arg("prob_list"),
        py::arg("gate_list"), py::arg("register"));
    mgate.def("CPTP", &gate::CPTP, py::return_value_policy::take_ownership,
        "Create completely-positive trace preserving map",
        py::arg("kraus_list"));
    mgate.def("CP", &gate::CP, py::return_value_policy::take_ownership,
        "Create completely-positive map", py::arg("kraus_list"),
        py::arg("state_normalize"), py::arg("probability_normalize"),
        py::arg("assign_zero_if_not_matched"));
    mgate.def("Instrument", &gate::Instrument,
        py::return_value_policy::take_ownership, "Create instruments",
        py::arg("kraus_list"), py::arg("register"));
    mgate.def("Adaptive",
        py::overload_cast<QuantumGateBase*,
            std::function<bool(const std::vector<UINT>&)>>(&gate::Adaptive),
        py::return_value_policy::take_ownership, "Create adaptive gate",
        py::arg("gate"), py::arg("condition"));
    mgate.def("Adaptive",
        py::overload_cast<QuantumGateBase*,
            std::function<bool(const std::vector<UINT>&, UINT)>, UINT>(
            &gate::Adaptive),
        py::return_value_policy::take_ownership, "Create adaptive gate",
        py::arg("gate"), py::arg("condition"), py::arg("id"));
    mgate.def("NoisyEvolution", &gate::NoisyEvolution,
        py::return_value_policy::take_ownership, "Create noisy evolution",
        py::arg("hamiltonian"), py::arg("c_ops"), py::arg("time"),
        py::arg("dt"));
    mgate.def("NoisyEvolution_fast", &gate::NoisyEvolution_fast,
        py::return_value_policy::take_ownership,
        "Create noisy evolution fast version", py::arg("hamiltonian"),
        py::arg("c_ops"), py::arg("time"));

    py::class_<QuantumGate_SingleParameter, QuantumGateBase>(
        m, "QuantumGate_SingleParameter")
        .def("get_parameter_value",
            &QuantumGate_SingleParameter::get_parameter_value,
            "Get parameter value")
        .def("set_parameter_value",
            &QuantumGate_SingleParameter::set_parameter_value,
            "Set parameter value", py::arg("value"))
        .def("copy", &QuantumGate_SingleParameter::copy,
            py::return_value_policy::take_ownership, "Create copied instance");
    mgate.def("ParametricRX", &gate::ParametricRX,
        py::return_value_policy::take_ownership,
        "Create parametric Pauli-X rotation gate", py::arg("index"),
        py::arg("angle"));
    mgate.def("ParametricRY", &gate::ParametricRY,
        py::return_value_policy::take_ownership,
        "Create parametric Pauli-Y rotation gate", py::arg("index"),
        py::arg("angle"));
    mgate.def("ParametricRZ", &gate::ParametricRZ,
        py::return_value_policy::take_ownership,
        "Create parametric Pauli-Z rotation gate", py::arg("index"),
        py::arg("angle"));
    mgate.def("ParametricPauliRotation", &gate::ParametricPauliRotation,
        py::return_value_policy::take_ownership,
        "Create parametric multi-qubit Pauli rotation gate",
        py::arg("index_list"), py::arg("pauli_ids"), py::arg("angle"));
    mgate.def(
        "from_json",
        [](std::string json) -> QuantumGateBase* {
            boost::property_tree::ptree pt = ptree::from_json(json);
            if (pt.get<std::string>("name").substr(0, 10) == "Parametric") {
                return gate::parametric_gate_from_ptree(pt);
            }
            return gate::from_ptree(ptree::from_json(json));
        },
        py::return_value_policy::take_ownership, "from json string");

    m.def("to_general_quantum_operator", &to_general_quantum_operator,
        py::arg("gate"), py::arg("qubits"), py::arg("tol"));

    py::class_<QuantumCircuit>(m, "QuantumCircuit")
        .def(py::init<UINT>(), "Constructor", py::arg("qubit_count"))
        .def("copy", &QuantumCircuit::copy,
            py::return_value_policy::take_ownership, "Create copied instance")
        // In order to avoid double release, we force using add_gate_copy in
        // python
        //.def("add_gate_consume", (void
        //(QuantumCircuit::*)(QuantumGateBase*))&QuantumCircuit::add_gate,
        //"Add
        // gate and take ownership", py::arg("gate"))
        // .def("add_gate_consume",
        //(void (QuantumCircuit::*)(QuantumGateBase*,
        // UINT))&QuantumCircuit::add_gate, "Add gate and take ownership",
        // py::arg("gate"), py::arg("position"))
        .def("add_gate",
            py::overload_cast<const QuantumGateBase*>(
                &QuantumCircuit::add_gate_copy),
            "Add gate with copy", py::arg("gate"))
        .def("add_gate",
            py::overload_cast<const QuantumGateBase*, UINT>(
                &QuantumCircuit::add_gate_copy),
            "Add gate with copy", py::arg("gate"), py::arg("position"))
        .def("add_noise_gate", &QuantumCircuit::add_noise_gate_copy,
            "Add noise gate with copy", py::arg("gate"), py::arg("NoiseType"),
            py::arg("NoiseProbability"))
        .def("remove_gate", &QuantumCircuit::remove_gate, "Remove gate",
            py::arg("position"))

        .def(
            "get_gate",
            [](const QuantumCircuit& circuit, UINT index) -> QuantumGateBase* {
                if (index >= circuit.gate_list.size()) {
                    std::cerr << "Error: QuantumCircuit::get_gate(const "
                                 "QuantumCircuit&, UINT): gate index is "
                                 "out of range"
                              << std::endl;
                    return NULL;
                }
                return circuit.gate_list[index]->copy();
            },
            py::return_value_policy::take_ownership, "Get gate instance",
            py::arg("position"))
        .def(
            "merge_circuit", &QuantumCircuit::merge_circuit, py::arg("circuit"))
        .def(
            "get_gate_count",
            [](const QuantumCircuit& circuit) -> UINT {
                return (UINT)circuit.gate_list.size();
            },
            "Get gate count")
        .def(
            "get_qubit_count",
            [](const QuantumCircuit& circuit) -> UINT {
                return circuit.qubit_count;
            },
            "Get qubit count")

        .def("update_quantum_state",
            py::overload_cast<QuantumStateBase*>(
                &QuantumCircuit::update_quantum_state),
            "Update quantum state", py::arg("state"))
        .def("update_quantum_state",
            py::overload_cast<QuantumStateBase*, UINT, UINT>(
                &QuantumCircuit::update_quantum_state),
            "Update quantum state", py::arg("state"), py::arg("start"),
            py::arg("end"))
#if 0  // not supported yet
        .def("update_quantum_state",
            py::overload_cast<QuantumStateBase*, UINT>(
                &QuantumCircuit::update_quantum_state),
            "Update quantum state",
            py::arg("state"), py::arg("seed"))
        .def("update_quantum_state",
            py::overload_cast<QuantumStateBase*, UINT, UINT, UINT>(
                &QuantumCircuit::update_quantum_state),
            "Update quantum state",
            py::arg("state"), py::arg("start"), py::arg("end"), py::arg("seed"))
#endif
        .def("calculate_depth", &QuantumCircuit::calculate_depth,
            "Calculate depth of circuit")
        .def("to_string", &QuantumCircuit::to_string,
            "Get string representation")

        .def("add_X_gate", &QuantumCircuit::add_X_gate, "Add Pauli-X gate",
            py::arg("index"))
        .def("add_Y_gate", &QuantumCircuit::add_Y_gate, "Add Pauli-Y gate",
            py::arg("index"))
        .def("add_Z_gate", &QuantumCircuit::add_Z_gate, "Add Pauli-Z gate",
            py::arg("index"))
        .def("add_H_gate", &QuantumCircuit::add_H_gate, "Add Hadamard gate",
            py::arg("index"))
        .def("add_S_gate", &QuantumCircuit::add_S_gate, "Add pi/4 phase gate",
            py::arg("index"))
        .def("add_Sdag_gate", &QuantumCircuit::add_Sdag_gate,
            "Add adjoint of pi/4 phsae gate", py::arg("index"))
        .def("add_T_gate", &QuantumCircuit::add_T_gate, "Add pi/8 phase gate",
            py::arg("index"))
        .def("add_Tdag_gate", &QuantumCircuit::add_Tdag_gate,
            "Add adjoint of pi/8 phase gate", py::arg("index"))
        .def("add_sqrtX_gate", &QuantumCircuit::add_sqrtX_gate,
            "Add pi/4 Pauli-X rotation gate", py::arg("index"))
        .def("add_sqrtXdag_gate", &QuantumCircuit::add_sqrtXdag_gate,
            "Add adjoint of pi/4 Pauli-X rotation gate", py::arg("index"))
        .def("add_sqrtY_gate", &QuantumCircuit::add_sqrtY_gate,
            "Add pi/4 Pauli-Y rotation gate", py::arg("index"))
        .def("add_sqrtYdag_gate", &QuantumCircuit::add_sqrtYdag_gate,
            "Add adjoint of pi/4 Pauli-Y rotation gate", py::arg("index"))
        .def("add_P0_gate", &QuantumCircuit::add_P0_gate,
            "Add projection gate to |0> subspace", py::arg("index"))
        .def("add_P1_gate", &QuantumCircuit::add_P1_gate,
            "Add projection gate to |1> subspace", py::arg("index"))

        .def("add_CNOT_gate", &QuantumCircuit::add_CNOT_gate, "Add CNOT gate",
            py::arg("control"), py::arg("target"))
        .def("add_CZ_gate", &QuantumCircuit::add_CZ_gate, "Add CZ gate",
            py::arg("control"), py::arg("target"))
        .def("add_SWAP_gate", &QuantumCircuit::add_SWAP_gate, "Add SWAP gate",
            py::arg("target1"), py::arg("target2"))
        .def("add_FusedSWAP_gate", &QuantumCircuit::add_FusedSWAP_gate,
            "Add FusedSWAP gate", py::arg("target1"), py::arg("target2"),
            py::arg("block_size"))

        .def("add_RX_gate", &QuantumCircuit::add_RX_gate, R"(
<<<<<<< HEAD
                Add Pauli-X rotation gate

                Notes
                -----
                Matrix Representation

                .. math::
                    R_X(\\theta) = \exp(i\\frac{\\theta}{2} X) =
                        \\begin{pmatrix}
                        \cos(\\frac{\\theta}{2})  & i\sin(\\frac{\\theta}{2}) \\\\
                        i\sin(\\frac{\\theta}{2}) & \cos(\\frac{\\theta}{2})
                        \end{pmatrix}
            )",
            py::arg("index"), py::arg("angle"))
        .def("add_RY_gate", &QuantumCircuit::add_RY_gate, R"(
                Add Pauli-Y rotation gate

                Notes
                -----
                Matrix Representation

                .. math::
                    R_Y(\\theta) = \exp(i\\frac{\\theta}{2} Y) =
                        \\begin{pmatrix}
                        \cos(\\frac{\\theta}{2})  & \sin(\\frac{\\theta}{2}) \\\\
                        -\sin(\\frac{\\theta}{2}) & \cos(\\frac{\\theta}{2})
                        \end{pmatrix}
            )",
            py::arg("index"), py::arg("angle"))
        .def("add_RZ_gate", &QuantumCircuit::add_RZ_gate, R"(
                Add Pauli-Z rotation gate

                Notes
                -----
                Matrix Representation

                .. math::
                    R_Z(\\theta) = \exp(i\\frac{\\theta}{2} Z) =
                        \\begin{pmatrix}
                        e^{i\\frac{\\theta}{2}} & 0 \\\\
                        0 & e^{-i\\frac{\\theta}{2}}
                        \end{pmatrix}
            )",
            py::arg("index"), py::arg("angle"))
        .def("add_RotInvX_gate", &QuantumCircuit::add_RotInvX_gate, R"(
                Add Pauli-X rotation gate

                Notes
                -----
                Matrix Representation

                .. math::
                    R_X(\\theta) = \exp(i\\frac{\\theta}{2} X) =
                        \\begin{pmatrix}
                        \cos(\\frac{\\theta}{2})  & i\sin(\\frac{\\theta}{2}) \\\\
                        i\sin(\\frac{\\theta}{2}) & \cos(\\frac{\\theta}{2})
                        \end{pmatrix}
            )",
            py::arg("index"), py::arg("angle"))
        .def("add_RotInvY_gate", &QuantumCircuit::add_RotInvY_gate, R"(
                Add Pauli-Y rotation gate

                Notes
                -----
                Matrix Representation

                .. math::
                    R_Y(\\theta) = \exp(i\\frac{\\theta}{2} Y) =
                        \\begin{pmatrix}
                        \cos(\\frac{\\theta}{2})  & \sin(\\frac{\\theta}{2}) \\\\
                        -\sin(\\frac{\\theta}{2}) & \cos(\\frac{\\theta}{2})
                        \end{pmatrix}
            )",
            py::arg("index"), py::arg("angle"))
        .def("add_RotInvZ_gate", &QuantumCircuit::add_RotInvZ_gate, R"(
                Add Pauli-Z rotation gate

                Notes
                -----
                Matrix Representation

                .. math::
                    R_Z(\\theta) = \exp(i\\frac{\\theta}{2} Z) =
                        \\begin{pmatrix}
                        e^{i\\frac{\\theta}{2}} & 0 \\\\
                        0 & e^{-i\\frac{\\theta}{2}}
                        \end{pmatrix}
            )",
            py::arg("index"), py::arg("angle"))
        .def("add_RotX_gate", &QuantumCircuit::add_RotX_gate, R"(
                Add Pauli-X rotation gate

                Notes
                -----
                Matrix Representation

                .. math::
                    RotX(\\theta) = \exp(-i\\frac{\\theta}{2} X) =
                        \\begin{pmatrix}
                        \cos(\\frac{\\theta}{2})  & -i\sin(\\frac{\\theta}{2}) \\\\
                        -i\sin(\\frac{\\theta}{2}) & \cos(\\frac{\\theta}{2})
                        \end{pmatrix}
            )",
            py::arg("index"), py::arg("angle"))
        .def("add_RotY_gate", &QuantumCircuit::add_RotY_gate, R"(
                Add Pauli-Y rotation gate

                Notes
                -----
                Matrix Representation

                .. math::
                    RotY(\\theta) = \exp(-i\\frac{\\theta}{2} Y) =
                        \\begin{pmatrix}
                        \cos(\\frac{\\theta}{2})  & -\sin(\\frac{\\theta}{2}) \\\\
                        \sin(\\frac{\\theta}{2}) & \cos(\\frac{\\theta}{2})
                        \end{pmatrix}
            )",
            py::arg("index"), py::arg("angle"))
        .def("add_RotZ_gate", &QuantumCircuit::add_RotZ_gate, R"(
                Add Pauli-Z rotation gate

                Notes
                -----
                Matrix Representation

                .. math::
                    RotZ(\\theta) = \exp(-i\\frac{\\theta}{2} Z) =
                        \\begin{pmatrix}
                        e^{-i\\frac{\\theta}{2}} & 0 \\\\
                        0 & e^{i\\frac{\\theta}{2}}
                        \end{pmatrix}
            )",
=======
Add Pauli-X rotation gate

Notes
-----
Matrix Representation

.. math::
    R_X(\\theta) = \exp(i\\frac{\\theta}{2} X) =
        \\begin{pmatrix}
        \cos(\\frac{\\theta}{2})  & i\sin(\\frac{\\theta}{2}) \\\\
        i\sin(\\frac{\\theta}{2}) & \cos(\\frac{\\theta}{2})
        \end{pmatrix}
)",
            py::arg("index"), py::arg("angle"))
        .def("add_RY_gate", &QuantumCircuit::add_RY_gate, R"(
Add Pauli-Y rotation gate

Notes
-----
Matrix Representation

.. math::
    R_Y(\\theta) = \exp(i\\frac{\\theta}{2} Y) =
        \\begin{pmatrix}
        \cos(\\frac{\\theta}{2})  & \sin(\\frac{\\theta}{2}) \\\\
        -\sin(\\frac{\\theta}{2}) & \cos(\\frac{\\theta}{2})
        \end{pmatrix}
)",
            py::arg("index"), py::arg("angle"))
        .def("add_RZ_gate", &QuantumCircuit::add_RZ_gate, R"(
Add Pauli-Z rotation gate

Notes
-----
Matrix Representation

.. math::
    R_Z(\\theta) = \exp(i\\frac{\\theta}{2} Z) =
        \\begin{pmatrix}
        e^{i\\frac{\\theta}{2}} & 0 \\\\
        0 & e^{-i\\frac{\\theta}{2}}
        \end{pmatrix}
)",
            py::arg("index"), py::arg("angle"))
        .def("add_RotInvX_gate", &QuantumCircuit::add_RotInvX_gate, R"(
Add Pauli-X rotation gate

Notes
-----
Matrix Representation

.. math::
    R_X(\\theta) = \exp(i\\frac{\\theta}{2} X) =
        \\begin{pmatrix}
        \cos(\\frac{\\theta}{2})  & i\sin(\\frac{\\theta}{2}) \\\\
        i\sin(\\frac{\\theta}{2}) & \cos(\\frac{\\theta}{2})
        \end{pmatrix}
)",
            py::arg("index"), py::arg("angle"))
        .def("add_RotInvY_gate", &QuantumCircuit::add_RotInvY_gate, R"(
Add Pauli-Y rotation gate

Notes
-----
Matrix Representation

.. math::
    R_Y(\\theta) = \exp(i\\frac{\\theta}{2} Y) =
        \\begin{pmatrix}
        \cos(\\frac{\\theta}{2})  & \sin(\\frac{\\theta}{2}) \\\\
        -\sin(\\frac{\\theta}{2}) & \cos(\\frac{\\theta}{2})
        \end{pmatrix}
)",
            py::arg("index"), py::arg("angle"))
        .def("add_RotInvZ_gate", &QuantumCircuit::add_RotInvZ_gate, R"(
Add Pauli-Z rotation gate

Notes
-----
Matrix Representation

.. math::
    R_Z(\\theta) = \exp(i\\frac{\\theta}{2} Z) =
        \\begin{pmatrix}
        e^{i\\frac{\\theta}{2}} & 0 \\\\
        0 & e^{-i\\frac{\\theta}{2}}
        \end{pmatrix}
)",
            py::arg("index"), py::arg("angle"))
        .def("add_RotX_gate", &QuantumCircuit::add_RotX_gate, R"(
Add Pauli-X rotation gate

Notes
-----
Matrix Representation

.. math::
    RotX(\\theta) = \exp(-i\\frac{\\theta}{2} X) =
        \\begin{pmatrix}
        \cos(\\frac{\\theta}{2})  & -i\sin(\\frac{\\theta}{2}) \\\\
        -i\sin(\\frac{\\theta}{2}) & \cos(\\frac{\\theta}{2})
        \end{pmatrix}
)",
            py::arg("index"), py::arg("angle"))
        .def("add_RotY_gate", &QuantumCircuit::add_RotY_gate, R"(
Add Pauli-Y rotation gate

Notes
-----
Matrix Representation

.. math::
    RotY(\\theta) = \exp(-i\\frac{\\theta}{2} Y) =
        \\begin{pmatrix}
        \cos(\\frac{\\theta}{2})  & -\sin(\\frac{\\theta}{2}) \\\\
        \sin(\\frac{\\theta}{2}) & \cos(\\frac{\\theta}{2})
        \end{pmatrix}
)",
            py::arg("index"), py::arg("angle"))
        .def("add_RotZ_gate", &QuantumCircuit::add_RotZ_gate, R"(
Add Pauli-Z rotation gate

Notes
-----
Matrix Representation

.. math::
    RotZ(\\theta) = \exp(-i\\frac{\\theta}{2} Z) =
        \\begin{pmatrix}
        e^{-i\\frac{\\theta}{2}} & 0 \\\\
        0 & e^{i\\frac{\\theta}{2}}
        \end{pmatrix}
)",
>>>>>>> 407d1508
            py::arg("index"), py::arg("angle"))
        .def("add_U1_gate", &QuantumCircuit::add_U1_gate, "Add QASM U1 gate",
            py::arg("index"), py::arg("lambda_"))
        .def("add_U2_gate", &QuantumCircuit::add_U2_gate, "Add QASM U2 gate",
            py::arg("index"), py::arg("phi"), py::arg("lambda_"))
        .def("add_U3_gate", &QuantumCircuit::add_U3_gate, "Add QASM U3 gate",
            py::arg("index"), py::arg("theta"), py::arg("phi"),
            py::arg("lambda_"))

        .def("add_multi_Pauli_gate",
            py::overload_cast<std::vector<UINT>, std::vector<UINT>>(
                &QuantumCircuit::add_multi_Pauli_gate),
            "Add multi-qubit Pauli gate", py::arg("index_list"),
            py::arg("pauli_ids"))
        .def("add_multi_Pauli_gate",
            py::overload_cast<const PauliOperator&>(
                &QuantumCircuit::add_multi_Pauli_gate),
            "Add multi-qubit Pauli gate", py::arg("pauli"))
        .def("add_multi_Pauli_rotation_gate",
            py::overload_cast<std::vector<UINT>, std::vector<UINT>, double>(
                &QuantumCircuit::add_multi_Pauli_rotation_gate),
            "Add multi-qubit Pauli rotation gate", py::arg("index_list"),
            py::arg("pauli_ids"), py::arg("angle"))
        .def("add_multi_Pauli_rotation_gate",
            py::overload_cast<const PauliOperator&>(
                &QuantumCircuit::add_multi_Pauli_rotation_gate),
            "Add multi-qubit Pauli rotation gate", py::arg("pauli"))
        .def("add_dense_matrix_gate",
            py::overload_cast<UINT, const ComplexMatrix&>(
                &QuantumCircuit::add_dense_matrix_gate),
            "Add dense matrix gate", py::arg("index"), py::arg("matrix"))
        .def("add_dense_matrix_gate",
            py::overload_cast<std::vector<UINT>, const ComplexMatrix&>(
                &QuantumCircuit::add_dense_matrix_gate),
            "Add dense matrix gate", py::arg("index_list"), py::arg("matrix"))
        .def("add_random_unitary_gate",
            py::overload_cast<std::vector<UINT>>(
                &QuantumCircuit::add_random_unitary_gate),
            "Add random unitary gate", py::arg("index_list"))
        .def("add_random_unitary_gate",
            py::overload_cast<std::vector<UINT>, UINT>(
                &QuantumCircuit::add_random_unitary_gate),
            "Add random unitary gate", py::arg("index_list"), py::arg("seed"))
        .def("add_diagonal_observable_rotation_gate",
            &QuantumCircuit::add_diagonal_observable_rotation_gate,
            "Add diagonal observable rotation gate", py::arg("observable"),
            py::arg("angle"))
        .def("add_observable_rotation_gate",
            &QuantumCircuit::add_observable_rotation_gate,
            "Add observable rotation gate", py::arg("observable"),
            py::arg("angle"), py::arg("repeat"))
        .def("to_json",
            [](const QuantumCircuit& c) -> std::string {
                return ptree::to_json(c.to_ptree());
            })
        .def("get_inverse", &QuantumCircuit::get_inverse, "get inverse circuit")
        .def(
            "__str__", [](const QuantumCircuit& p) { return p.to_string(); },
            "to string")
        .def(py::pickle(
            [](const QuantumCircuit& c) -> std::string {
                return ptree::to_json(c.to_ptree());
            },
            [](std::string json) {
                boost::property_tree::ptree pt = ptree::from_json(json);
                return circuit::from_ptree(pt);
            }));

    py::class_<ParametricQuantumCircuit, QuantumCircuit>(
        m, "ParametricQuantumCircuit")
        .def(py::init<UINT>(), "Constructor", py::arg("qubit_count"))
        .def("copy", &ParametricQuantumCircuit::copy,
            py::return_value_policy::take_ownership, "Create copied instance")
        .def("add_parametric_gate",
            py::overload_cast<QuantumGate_SingleParameter*>(
                &ParametricQuantumCircuit::add_parametric_gate_copy),
            "Add parametric gate", py::arg("gate"))
        .def("add_parametric_gate",
            py::overload_cast<QuantumGate_SingleParameter*, UINT>(
                &ParametricQuantumCircuit::add_parametric_gate_copy),
            "Add parametric gate", py::arg("gate"), py::arg("position"))
        .def("add_gate",
            py::overload_cast<const QuantumGateBase*>(
                &ParametricQuantumCircuit::add_gate_copy),
            "Add gate", py::arg("gate"))
        .def("add_gate",
            py::overload_cast<const QuantumGateBase*, UINT>(
                &ParametricQuantumCircuit::add_gate_copy),
            "Add gate", py::arg("gate"), py::arg("position"))
        .def("get_parameter_count",
            &ParametricQuantumCircuit::get_parameter_count,
            "Get parameter count")
        .def("get_parameter", &ParametricQuantumCircuit::get_parameter,
            "Get parameter", py::arg("index"))
        .def("set_parameter", &ParametricQuantumCircuit::set_parameter,
            "Set parameter", py::arg("index"), py::arg("parameter"))
        .def("get_parametric_gate_position",
            &ParametricQuantumCircuit::get_parametric_gate_position,
            "Get parametric gate position", py::arg("index"))
        .def("remove_gate", &ParametricQuantumCircuit::remove_gate,
            "Remove gate", py::arg("position"))
        .def("merge_circuit", &ParametricQuantumCircuit::merge_circuit,
            "Merge another ParametricQuantumCircuit", py::arg("circuit"))

        .def("add_parametric_RX_gate",
            &ParametricQuantumCircuit::add_parametric_RX_gate,
            "Add parametric Pauli-X rotation gate", py::arg("index"),
            py::arg("angle"))
        .def("add_parametric_RY_gate",
            &ParametricQuantumCircuit::add_parametric_RY_gate,
            "Add parametric Pauli-Y rotation gate", py::arg("index"),
            py::arg("angle"))
        .def("add_parametric_RZ_gate",
            &ParametricQuantumCircuit::add_parametric_RZ_gate,
            "Add parametric Pauli-Z rotation gate", py::arg("index"),
            py::arg("angle"))
        .def("add_parametric_multi_Pauli_rotation_gate",
            &ParametricQuantumCircuit::add_parametric_multi_Pauli_rotation_gate,
            "Add parametric multi-qubit Pauli rotation gate",
            py::arg("index_list"), py::arg("pauli_ids"), py::arg("angle"))

        .def("backprop", &ParametricQuantumCircuit::backprop, "Do backprop",
            py::arg("obs"))
        .def("backprop_inner_product",
            &ParametricQuantumCircuit::backprop_inner_product,
            "Do backprop with innder product", py::arg("state"))

        .def(
            "__str__",
            [](const ParametricQuantumCircuit& p) { return p.to_string(); },
            "to string")
        .def(py::pickle(
            [](const ParametricQuantumCircuit& c) -> std::string {
                return ptree::to_json(c.to_ptree());
            },
            [](std::string json) {
                boost::property_tree::ptree pt = ptree::from_json(json);
                return circuit::parametric_circuit_from_ptree(pt);
            }));

    py::class_<GradCalculator>(m, "GradCalculator")
        .def(py::init<>())
        .def("calculate_grad",
            py::overload_cast<ParametricQuantumCircuit&, Observable&>(
                &GradCalculator::calculate_grad),
            "Calculate Grad", py::arg("parametric_circuit"),
            py::arg("observable"))
        .def("calculate_grad",
            py::overload_cast<ParametricQuantumCircuit&, Observable&,
                std::vector<double>>(&GradCalculator::calculate_grad),
            "Calculate Grad", py::arg("parametric_circuit"),
            py::arg("observable"), py::arg("angles_of_gates"));

    auto mcircuit = m.def_submodule("circuit");
    mcircuit.def(
        "from_json",
        [](const std::string& json) -> QuantumCircuit* {
            boost::property_tree::ptree pt = ptree::from_json(json);
            if (pt.get<std::string>("name") == "ParametricQuantumCircuit") {
                return circuit::parametric_circuit_from_ptree(pt);
            } else {
                return circuit::from_ptree(pt);
            }
        },
        "from json string", py::return_value_policy::take_ownership);

    py::class_<QuantumCircuitOptimizer>(mcircuit, "QuantumCircuitOptimizer")
        .def(py::init<>(), "Constructor")
        .def("optimize", &QuantumCircuitOptimizer::optimize,
            "Optimize quantum circuit", py::arg("circuit"),
            py::arg("block_size"))
        .def("optimize_light", &QuantumCircuitOptimizer::optimize_light,
            "Optimize quantum circuit with light method", py::arg("circuit"))
        .def("merge_all", &QuantumCircuitOptimizer::merge_all,
            py::return_value_policy::take_ownership, py::arg("circuit"));

    py::class_<QuantumCircuitSimulator>(m, "QuantumCircuitSimulator")
        .def(py::init<QuantumCircuit*, QuantumStateBase*>(), "Constructor",
            py::arg("circuit"), py::arg("state"))
        .def("initialize_state", &QuantumCircuitSimulator::initialize_state,
            "Initialize state")
        .def("initialize_random_state",
            py::overload_cast<>(
                &QuantumCircuitSimulator::initialize_random_state),
            "Initialize state with random pure state")
        .def("initialize_random_state",
            py::overload_cast<UINT>(
                &QuantumCircuitSimulator::initialize_random_state),
            "Initialize state with random pure state", py::arg("seed"))
        .def("simulate", &QuantumCircuitSimulator::simulate, "Simulate circuit")
        .def("simulate_range", &QuantumCircuitSimulator::simulate_range,
            "Simulate circuit", py::arg("start"), py::arg("end"))
        .def("get_expectation_value",
            &QuantumCircuitSimulator::get_expectation_value,
            "Get expectation value", py::arg("observable"))
        .def("get_gate_count", &QuantumCircuitSimulator::get_gate_count,
            "Get gate count")
        .def("copy_state_to_buffer",
            &QuantumCircuitSimulator::copy_state_to_buffer,
            "Copy state to buffer")
        .def("copy_state_from_buffer",
            &QuantumCircuitSimulator::copy_state_from_buffer,
            "Copy buffer to state")
        .def("swap_state_and_buffer",
            &QuantumCircuitSimulator::swap_state_and_buffer,
            "Swap state and buffer");

    py::class_<CausalConeSimulator>(m, "CausalConeSimulator")
        .def(py::init<ParametricQuantumCircuit&, Observable&>(), "Constructor")
        .def("build", &CausalConeSimulator::build, "Build")
        .def("get_expectation_value",
            &CausalConeSimulator::get_expectation_value,
            "Return expectation_value")
        .def("get_circuit_list", &CausalConeSimulator::get_circuit_list,
            "Return circuit_list")
        .def("get_pauli_operator_list",
            &CausalConeSimulator::get_pauli_operator_list,
            "Return pauli_operator_list")
        .def("get_coef_list", &CausalConeSimulator::get_coef_list,
            "Return coef_list");

    py::class_<NoiseSimulator::Result>(m, "SimulationResult")
        .def(
            "get_count",
            [](const NoiseSimulator::Result& result) -> UINT {
                return result.result.size();
            },
            "get state count")
        .def(
            "get_state",
            [](const NoiseSimulator::Result& result, UINT i) -> QuantumState* {
                return result.result[i].first->copy();
            },
            "get state", py::return_value_policy::take_ownership)
        .def(
            "get_frequency",
            [](const NoiseSimulator::Result& result, UINT i) -> UINT {
                return result.result[i].second;
            },
            "get state frequency");

    py::class_<NoiseSimulator>(m, "NoiseSimulator")
        .def(py::init<QuantumCircuit*, QuantumState*>(), "Constructor")
        .def("execute", &NoiseSimulator::execute,
            "Sampling & Return result [array]",
            py::return_value_policy::take_ownership)
        .def("execute_and_get_result", &NoiseSimulator::execute_and_get_result,
            "Simulate & Return ressult [array of (state, frequency)]");
}<|MERGE_RESOLUTION|>--- conflicted
+++ resolved
@@ -1225,141 +1225,6 @@
             py::arg("block_size"))
 
         .def("add_RX_gate", &QuantumCircuit::add_RX_gate, R"(
-<<<<<<< HEAD
-                Add Pauli-X rotation gate
-
-                Notes
-                -----
-                Matrix Representation
-
-                .. math::
-                    R_X(\\theta) = \exp(i\\frac{\\theta}{2} X) =
-                        \\begin{pmatrix}
-                        \cos(\\frac{\\theta}{2})  & i\sin(\\frac{\\theta}{2}) \\\\
-                        i\sin(\\frac{\\theta}{2}) & \cos(\\frac{\\theta}{2})
-                        \end{pmatrix}
-            )",
-            py::arg("index"), py::arg("angle"))
-        .def("add_RY_gate", &QuantumCircuit::add_RY_gate, R"(
-                Add Pauli-Y rotation gate
-
-                Notes
-                -----
-                Matrix Representation
-
-                .. math::
-                    R_Y(\\theta) = \exp(i\\frac{\\theta}{2} Y) =
-                        \\begin{pmatrix}
-                        \cos(\\frac{\\theta}{2})  & \sin(\\frac{\\theta}{2}) \\\\
-                        -\sin(\\frac{\\theta}{2}) & \cos(\\frac{\\theta}{2})
-                        \end{pmatrix}
-            )",
-            py::arg("index"), py::arg("angle"))
-        .def("add_RZ_gate", &QuantumCircuit::add_RZ_gate, R"(
-                Add Pauli-Z rotation gate
-
-                Notes
-                -----
-                Matrix Representation
-
-                .. math::
-                    R_Z(\\theta) = \exp(i\\frac{\\theta}{2} Z) =
-                        \\begin{pmatrix}
-                        e^{i\\frac{\\theta}{2}} & 0 \\\\
-                        0 & e^{-i\\frac{\\theta}{2}}
-                        \end{pmatrix}
-            )",
-            py::arg("index"), py::arg("angle"))
-        .def("add_RotInvX_gate", &QuantumCircuit::add_RotInvX_gate, R"(
-                Add Pauli-X rotation gate
-
-                Notes
-                -----
-                Matrix Representation
-
-                .. math::
-                    R_X(\\theta) = \exp(i\\frac{\\theta}{2} X) =
-                        \\begin{pmatrix}
-                        \cos(\\frac{\\theta}{2})  & i\sin(\\frac{\\theta}{2}) \\\\
-                        i\sin(\\frac{\\theta}{2}) & \cos(\\frac{\\theta}{2})
-                        \end{pmatrix}
-            )",
-            py::arg("index"), py::arg("angle"))
-        .def("add_RotInvY_gate", &QuantumCircuit::add_RotInvY_gate, R"(
-                Add Pauli-Y rotation gate
-
-                Notes
-                -----
-                Matrix Representation
-
-                .. math::
-                    R_Y(\\theta) = \exp(i\\frac{\\theta}{2} Y) =
-                        \\begin{pmatrix}
-                        \cos(\\frac{\\theta}{2})  & \sin(\\frac{\\theta}{2}) \\\\
-                        -\sin(\\frac{\\theta}{2}) & \cos(\\frac{\\theta}{2})
-                        \end{pmatrix}
-            )",
-            py::arg("index"), py::arg("angle"))
-        .def("add_RotInvZ_gate", &QuantumCircuit::add_RotInvZ_gate, R"(
-                Add Pauli-Z rotation gate
-
-                Notes
-                -----
-                Matrix Representation
-
-                .. math::
-                    R_Z(\\theta) = \exp(i\\frac{\\theta}{2} Z) =
-                        \\begin{pmatrix}
-                        e^{i\\frac{\\theta}{2}} & 0 \\\\
-                        0 & e^{-i\\frac{\\theta}{2}}
-                        \end{pmatrix}
-            )",
-            py::arg("index"), py::arg("angle"))
-        .def("add_RotX_gate", &QuantumCircuit::add_RotX_gate, R"(
-                Add Pauli-X rotation gate
-
-                Notes
-                -----
-                Matrix Representation
-
-                .. math::
-                    RotX(\\theta) = \exp(-i\\frac{\\theta}{2} X) =
-                        \\begin{pmatrix}
-                        \cos(\\frac{\\theta}{2})  & -i\sin(\\frac{\\theta}{2}) \\\\
-                        -i\sin(\\frac{\\theta}{2}) & \cos(\\frac{\\theta}{2})
-                        \end{pmatrix}
-            )",
-            py::arg("index"), py::arg("angle"))
-        .def("add_RotY_gate", &QuantumCircuit::add_RotY_gate, R"(
-                Add Pauli-Y rotation gate
-
-                Notes
-                -----
-                Matrix Representation
-
-                .. math::
-                    RotY(\\theta) = \exp(-i\\frac{\\theta}{2} Y) =
-                        \\begin{pmatrix}
-                        \cos(\\frac{\\theta}{2})  & -\sin(\\frac{\\theta}{2}) \\\\
-                        \sin(\\frac{\\theta}{2}) & \cos(\\frac{\\theta}{2})
-                        \end{pmatrix}
-            )",
-            py::arg("index"), py::arg("angle"))
-        .def("add_RotZ_gate", &QuantumCircuit::add_RotZ_gate, R"(
-                Add Pauli-Z rotation gate
-
-                Notes
-                -----
-                Matrix Representation
-
-                .. math::
-                    RotZ(\\theta) = \exp(-i\\frac{\\theta}{2} Z) =
-                        \\begin{pmatrix}
-                        e^{-i\\frac{\\theta}{2}} & 0 \\\\
-                        0 & e^{i\\frac{\\theta}{2}}
-                        \end{pmatrix}
-            )",
-=======
 Add Pauli-X rotation gate
 
 Notes
@@ -1493,7 +1358,6 @@
         0 & e^{i\\frac{\\theta}{2}}
         \end{pmatrix}
 )",
->>>>>>> 407d1508
             py::arg("index"), py::arg("angle"))
         .def("add_U1_gate", &QuantumCircuit::add_U1_gate, "Add QASM U1 gate",
             py::arg("index"), py::arg("lambda_"))
