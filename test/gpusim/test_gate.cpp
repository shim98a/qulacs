#include <gtest/gtest.h>

#include <cmath>
#include <cppsim/gate.hpp>
#include <cppsim/gate_factory.hpp>
#include <cppsim/gate_matrix.hpp>
#include <cppsim/gate_merge.hpp>
#include <cppsim/pauli_operator.hpp>
#include <cppsim/state_gpu.hpp>
#include <cppsim/utility.hpp>
#include <csim/update_ops.hpp>
#include <functional>

#include "../util/util.hpp"

inline void set_eigen_from_gpu(
    ComplexVector& dst, QuantumStateGpu& src, ITYPE dim) {
    auto ptr = src.duplicate_data_cpp();
    for (ITYPE i = 0; i < dim; ++i) dst[i] = ptr[i];
    free(ptr);
}

inline void assert_eigen_eq_gpu(
    ComplexVector& v1, QuantumStateGpu& v2, ITYPE dim, double eps) {
    auto ptr = v2.duplicate_data_cpp();
    for (UINT i = 0; i < dim; ++i) {
        ASSERT_NEAR(ptr[i].real(), v1[i].real(), eps);
        ASSERT_NEAR(ptr[i].imag(), v1[i].imag(), eps);
    }
    free(ptr);
}

inline void assert_cpu_eq_gpu(QuantumStateCpu& state_cpu,
    QuantumStateGpu& state_gpu, ITYPE dim, double eps) {
    auto gpu_state_vector = state_gpu.duplicate_data_cpp();
    for (ITYPE i = 0; i < dim; ++i) {
        ASSERT_NEAR(
            state_cpu.data_cpp()[i].real(), gpu_state_vector[i].real(), eps);
        ASSERT_NEAR(
            state_cpu.data_cpp()[i].imag(), gpu_state_vector[i].imag(), eps);
    }
    free(gpu_state_vector);
}

inline void assert_gpu_eq_gpu(QuantumStateGpu& state_gpu1,
    QuantumStateGpu& state_gpu2, ITYPE dim, double eps) {
    auto gpu_state_vector1 = state_gpu1.duplicate_data_cpp();
    auto gpu_state_vector2 = state_gpu2.duplicate_data_cpp();
    for (ITYPE i = 0; i < dim; ++i) {
        ASSERT_NEAR(
            gpu_state_vector1[i].real(), gpu_state_vector2[i].real(), eps);
        ASSERT_NEAR(
            gpu_state_vector1[i].imag(), gpu_state_vector2[i].imag(), eps);
    }
    free(gpu_state_vector1);
    free(gpu_state_vector2);
}

TEST(GateTest, ApplySingleQubitGate) {
    Eigen::MatrixXcd Identity(2, 2), X(2, 2), Y(2, 2), Z(2, 2), H(2, 2),
        S(2, 2), T(2, 2), sqrtX(2, 2), sqrtY(2, 2), P0(2, 2), P1(2, 2);

    Identity << 1, 0, 0, 1;
    X << 0, 1, 1, 0;
    Y << 0, -1.i, 1.i, 0;
    Z << 1, 0, 0, -1;
    H << 1, 1, 1, -1;
    H /= sqrt(2.);
    S << 1, 0, 0, 1.i;
    T << 1, 0, 0, (1. + 1.i) / sqrt(2.);
    sqrtX << 0.5 + 0.5i, 0.5 - 0.5i, 0.5 - 0.5i, 0.5 + 0.5i;
    sqrtY << 0.5 + 0.5i, -0.5 - 0.5i, 0.5 + 0.5i, 0.5 + 0.5i;
    P0 << 1, 0, 0, 0;
    P1 << 0, 0, 0, 1;

    const UINT n = 5;
    const ITYPE dim = 1ULL << n;

    int ngpus = get_num_device();
    for (int idx = 0; idx < ngpus; ++idx) {
        set_device(idx);
        Random random;
        QuantumStateGpu state(n, idx);
        std::vector<
            std::pair<std::function<QuantumGateBase*(UINT)>, Eigen::MatrixXcd>>
            funclist;
        funclist.push_back(std::make_pair(gate::Identity, Identity));
        funclist.push_back(std::make_pair(gate::X, X));
        funclist.push_back(std::make_pair(gate::Y, Y));
        funclist.push_back(std::make_pair(gate::Z, Z));
        funclist.push_back(std::make_pair(gate::H, H));
        funclist.push_back(std::make_pair(gate::S, S));
        funclist.push_back(std::make_pair(gate::Sdag, S.adjoint()));
        funclist.push_back(std::make_pair(gate::T, T));
        funclist.push_back(std::make_pair(gate::Tdag, T.adjoint()));
        funclist.push_back(std::make_pair(gate::sqrtX, sqrtX));
        funclist.push_back(std::make_pair(gate::sqrtXdag, sqrtX.adjoint()));
        funclist.push_back(std::make_pair(gate::sqrtY, sqrtY));
        funclist.push_back(std::make_pair(gate::sqrtYdag, sqrtY.adjoint()));
        funclist.push_back(std::make_pair(gate::P0, P0));
        funclist.push_back(std::make_pair(gate::P1, P1));

        Eigen::VectorXcd test_state1 = Eigen::VectorXcd::Zero(dim);
        Eigen::VectorXcd test_state2 = Eigen::VectorXcd::Zero(dim);
        for (UINT repeat = 0; repeat < 10; ++repeat) {
            for (auto func_mat : funclist) {
                auto func = func_mat.first;
                auto mat = func_mat.second;
                UINT target = random.int32() % n;

                state.set_Haar_random_state();
                set_eigen_from_gpu(test_state1, state, dim);
                set_eigen_from_gpu(test_state2, state, dim);

                auto gate = func(target);
                gate->update_quantum_state(&state);
                ComplexMatrix small_mat;
                gate->set_matrix(small_mat);
                test_state1 = get_expanded_eigen_matrix_with_identity(
                                  target, small_mat, n) *
                              test_state1;
                test_state2 =
                    get_expanded_eigen_matrix_with_identity(target, mat, n) *
                    test_state2;

                assert_eigen_eq_gpu(test_state1, state, dim, eps);
                assert_eigen_eq_gpu(test_state2, state, dim, eps);
            }
        }
    }
}

TEST(GateTest, ApplySingleQubitRotationGate) {
    Eigen::MatrixXcd Identity(2, 2), X(2, 2), Y(2, 2), Z(2, 2);

    Identity << 1, 0, 0, 1;
    X << 0, 1, 1, 0;
    Y << 0, -1.i, 1.i, 0;
    Z << 1, 0, 0, -1;

    const UINT n = 5;
    const ITYPE dim = 1ULL << n;
<<<<<<< HEAD
    double eps = 1e-15;
    std::complex<double> imag_unit(0,1);

	int ngpus = get_num_device();
	for (int idx = 0; idx < ngpus; ++idx) {
		Random random;
		QuantumStateGpu state(n, idx);
		std::vector< std::pair< std::function<QuantumGateBase* (UINT, double)>, Eigen::MatrixXcd >> funclist;
		funclist.push_back(std::make_pair(gate::RX, X));
		funclist.push_back(std::make_pair(gate::RY, Y));
		funclist.push_back(std::make_pair(gate::RZ, Z));

		Eigen::VectorXcd test_state1 = Eigen::VectorXcd::Zero(dim);
		Eigen::VectorXcd test_state2 = Eigen::VectorXcd::Zero(dim);
		for (UINT repeat = 0; repeat < 10; ++repeat) {
			for (auto func_mat : funclist) {
				UINT target = random.int32() % n;
				double angle = random.uniform() * 3.14159;

				auto func = func_mat.first;
				auto mat = cos(angle / 2) * Eigen::MatrixXcd::Identity(2, 2) + imag_unit * sin(angle / 2) * func_mat.second;

				state.set_Haar_random_state();
				set_eigen_from_gpu(test_state1, state, dim);
				set_eigen_from_gpu(test_state2, state, dim);

				auto gate = func(target, angle);
				gate->update_quantum_state(&state);
				ComplexMatrix small_mat;
				gate->set_matrix(small_mat);
				test_state1 = get_expanded_eigen_matrix_with_identity(target, small_mat, n) * test_state1;
				test_state2 = get_expanded_eigen_matrix_with_identity(target, mat, n) * test_state2;

				assert_eigen_eq_gpu(test_state1, state, dim, eps);
				assert_eigen_eq_gpu(test_state2, state, dim, eps);
			}
		}
	}
}
=======
>>>>>>> 02343549

    int ngpus = get_num_device();
    for (int idx = 0; idx < ngpus; ++idx) {
        Random random;
        QuantumStateGpu state(n, idx);
        std::vector<std::pair<std::function<QuantumGateBase*(UINT, double)>,
            Eigen::MatrixXcd>>
            funclist;
        funclist.push_back(std::make_pair(gate::RX, X));
        funclist.push_back(std::make_pair(gate::RY, Y));
        funclist.push_back(std::make_pair(gate::RZ, Z));

        Eigen::VectorXcd test_state1 = Eigen::VectorXcd::Zero(dim);
        Eigen::VectorXcd test_state2 = Eigen::VectorXcd::Zero(dim);
        for (UINT repeat = 0; repeat < 10; ++repeat) {
            for (auto func_mat : funclist) {
                UINT target = random.int32() % n;
                double angle = random.uniform() * 3.14159;

                auto func = func_mat.first;
                auto mat = cos(angle / 2) * Eigen::MatrixXcd::Identity(2, 2) +
                           1.i * sin(angle / 2) * func_mat.second;

                state.set_Haar_random_state();
                set_eigen_from_gpu(test_state1, state, dim);
                set_eigen_from_gpu(test_state2, state, dim);

                auto gate = func(target, angle);
                gate->update_quantum_state(&state);
                ComplexMatrix small_mat;
                gate->set_matrix(small_mat);
                test_state1 = get_expanded_eigen_matrix_with_identity(
                                  target, small_mat, n) *
                              test_state1;
                test_state2 =
                    get_expanded_eigen_matrix_with_identity(target, mat, n) *
                    test_state2;

                assert_eigen_eq_gpu(test_state1, state, dim, eps);
                assert_eigen_eq_gpu(test_state2, state, dim, eps);
            }
        }
    }
}

TEST(GateTest, ApplyTwoQubitGate) {
    const UINT n = 5;
    const ITYPE dim = 1ULL << n;

    int ngpus = get_num_device();
    for (int idx = 0; idx < ngpus; ++idx) {
        Random random;
        QuantumStateGpu state(n, idx), test_state(n, idx);
        std::vector<std::pair<std::function<QuantumGateBase*(UINT, UINT)>,
            std::function<Eigen::MatrixXcd(UINT, UINT, UINT)>>>
            funclist;
        funclist.push_back(
            std::make_pair(gate::CNOT, get_eigen_matrix_full_qubit_CNOT));
        funclist.push_back(
            std::make_pair(gate::CZ, get_eigen_matrix_full_qubit_CZ));

        Eigen::VectorXcd test_state1 = Eigen::VectorXcd::Zero(dim);
        for (UINT repeat = 0; repeat < 10; ++repeat) {
            for (auto func_mat : funclist) {
                UINT control = random.int32() % n;
                UINT target = random.int32() % n;
                if (target == control) target = (target + 1) % n;

                auto func = func_mat.first;
                auto func_eig = func_mat.second;

                state.set_Haar_random_state();
                test_state.load(&state);
                set_eigen_from_gpu(test_state1, state, dim);

                // update state
                auto gate = func(control, target);
                gate->update_quantum_state(&state);

                // update eigen state
                Eigen::MatrixXcd large_mat = func_eig(control, target, n);
                test_state1 = large_mat * test_state1;

                // update dense state
                ComplexMatrix small_mat;
                gate->set_matrix(small_mat);
                auto gate_dense = new QuantumGateMatrix(gate->target_qubit_list,
                    small_mat, gate->control_qubit_list);
                gate_dense->update_quantum_state(&test_state);
                delete gate_dense;

                assert_eigen_eq_gpu(test_state1, state, dim, eps);
                assert_gpu_eq_gpu(state, test_state, dim, eps);
            }
        }

        funclist.clear();
        funclist.push_back(
            std::make_pair(gate::SWAP, get_eigen_matrix_full_qubit_SWAP));
        for (UINT repeat = 0; repeat < 10; ++repeat) {
            for (auto func_mat : funclist) {
                UINT control = random.int32() % n;
                UINT target = random.int32() % n;
                if (target == control) target = (target + 1) % n;

                auto func = func_mat.first;
                auto func_eig = func_mat.second;

                state.set_Haar_random_state();
                test_state.load(&state);
                set_eigen_from_gpu(test_state1, state, dim);

                auto gate = func(control, target);
                gate->update_quantum_state(&state);

                Eigen::MatrixXcd large_mat = func_eig(control, target, n);
                test_state1 = large_mat * test_state1;

                // update dense state
                ComplexMatrix small_mat;
                gate->set_matrix(small_mat);
                auto gate_dense = new QuantumGateMatrix(gate->target_qubit_list,
                    small_mat, gate->control_qubit_list);
                gate_dense->update_quantum_state(&test_state);
                delete gate_dense;

                // assert_eigen_eq_gpu(test_state1, state, dim, eps);
                // assert_gpu_eq_gpu(state, test_state, dim, eps);
            }
        }
    }
}

TEST(GateTest, ApplyMultiQubitGate) {
    const UINT n = 1;
    const ITYPE dim = 1ULL << n;
<<<<<<< HEAD
    double eps = 1e-15;
    std::complex<double> imag_unit(0,1);

	int ngpus = get_num_device();
	for (int idx = 0; idx < ngpus; ++idx) {
		Random random;
		QuantumStateGpu state(n, idx);
		std::vector< std::pair< std::function<QuantumGateBase* (UINT, UINT)>, std::function<Eigen::MatrixXcd(UINT, UINT, UINT)>>> funclist;

		//gate::DenseMatrix
		//gate::Pauli
		//gate::PauliRotation

		Eigen::VectorXcd test_state1 = Eigen::VectorXcd::Zero(dim);
		for (UINT repeat = 0; repeat < 10; ++repeat) {

			state.set_Haar_random_state();
			state.set_computational_basis(0);
			set_eigen_from_gpu(test_state1, state, dim);

			PauliOperator pauli(1.0);
			for (UINT i = 0; i < n; ++i) {
				pauli.add_single_Pauli(i, random.int32() % 4);
			}
			auto gate = gate::Pauli(pauli.get_index_list(), pauli.get_pauli_id_list());
			Eigen::MatrixXcd large_mat = get_eigen_matrix_full_qubit_pauli(pauli.get_index_list(), pauli.get_pauli_id_list(), n);
			test_state1 = large_mat * test_state1;

			std::vector<UINT> target_list, control_list;
			ComplexMatrix small_mat;
			gate->set_matrix(small_mat);
			auto gate_dense = new QuantumGateMatrix(gate->target_qubit_list, small_mat, gate->control_qubit_list);
			gate_dense->update_quantum_state(&state);
			delete gate_dense;

			//std::cout << state << std::endl << test_state1 << std::endl;
			//std::cout << small_mat << std::endl << large_mat << std::endl;
			//for (UINT i = 0; i < 4; ++i) std::cout << small_mat.data()[i] << std::endl;

			assert_eigen_eq_gpu(test_state1, state, dim, eps);
		}

		for (UINT repeat = 0; repeat < 10; ++repeat) {

			state.set_Haar_random_state();
			set_eigen_from_gpu(test_state1, state, dim);

			PauliOperator pauli(1.0);
			for (UINT i = 0; i < n; ++i) {
				pauli.add_single_Pauli(i, random.int32() % 4);
			}
			double angle = random.uniform() * 3.14159;

			Eigen::MatrixXcd large_mat = cos(angle / 2) * Eigen::MatrixXcd::Identity(dim, dim) + imag_unit * sin(angle / 2) * get_eigen_matrix_full_qubit_pauli(pauli.get_index_list(), pauli.get_pauli_id_list(), n);
			test_state1 = large_mat * test_state1;

			auto gate = gate::PauliRotation(pauli.get_index_list(), pauli.get_pauli_id_list(), angle);
			std::vector<UINT> target_list, control_list;
			ComplexMatrix small_mat;
			gate->set_matrix(small_mat);
			auto gate_dense = new QuantumGateMatrix(gate->target_qubit_list, small_mat, gate->control_qubit_list);
			gate_dense->update_quantum_state(&state);
			delete gate_dense;

			assert_eigen_eq_gpu(test_state1, state, dim, eps);
		}
	}
}
=======
>>>>>>> 02343549

    int ngpus = get_num_device();
    for (int idx = 0; idx < ngpus; ++idx) {
        Random random;
        QuantumStateGpu state(n, idx);
        std::vector<std::pair<std::function<QuantumGateBase*(UINT, UINT)>,
            std::function<Eigen::MatrixXcd(UINT, UINT, UINT)>>>
            funclist;

        // gate::DenseMatrix
        // gate::Pauli
        // gate::PauliRotation

        Eigen::VectorXcd test_state1 = Eigen::VectorXcd::Zero(dim);
        for (UINT repeat = 0; repeat < 10; ++repeat) {
            state.set_Haar_random_state();
            state.set_computational_basis(0);
            set_eigen_from_gpu(test_state1, state, dim);

            PauliOperator pauli(1.0);
            for (UINT i = 0; i < n; ++i) {
                pauli.add_single_Pauli(i, random.int32() % 4);
            }
            auto gate =
                gate::Pauli(pauli.get_index_list(), pauli.get_pauli_id_list());
            Eigen::MatrixXcd large_mat = get_eigen_matrix_full_qubit_pauli(
                pauli.get_index_list(), pauli.get_pauli_id_list(), n);
            test_state1 = large_mat * test_state1;

            std::vector<UINT> target_list, control_list;
            ComplexMatrix small_mat;
            gate->set_matrix(small_mat);
            auto gate_dense = new QuantumGateMatrix(
                gate->target_qubit_list, small_mat, gate->control_qubit_list);
            gate_dense->update_quantum_state(&state);
            delete gate_dense;

            // std::cout << state << std::endl << test_state1 << std::endl;
            // std::cout << small_mat << std::endl << large_mat << std::endl;
            // for (UINT i = 0; i < 4; ++i) std::cout << small_mat.data()[i] <<
            // std::endl;

            assert_eigen_eq_gpu(test_state1, state, dim, eps);
        }

        for (UINT repeat = 0; repeat < 10; ++repeat) {
            state.set_Haar_random_state();
            set_eigen_from_gpu(test_state1, state, dim);

            PauliOperator pauli(1.0);
            for (UINT i = 0; i < n; ++i) {
                pauli.add_single_Pauli(i, random.int32() % 4);
            }
            double angle = random.uniform() * 3.14159;

            Eigen::MatrixXcd large_mat =
                cos(angle / 2) * Eigen::MatrixXcd::Identity(dim, dim) +
                1.i * sin(angle / 2) *
                    get_eigen_matrix_full_qubit_pauli(
                        pauli.get_index_list(), pauli.get_pauli_id_list(), n);
            test_state1 = large_mat * test_state1;

            auto gate = gate::PauliRotation(
                pauli.get_index_list(), pauli.get_pauli_id_list(), angle);
            std::vector<UINT> target_list, control_list;
            ComplexMatrix small_mat;
            gate->set_matrix(small_mat);
            auto gate_dense = new QuantumGateMatrix(
                gate->target_qubit_list, small_mat, gate->control_qubit_list);
            gate_dense->update_quantum_state(&state);
            delete gate_dense;

            assert_eigen_eq_gpu(test_state1, state, dim, eps);
        }
    }
}

TEST(GateTest, MergeTensorProduct) {
    UINT n = 2;
    ITYPE dim = 1ULL << n;

    int ngpus = get_num_device();
    for (int idx = 0; idx < ngpus; ++idx) {
        auto x0 = gate::X(0);
        auto y1 = gate::Y(1);
        auto xy01 = gate::merge(x0, y1);

        QuantumStateGpu state(n, idx), test_state(n, idx);
        Eigen::VectorXcd test_state_eigen(dim);
        state.set_Haar_random_state();

        test_state.load(&state);
        set_eigen_from_gpu(test_state_eigen, state, dim);
        // assert_gpu_eq_gpu(state, test_state, dim, eps);

        xy01->update_quantum_state(&state);
        x0->update_quantum_state(&test_state);
        y1->update_quantum_state(&test_state);

        Eigen::MatrixXcd mat = get_eigen_matrix_full_qubit_pauli({1, 2});
        test_state_eigen = mat * test_state_eigen;

        assert_eigen_eq_gpu(test_state_eigen, state, dim, eps);
        assert_eigen_eq_gpu(test_state_eigen, test_state, dim, eps);
        assert_gpu_eq_gpu(state, test_state, dim, eps);

        delete x0;
        delete y1;
        delete xy01;
    }
}

TEST(GateTest, MergeMultiply) {
    UINT n = 1;
    ITYPE dim = 1ULL << n;
<<<<<<< HEAD
    const double eps = 1e-14;
    std::complex<double> imag_unit(0,1);

	int ngpus = get_num_device();
	for (int idx = 0; idx < ngpus; ++idx) {
		auto x0 = gate::X(0);
		auto y0 = gate::Y(0);
		//  U_{z0} = YX = -iZ
		auto xy00 = gate::merge(x0, y0);
		set_device(idx);
		auto stream_ptr = allocate_cuda_stream_host(1, idx);

		QuantumStateGpu state(n, idx), test_state(n, idx);
		Eigen::VectorXcd test_state_eigen(dim);
		state.set_Haar_random_state();

		test_state.load(&state);
		set_eigen_from_gpu(test_state_eigen, state, dim);

		xy00->update_quantum_state(&state);
		x0->update_quantum_state(&test_state);
		y0->update_quantum_state(&test_state);
		Eigen::MatrixXcd mat = -imag_unit * get_eigen_matrix_full_qubit_pauli({ 3 });
		test_state_eigen = mat * test_state_eigen;

		assert_eigen_eq_gpu(test_state_eigen, state, dim, eps);
		assert_gpu_eq_gpu(state, test_state, dim, eps);
		delete x0;
		delete y0;
		delete xy00;
	}
}
=======
>>>>>>> 02343549

    int ngpus = get_num_device();
    for (int idx = 0; idx < ngpus; ++idx) {
        auto x0 = gate::X(0);
        auto y0 = gate::Y(0);
        //  U_{z0} = YX = -iZ
        auto xy00 = gate::merge(x0, y0);
        set_device(idx);
        auto stream_ptr = allocate_cuda_stream_host(1, idx);

        QuantumStateGpu state(n, idx), test_state(n, idx);
        Eigen::VectorXcd test_state_eigen(dim);
        state.set_Haar_random_state();

        test_state.load(&state);
        set_eigen_from_gpu(test_state_eigen, state, dim);

        xy00->update_quantum_state(&state);
        x0->update_quantum_state(&test_state);
        y0->update_quantum_state(&test_state);
        Eigen::MatrixXcd mat = -1.i * get_eigen_matrix_full_qubit_pauli({3});
        test_state_eigen = mat * test_state_eigen;

        assert_eigen_eq_gpu(test_state_eigen, state, dim, eps);
        assert_gpu_eq_gpu(state, test_state, dim, eps);
        delete x0;
        delete y0;
        delete xy00;
    }
}

TEST(GateTest, MergeTensorProductAndMultiply) {
    UINT n = 2;
    ITYPE dim = 1ULL << n;

    int ngpus = get_num_device();
    for (int idx = 0; idx < ngpus; ++idx) {
        auto x0 = gate::X(0);
        auto y1 = gate::Y(1);
        auto xy01 = gate::merge(x0, y1);
        // std::cout << xy01 << std::endl;
        auto iy01 = gate::merge(xy01, x0);
        // Expected : x_0 y_1 x_0 = y_1

        set_device(idx);
        auto stream_ptr = allocate_cuda_stream_host(1, idx);

        QuantumStateGpu state(n, idx), test_state(n, idx);
        Eigen::VectorXcd test_state_eigen(dim);
        state.set_Haar_random_state();

        test_state.load(&state);
        set_eigen_from_gpu(test_state_eigen, state, dim);

        iy01->update_quantum_state(&state);
        y1->update_quantum_state(&test_state);
        Eigen::MatrixXcd mat = get_eigen_matrix_full_qubit_pauli({0, 2});
        test_state_eigen = mat * test_state_eigen;

        // std::cout << iy01 << std::endl << std::endl;
        // std::cout << mat << std::endl;

        assert_eigen_eq_gpu(test_state_eigen, state, dim, eps);
        assert_gpu_eq_gpu(state, test_state, dim, eps);
        delete x0;
        delete y1;
        delete xy01;
        delete iy01;
    }
}

TEST(GateTest, RandomPauliMerge) {
    UINT n = 5;
    ITYPE dim = 1ULL << n;

    UINT gate_count = 10;
    UINT max_repeat = 3;
    Random random;
    random.set_seed(2);

    std::vector<UINT> new_pauli_ids = {0, 0, 0, 1};
    std::vector<UINT> targets = {0, 1, 2, 2};

    int ngpus = get_num_device();
    for (int idx = 0; idx < ngpus; ++idx) {
        // define states
        QuantumStateGpu state(n, idx), test_state(n, idx);
        Eigen::VectorXcd test_state_eigen(dim);

        for (UINT repeat = 0; repeat < max_repeat; ++repeat) {
            // pick random state and copy to test
            state.set_Haar_random_state();
            test_state.load(&state);
            set_eigen_from_gpu(test_state_eigen, state, dim);

            // check equivalence
            assert_eigen_eq_gpu(test_state_eigen, state, dim, eps);
            assert_gpu_eq_gpu(test_state, state, dim, eps);

            QuantumGateBase* merged_gate = gate::Identity(0);
            QuantumGateMatrix* next_merged_gate = NULL;
            QuantumGateBase* new_gate = NULL;
            Eigen::MatrixXcd total_matrix =
                Eigen::MatrixXcd::Identity(dim, dim);
            // std::cout << "initial state : " << state << std::endl;

            for (UINT gate_index = 0; gate_index < gate_count; ++gate_index) {
                // pick random pauli
                UINT new_pauli_id = random.int32() % 4;
                UINT target = random.int32() % n;
                // UINT new_pauli_id = new_pauli_ids[gate_index];
                // UINT target = targets[gate_index];
                if (new_pauli_id == 0)
                    new_gate = gate::Identity(target);
                else if (new_pauli_id == 1)
                    new_gate = gate::X(target);
                else if (new_pauli_id == 2)
                    new_gate = gate::Y(target);
                else if (new_pauli_id == 3)
                    new_gate = gate::Z(target);
                else
                    FAIL();

                // std::cout <<
                // "***************************************************" <<
                // std::endl; std::cout << " ***** Pauli = " << new_pauli_id <<
                // " at " << target << std::endl;

                // create new gate with merge
                next_merged_gate = gate::merge(merged_gate, new_gate);
                delete merged_gate;
                merged_gate = next_merged_gate;
                next_merged_gate = NULL;

                // update test state with latest gate
                new_gate->update_quantum_state(&test_state);

                // update eigen state with matrix mul
                auto new_gate_matrix = get_expanded_eigen_matrix_with_identity(
                    target, get_eigen_matrix_single_Pauli(new_pauli_id), n);
                total_matrix = new_gate_matrix * total_matrix;
                test_state_eigen = new_gate_matrix * test_state_eigen;

                ComplexMatrix check_mat;
                merged_gate->set_matrix(check_mat);
                if (check_mat.rows() == total_matrix.rows()) {
                    for (ITYPE x = 0; x < dim; ++x) {
                        for (ITYPE y = 0; y < dim; ++y) {
                            ASSERT_NEAR(
                                abs(total_matrix(x, y) - check_mat(x, y)), 0,
                                eps)
                                << (QuantumGateMatrix*)merged_gate << std::endl
                                << "current eigen matrix : \n"
                                << total_matrix << std::endl;
                        }
                    }
                }

                // std::cout << "current state : " << test_state << std::endl <<
                // "current eigen state : \n" << test_state_eigen << std::endl;
                // std::cout << "initial matrix : " <<
                // (QuantumGateMatrix*)merged_gate << std::endl << "current
                // eigen matrix : \n" << total_matrix << std::endl; std::cout <<
                // "***************************************************" <<
                // std::endl;

                // dispose picked pauli
                delete new_gate;
            }
            merged_gate->update_quantum_state(&state);
            delete merged_gate;
            // check equivalence
            assert_eigen_eq_gpu(test_state_eigen, state, dim, eps);
            assert_gpu_eq_gpu(test_state, state, dim, eps);
        }
    }
}

TEST(GateTest, RandomPauliRotationMerge) {
    UINT n = 5;
    ITYPE dim = 1ULL << n;

    UINT gate_count = 10;
    UINT max_repeat = 3;
    Random random;
    random.set_seed(2);
    std::complex<double> imag_unit(0,1);

<<<<<<< HEAD
    std::vector<UINT> new_pauli_ids = { 0,0,0,1 };
    std::vector<UINT> targets = { 0,1,2,2 };

	int ngpus = get_num_device();
	for (int idx = 0; idx < ngpus; ++idx) {
		// define states
		QuantumStateGpu state(n, idx), test_state(n, idx);
		Eigen::VectorXcd test_state_eigen(dim);

		for (UINT repeat = 0; repeat < max_repeat; ++repeat) {
			// pick random state and copy to test
			state.set_Haar_random_state();
			test_state.load(&state);
			set_eigen_from_gpu(test_state_eigen, state, dim);

			// check equivalence
			assert_eigen_eq_gpu(test_state_eigen, state, dim, eps);
			assert_gpu_eq_gpu(test_state, state, dim, eps);

			auto merged_gate = gate::Identity(0);
			QuantumGateMatrix* next_merged_gate = NULL;
			QuantumGateBase* new_gate = NULL;
			Eigen::MatrixXcd total_matrix = Eigen::MatrixXcd::Identity(dim, dim);
			//std::cout << "initial state : " << state << std::endl;

			for (UINT gate_index = 0; gate_index < gate_count; ++gate_index) {

				// pick random pauli
				UINT new_pauli_id = (random.int32() % 3) + 1;
				UINT target = random.int32() % n;
				double angle = random.uniform() * 3.14159;
				//UINT new_pauli_id = new_pauli_ids[gate_index];
				//UINT target = targets[gate_index];
				if (new_pauli_id == 1) new_gate = gate::RX(target, angle);
				else if (new_pauli_id == 2) new_gate = gate::RY(target, angle);
				else if (new_pauli_id == 3) new_gate = gate::RZ(target, angle);
				else FAIL();

				//std::cout << "***************************************************" << std::endl;
				//std::cout << " ***** Pauli = " << new_pauli_id << " at " << target << std::endl;

				// create new gate with merge
				next_merged_gate = gate::merge(merged_gate, new_gate);
				delete merged_gate;
				merged_gate = next_merged_gate;
				next_merged_gate = NULL;

				// update test state with latest gate
				new_gate->update_quantum_state(&test_state);

				// update eigen state with matrix mul
				auto new_gate_matrix = get_expanded_eigen_matrix_with_identity(target, cos(angle / 2) * ComplexMatrix::Identity(2, 2) + imag_unit * sin(angle / 2) * get_eigen_matrix_single_Pauli(new_pauli_id), n);
				total_matrix = new_gate_matrix * total_matrix;
				test_state_eigen = new_gate_matrix * test_state_eigen;

				ComplexMatrix check_mat;
				merged_gate->set_matrix(check_mat);
				if (check_mat.rows() == total_matrix.rows()) {
					for (ITYPE x = 0; x < dim; ++x) {
						for (ITYPE y = 0; y < dim; ++y) {
							ASSERT_NEAR(abs(total_matrix(x, y) - check_mat(x, y)), 0, eps) << (QuantumGateMatrix*)merged_gate << std::endl << "current eigen matrix : \n" << total_matrix << std::endl;
						}
					}
				}

				// dispose picked pauli
				delete new_gate;
			}
			merged_gate->update_quantum_state(&state);
			delete merged_gate;
			// check equivalence
			assert_eigen_eq_gpu(test_state_eigen, state, dim, eps);
			assert_gpu_eq_gpu(test_state, state, dim, eps);
		}
	}
=======
    std::vector<UINT> new_pauli_ids = {0, 0, 0, 1};
    std::vector<UINT> targets = {0, 1, 2, 2};

    int ngpus = get_num_device();
    for (int idx = 0; idx < ngpus; ++idx) {
        // define states
        QuantumStateGpu state(n, idx), test_state(n, idx);
        Eigen::VectorXcd test_state_eigen(dim);

        for (UINT repeat = 0; repeat < max_repeat; ++repeat) {
            // pick random state and copy to test
            state.set_Haar_random_state();
            test_state.load(&state);
            set_eigen_from_gpu(test_state_eigen, state, dim);

            // check equivalence
            assert_eigen_eq_gpu(test_state_eigen, state, dim, eps);
            assert_gpu_eq_gpu(test_state, state, dim, eps);

            QuantumGateBase* merged_gate = gate::Identity(0);
            QuantumGateMatrix* next_merged_gate = NULL;
            QuantumGateBase* new_gate = NULL;
            Eigen::MatrixXcd total_matrix =
                Eigen::MatrixXcd::Identity(dim, dim);
            // std::cout << "initial state : " << state << std::endl;

            for (UINT gate_index = 0; gate_index < gate_count; ++gate_index) {
                // pick random pauli
                UINT new_pauli_id = (random.int32() % 3) + 1;
                UINT target = random.int32() % n;
                double angle = random.uniform() * 3.14159;
                // UINT new_pauli_id = new_pauli_ids[gate_index];
                // UINT target = targets[gate_index];
                if (new_pauli_id == 1)
                    new_gate = gate::RX(target, angle);
                else if (new_pauli_id == 2)
                    new_gate = gate::RY(target, angle);
                else if (new_pauli_id == 3)
                    new_gate = gate::RZ(target, angle);
                else
                    FAIL();

                // std::cout <<
                // "***************************************************" <<
                // std::endl; std::cout << " ***** Pauli = " << new_pauli_id <<
                // " at " << target << std::endl;

                // create new gate with merge
                next_merged_gate = gate::merge(merged_gate, new_gate);
                delete merged_gate;
                merged_gate = next_merged_gate;
                next_merged_gate = NULL;

                // update test state with latest gate
                new_gate->update_quantum_state(&test_state);

                // update eigen state with matrix mul
                auto new_gate_matrix =
                    get_expanded_eigen_matrix_with_identity(target,
                        cos(angle / 2) * ComplexMatrix::Identity(2, 2) +
                            1.i * sin(angle / 2) *
                                get_eigen_matrix_single_Pauli(new_pauli_id),
                        n);
                total_matrix = new_gate_matrix * total_matrix;
                test_state_eigen = new_gate_matrix * test_state_eigen;

                ComplexMatrix check_mat;
                merged_gate->set_matrix(check_mat);
                if (check_mat.rows() == total_matrix.rows()) {
                    for (ITYPE x = 0; x < dim; ++x) {
                        for (ITYPE y = 0; y < dim; ++y) {
                            ASSERT_NEAR(
                                abs(total_matrix(x, y) - check_mat(x, y)), 0,
                                eps)
                                << (QuantumGateMatrix*)merged_gate << std::endl
                                << "current eigen matrix : \n"
                                << total_matrix << std::endl;
                        }
                    }
                }

                // dispose picked pauli
                delete new_gate;
            }
            merged_gate->update_quantum_state(&state);
            delete merged_gate;
            // check equivalence
            assert_eigen_eq_gpu(test_state_eigen, state, dim, eps);
            assert_gpu_eq_gpu(test_state, state, dim, eps);
        }
    }
>>>>>>> 02343549
}

TEST(GateTest, RandomUnitaryMerge) {
    UINT n = 5;
    ITYPE dim = 1ULL << n;

    UINT gate_count = 10;
    UINT max_repeat = 3;
    Random random;
    random.set_seed(2);
    std::complex<double> imag_unit(0,1);

<<<<<<< HEAD
    std::vector<UINT> new_pauli_ids = { 0,0,0,1 };
    std::vector<UINT> targets = { 0,1,2,2 };

	int ngpus = get_num_device();
	for (int idx = 0; idx < ngpus; ++idx) {
		set_device(idx);
		auto stream_ptr = allocate_cuda_stream_host(1, idx);

		// define states
		QuantumStateGpu state(n, idx), test_state(n, idx);
		Eigen::VectorXcd test_state_eigen(dim);

		for (UINT repeat = 0; repeat < max_repeat; ++repeat) {
			// pick random state and copy to test
			state.set_Haar_random_state();
			test_state.load(&state);
			set_eigen_from_gpu(test_state_eigen, state, dim);

			// check equivalence
			assert_eigen_eq_gpu(test_state_eigen, state, dim, eps);
			assert_gpu_eq_gpu(test_state, state, dim, eps);

			auto merged_gate = gate::Identity(0);
			QuantumGateMatrix* next_merged_gate = NULL;
			QuantumGateBase* new_gate = NULL;
			Eigen::MatrixXcd total_matrix = Eigen::MatrixXcd::Identity(dim, dim);
			//std::cout << "initial state : " << state << std::endl;

			for (UINT gate_index = 0; gate_index < gate_count; ++gate_index) {

				// pick random pauli
				UINT new_pauli_id = (random.int32() % 3) + 1;
				UINT target = random.int32() % n;
				double di = random.uniform();
				double dx = random.uniform();
				double dy = random.uniform();
				double dz = random.uniform();
				double norm = sqrt(di * di + dx * dx + dy * dy + dz * dz);
				di /= norm; dx /= norm; dy /= norm; dz /= norm;
				ComplexMatrix mat = di * get_eigen_matrix_single_Pauli(0) + imag_unit * (dx * get_eigen_matrix_single_Pauli(1) + dy * get_eigen_matrix_single_Pauli(2) + dz * get_eigen_matrix_single_Pauli(3));

				auto new_gate = gate::DenseMatrix(target, mat);

				// create new gate with merge
				next_merged_gate = gate::merge(merged_gate, new_gate);
				delete merged_gate;
				merged_gate = next_merged_gate;
				next_merged_gate = NULL;

				// update test state with latest gate
				new_gate->update_quantum_state(&test_state);

				// update eigen state with matrix mul
				auto new_gate_matrix = get_expanded_eigen_matrix_with_identity(target, mat, n);
				total_matrix = new_gate_matrix * total_matrix;
				test_state_eigen = new_gate_matrix * test_state_eigen;

				ComplexMatrix check_mat;
				merged_gate->set_matrix(check_mat);
				if (check_mat.rows() == total_matrix.rows()) {
					for (ITYPE x = 0; x < dim; ++x) {
						for (ITYPE y = 0; y < dim; ++y) {
							ASSERT_NEAR(abs(total_matrix(x, y) - check_mat(x, y)), 0, eps) << (QuantumGateMatrix*)merged_gate << std::endl << "current eigen matrix : \n" << total_matrix << std::endl;
						}
					}
				}

				// dispose picked pauli
				delete new_gate;
			}
			merged_gate->update_quantum_state(&state);
			delete merged_gate;
			// check equivalence
			assert_eigen_eq_gpu(test_state_eigen, state, dim, eps);
			assert_gpu_eq_gpu(test_state, state, dim, eps);
		}
	}
=======
    std::vector<UINT> new_pauli_ids = {0, 0, 0, 1};
    std::vector<UINT> targets = {0, 1, 2, 2};

    int ngpus = get_num_device();
    for (int idx = 0; idx < ngpus; ++idx) {
        set_device(idx);
        auto stream_ptr = allocate_cuda_stream_host(1, idx);

        // define states
        QuantumStateGpu state(n, idx), test_state(n, idx);
        Eigen::VectorXcd test_state_eigen(dim);

        for (UINT repeat = 0; repeat < max_repeat; ++repeat) {
            // pick random state and copy to test
            state.set_Haar_random_state();
            test_state.load(&state);
            set_eigen_from_gpu(test_state_eigen, state, dim);

            // check equivalence
            assert_eigen_eq_gpu(test_state_eigen, state, dim, eps);
            assert_gpu_eq_gpu(test_state, state, dim, eps);

            QuantumGateBase* merged_gate = gate::Identity(0);
            QuantumGateMatrix* next_merged_gate = NULL;
            QuantumGateBase* new_gate = NULL;
            Eigen::MatrixXcd total_matrix =
                Eigen::MatrixXcd::Identity(dim, dim);
            // std::cout << "initial state : " << state << std::endl;

            for (UINT gate_index = 0; gate_index < gate_count; ++gate_index) {
                // pick random pauli
                UINT new_pauli_id = (random.int32() % 3) + 1;
                UINT target = random.int32() % n;
                double di = random.uniform();
                double dx = random.uniform();
                double dy = random.uniform();
                double dz = random.uniform();
                double norm = sqrt(di * di + dx * dx + dy * dy + dz * dz);
                di /= norm;
                dx /= norm;
                dy /= norm;
                dz /= norm;
                ComplexMatrix mat =
                    di * get_eigen_matrix_single_Pauli(0) +
                    1.i * (dx * get_eigen_matrix_single_Pauli(1) +
                              dy * get_eigen_matrix_single_Pauli(2) +
                              dz * get_eigen_matrix_single_Pauli(3));

                auto new_gate = gate::DenseMatrix(target, mat);

                // create new gate with merge
                next_merged_gate = gate::merge(merged_gate, new_gate);
                delete merged_gate;
                merged_gate = next_merged_gate;
                next_merged_gate = NULL;

                // update test state with latest gate
                new_gate->update_quantum_state(&test_state);

                // update eigen state with matrix mul
                auto new_gate_matrix =
                    get_expanded_eigen_matrix_with_identity(target, mat, n);
                total_matrix = new_gate_matrix * total_matrix;
                test_state_eigen = new_gate_matrix * test_state_eigen;

                ComplexMatrix check_mat;
                merged_gate->set_matrix(check_mat);
                if (check_mat.rows() == total_matrix.rows()) {
                    for (ITYPE x = 0; x < dim; ++x) {
                        for (ITYPE y = 0; y < dim; ++y) {
                            ASSERT_NEAR(
                                abs(total_matrix(x, y) - check_mat(x, y)), 0,
                                eps)
                                << (QuantumGateMatrix*)merged_gate << std::endl
                                << "current eigen matrix : \n"
                                << total_matrix << std::endl;
                        }
                    }
                }

                // dispose picked pauli
                delete new_gate;
            }
            merged_gate->update_quantum_state(&state);
            delete merged_gate;
            // check equivalence
            assert_eigen_eq_gpu(test_state_eigen, state, dim, eps);
            assert_gpu_eq_gpu(test_state, state, dim, eps);
        }
    }
>>>>>>> 02343549
}

TEST(GateTest, RandomUnitaryMergeLarge) {
    UINT n = 5;
    ITYPE dim = 1ULL << n;

    UINT gate_count = 5;
    UINT max_repeat = 2;
    Random random;
    random.set_seed(2);
    std::complex<double> imag_unit(0,1);

<<<<<<< HEAD
    std::vector<UINT> new_pauli_ids = { 0,0,0,1 };
    std::vector<UINT> targets = { 0,1,2,2 };

	int ngpus = get_num_device();
	for (int idx = 0; idx < ngpus; ++idx) {
		// define states
		QuantumStateGpu state(n, idx), test_state(n, idx);
		Eigen::VectorXcd test_state_eigen(dim);

		for (UINT repeat = 0; repeat < max_repeat; ++repeat) {
			// pick random state and copy to test
			state.set_Haar_random_state();
			test_state.load(&state);
			set_eigen_from_gpu(test_state_eigen, state, dim);

			// check equivalence
			assert_eigen_eq_gpu(test_state_eigen, state, dim, eps);
			assert_gpu_eq_gpu(test_state, state, dim, eps);

			auto merged_gate1 = gate::Identity(0);
			auto merged_gate2 = gate::Identity(0);
			QuantumGateMatrix* next_merged_gate = NULL;
			QuantumGateBase* new_gate = NULL;
			for (UINT gate_index = 0; gate_index < gate_count; ++gate_index) {
				// pick random pauli
				UINT new_pauli_id = (random.int32() % 3) + 1;
				UINT target = random.int32() % n;
				double di = random.uniform();
				double dx = random.uniform();
				double dy = random.uniform();
				double dz = random.uniform();
				double norm = sqrt(di * di + dx * dx + dy * dy + dz * dz);
				di /= norm; dx /= norm; dy /= norm; dz /= norm;
				ComplexMatrix mat = di * get_eigen_matrix_single_Pauli(0) + imag_unit * (dx * get_eigen_matrix_single_Pauli(1) + dy * get_eigen_matrix_single_Pauli(2) + dz * get_eigen_matrix_single_Pauli(3));

				auto new_gate = gate::DenseMatrix(target, mat);

				// create new gate with merge
				next_merged_gate = gate::merge(merged_gate1, new_gate);
				delete merged_gate1;
				merged_gate1 = next_merged_gate;
				next_merged_gate = NULL;

				// dispose picked pauli
				delete new_gate;
			}
			for (UINT gate_index = 0; gate_index < gate_count; ++gate_index) {
				// pick random pauli
				UINT new_pauli_id = (random.int32() % 3) + 1;
				UINT target = random.int32() % n;
				double di = random.uniform();
				double dx = random.uniform();
				double dy = random.uniform();
				double dz = random.uniform();
				double norm = sqrt(di * di + dx * dx + dy * dy + dz * dz);
				di /= norm; dx /= norm; dy /= norm; dz /= norm;
				ComplexMatrix mat = di * get_eigen_matrix_single_Pauli(0) + imag_unit * (dx * get_eigen_matrix_single_Pauli(1) + dy * get_eigen_matrix_single_Pauli(2) + dz * get_eigen_matrix_single_Pauli(3));

				auto new_gate = gate::DenseMatrix(target, mat);

				// create new gate with merge
				next_merged_gate = gate::merge(merged_gate2, new_gate);
				delete merged_gate2;
				merged_gate2 = next_merged_gate;
				next_merged_gate = NULL;

				// dispose picked pauli
				delete new_gate;
			}
			auto merged_gate = gate::merge(merged_gate1, merged_gate2);
			merged_gate->update_quantum_state(&state);
			merged_gate1->update_quantum_state(&test_state);
			merged_gate2->update_quantum_state(&test_state);

			delete merged_gate;
			delete merged_gate1;
			delete merged_gate2;
			// check equivalence
			assert_gpu_eq_gpu(test_state, state, dim, eps);
		}
	}
=======
    std::vector<UINT> new_pauli_ids = {0, 0, 0, 1};
    std::vector<UINT> targets = {0, 1, 2, 2};

    int ngpus = get_num_device();
    for (int idx = 0; idx < ngpus; ++idx) {
        // define states
        QuantumStateGpu state(n, idx), test_state(n, idx);
        Eigen::VectorXcd test_state_eigen(dim);

        for (UINT repeat = 0; repeat < max_repeat; ++repeat) {
            // pick random state and copy to test
            state.set_Haar_random_state();
            test_state.load(&state);
            set_eigen_from_gpu(test_state_eigen, state, dim);

            // check equivalence
            assert_eigen_eq_gpu(test_state_eigen, state, dim, eps);
            assert_gpu_eq_gpu(test_state, state, dim, eps);

            QuantumGateBase* merged_gate1 = gate::Identity(0);
            QuantumGateBase* merged_gate2 = gate::Identity(0);
            QuantumGateMatrix* next_merged_gate = NULL;
            QuantumGateBase* new_gate = NULL;
            for (UINT gate_index = 0; gate_index < gate_count; ++gate_index) {
                // pick random pauli
                UINT new_pauli_id = (random.int32() % 3) + 1;
                UINT target = random.int32() % n;
                double di = random.uniform();
                double dx = random.uniform();
                double dy = random.uniform();
                double dz = random.uniform();
                double norm = sqrt(di * di + dx * dx + dy * dy + dz * dz);
                di /= norm;
                dx /= norm;
                dy /= norm;
                dz /= norm;
                ComplexMatrix mat =
                    di * get_eigen_matrix_single_Pauli(0) +
                    1.i * (dx * get_eigen_matrix_single_Pauli(1) +
                              dy * get_eigen_matrix_single_Pauli(2) +
                              dz * get_eigen_matrix_single_Pauli(3));

                auto new_gate = gate::DenseMatrix(target, mat);

                // create new gate with merge
                next_merged_gate = gate::merge(merged_gate1, new_gate);
                delete merged_gate1;
                merged_gate1 = next_merged_gate;
                next_merged_gate = NULL;

                // dispose picked pauli
                delete new_gate;
            }
            for (UINT gate_index = 0; gate_index < gate_count; ++gate_index) {
                // pick random pauli
                UINT new_pauli_id = (random.int32() % 3) + 1;
                UINT target = random.int32() % n;
                double di = random.uniform();
                double dx = random.uniform();
                double dy = random.uniform();
                double dz = random.uniform();
                double norm = sqrt(di * di + dx * dx + dy * dy + dz * dz);
                di /= norm;
                dx /= norm;
                dy /= norm;
                dz /= norm;
                ComplexMatrix mat =
                    di * get_eigen_matrix_single_Pauli(0) +
                    1.i * (dx * get_eigen_matrix_single_Pauli(1) +
                              dy * get_eigen_matrix_single_Pauli(2) +
                              dz * get_eigen_matrix_single_Pauli(3));

                auto new_gate = gate::DenseMatrix(target, mat);

                // create new gate with merge
                next_merged_gate = gate::merge(merged_gate2, new_gate);
                delete merged_gate2;
                merged_gate2 = next_merged_gate;
                next_merged_gate = NULL;

                // dispose picked pauli
                delete new_gate;
            }
            QuantumGateBase* merged_gate =
                gate::merge(merged_gate1, merged_gate2);
            merged_gate->update_quantum_state(&state);
            merged_gate1->update_quantum_state(&test_state);
            merged_gate2->update_quantum_state(&test_state);

            delete merged_gate;
            delete merged_gate1;
            delete merged_gate2;
            // check equivalence
            assert_gpu_eq_gpu(test_state, state, dim, eps);
        }
    }
>>>>>>> 02343549
}

TEST(GateTest, U3MergeIBMQGate) {
    auto gate1 = gate::U3(0, 0.1, 0.1, 0.1);
    auto gate2 = gate::U3(0, 0.1, 0.1, 0.1);
    auto gate3 = gate::merge(gate1, gate2);
}

TEST(GateTest, ControlMerge) {
    UINT n = 2;
    ITYPE dim = 1ULL << n;
<<<<<<< HEAD
    const double eps = 1e-14;
    std::complex<double> imag_unit(0,1);
=======
>>>>>>> 02343549

    {
        auto x0 = gate::X(0);
        auto cx01 = gate::CNOT(0, 1);
        auto res = gate::merge(x0, cx01);
        // std::cout << res << std::endl;

        auto mat_x = get_expanded_eigen_matrix_with_identity(
            0, get_eigen_matrix_single_Pauli(1), 2);
        auto mat_cx = get_eigen_matrix_full_qubit_CNOT(0, 1, 2);
        auto mat_res = mat_cx * mat_x;
        // std::cout << mat_res << std::endl;

        ComplexMatrix checkmat;
        res->set_matrix(checkmat);
        for (ITYPE x = 0; x < dim; ++x)
            for (ITYPE y = 0; y < dim; ++y)
                ASSERT_NEAR(abs(checkmat(x, y) - (mat_res(x, y))), 0, eps)
                    << res << "\n\n"
                    << mat_res << std::endl;
    }

    {
        auto x0 = gate::X(0);
        auto cx01 = gate::CNOT(0, 1);
        auto res = gate::merge(cx01, x0);
        // std::cout << res << std::endl;

        auto mat_x = get_expanded_eigen_matrix_with_identity(
            0, get_eigen_matrix_single_Pauli(1), 2);
        auto mat_cx = get_eigen_matrix_full_qubit_CNOT(0, 1, 2);
        auto mat_res = mat_x * mat_cx;
        // std::cout << mat_res << std::endl;

        ComplexMatrix checkmat;
        res->set_matrix(checkmat);
        for (ITYPE x = 0; x < dim; ++x)
            for (ITYPE y = 0; y < dim; ++y)
                ASSERT_NEAR(abs(checkmat(x, y) - (mat_res(x, y))), 0, eps)
                    << res << "\n\n"
                    << mat_res << std::endl;
    }

    {
        auto x1 = gate::X(1);
        auto cx01 = gate::CNOT(0, 1);
        auto res = gate::merge(x1, cx01);
        // std::cout << res << std::endl;

        auto mat_x = get_expanded_eigen_matrix_with_identity(
            1, get_eigen_matrix_single_Pauli(1), 2);
        auto mat_cx = get_eigen_matrix_full_qubit_CNOT(0, 1, 2);
        auto mat_res = mat_cx * mat_x;
        // std::cout << mat_res << std::endl;

        ComplexMatrix checkmat;
        res->set_matrix(checkmat);
        for (ITYPE x = 0; x < dim; ++x)
            for (ITYPE y = 0; y < dim; ++y)
                ASSERT_NEAR(abs(checkmat(x, y) - (mat_res(x, y))), 0, eps)
                    << res << "\n\n"
                    << mat_res << std::endl;
    }

    {
        auto x1 = gate::X(1);
        auto cx01 = gate::CNOT(0, 1);
        auto res = gate::merge(cx01, x1);
        // std::cout << res << std::endl;

        auto mat_x = get_expanded_eigen_matrix_with_identity(
            1, get_eigen_matrix_single_Pauli(1), 2);
        auto mat_cx = get_eigen_matrix_full_qubit_CNOT(0, 1, 2);
        auto mat_res = mat_x * mat_cx;
        // std::cout << mat_res << std::endl;

        ComplexMatrix checkmat;
        res->set_matrix(checkmat);
        for (ITYPE x = 0; x < dim; ++x)
            for (ITYPE y = 0; y < dim; ++y)
                ASSERT_NEAR(abs(checkmat(x, y) - (mat_res(x, y))), 0, eps)
                    << res << "\n\n"
                    << mat_res << std::endl;
    }

    {
        auto cz01 = gate::CZ(0, 1);
        auto cx01 = gate::CNOT(0, 1);
        auto res = gate::merge(cx01, cz01);
        // std::cout << res << std::endl;

        ASSERT_EQ(res->control_qubit_list.size(), 1);
        ASSERT_EQ(res->control_qubit_list[0].index(), 0);
        ComplexMatrix mat_res = imag_unit * get_eigen_matrix_single_Pauli(2);

        ComplexMatrix checkmat;
        res->set_matrix(checkmat);
        for (ITYPE x = 0; x < 2; ++x)
            for (ITYPE y = 0; y < 2; ++y)
                ASSERT_NEAR(abs(checkmat(x, y) - (mat_res(x, y))), 0, eps)
                    << res << "\n\n"
                    << mat_res << std::endl;
    }

    {
        auto cz10 = gate::CZ(1, 0);
        auto cx01 = gate::CNOT(0, 1);
        auto res = gate::merge(cx01, cz10);

        auto mat_cz = get_eigen_matrix_full_qubit_CZ(1, 0, 2);
        auto mat_cx = get_eigen_matrix_full_qubit_CNOT(0, 1, 2);
        auto mat_res = mat_cz * mat_cx;

        ComplexMatrix checkmat;
        res->set_matrix(checkmat);
        for (ITYPE x = 0; x < dim; ++x)
            for (ITYPE y = 0; y < dim; ++y)
                ASSERT_NEAR(abs(checkmat(x, y) - (mat_res(x, y))), 0, eps)
                    << res << "\n\n"
                    << mat_res << std::endl;
    }

    n = 3;
    dim = 1ULL << n;
    {
        auto x2 = gate::X(2);
        auto cx01 = gate::CNOT(0, 1);
        auto res = gate::merge(x2, cx01);
        // std::cout << res << std::endl;

        auto mat_x = get_expanded_eigen_matrix_with_identity(
            2, get_eigen_matrix_single_Pauli(1), n);
        auto mat_cx = get_eigen_matrix_full_qubit_CNOT(0, 1, n);
        auto mat_res = mat_cx * mat_x;
        // std::cout << mat_res << std::endl;

        ComplexMatrix checkmat;
        res->set_matrix(checkmat);
        for (ITYPE x = 0; x < dim; ++x)
            for (ITYPE y = 0; y < dim; ++y)
                ASSERT_NEAR(abs(checkmat(x, y) - (mat_res(x, y))), 0, eps)
                    << res << "\n\n"
                    << mat_res << std::endl;
    }

    {
        auto x2 = gate::X(2);
        auto cx01 = gate::CNOT(0, 1);
        auto res = gate::merge(cx01, x2);
        // std::cout << res << std::endl;

        auto mat_x = get_expanded_eigen_matrix_with_identity(
            2, get_eigen_matrix_single_Pauli(1), n);
        auto mat_cx = get_eigen_matrix_full_qubit_CNOT(0, 1, n);
        auto mat_res = mat_x * mat_cx;
        // std::cout << mat_res << std::endl;

        ComplexMatrix checkmat;
        res->set_matrix(checkmat);
        for (ITYPE x = 0; x < dim; ++x)
            for (ITYPE y = 0; y < dim; ++y)
                ASSERT_NEAR(abs(checkmat(x, y) - (mat_res(x, y))), 0, eps)
                    << res << "\n\n"
                    << mat_res << std::endl;
    }
}

TEST(GateTest, RandomControlMergeSmall) {
    UINT n = 4;
    ITYPE dim = 1ULL << n;

    UINT gate_count = 10;
    Random random;

    std::vector<UINT> arr;
    for (UINT i = 0; i < n; ++i) arr.push_back(i);

    int ngpus = get_num_device();
    for (int idx = 0; idx < ngpus; ++idx) {
        for (gate_count = 1; gate_count < n * 2; ++gate_count) {
            ComplexMatrix mat = ComplexMatrix::Identity(dim, dim);
            QuantumStateGpu state(n, idx), test_state(n, idx);
            ComplexVector test_state_eigen(dim);
            state.set_Haar_random_state();
            test_state.load(&state);
            set_eigen_from_gpu(test_state_eigen, state, dim);
            QuantumGateBase* merge_gate1 = gate::Identity(0);
            QuantumGateBase* merge_gate2 = gate::Identity(0);

            for (UINT gate_index = 0; gate_index < gate_count; ++gate_index) {
                std::random_shuffle(arr.begin(), arr.end());
                UINT target = arr[0];
                UINT control = arr[1];
                auto new_gate = gate::CNOT(control, target);
                merge_gate1 = gate::merge(merge_gate1, new_gate);

                new_gate->update_quantum_state(&test_state);

                auto cmat =
                    get_eigen_matrix_full_qubit_CNOT(control, target, n);
                mat = cmat * mat;
            }
            merge_gate1->update_quantum_state(&state);
            test_state_eigen = mat * test_state_eigen;

            assert_eigen_eq_gpu(test_state_eigen, state, dim, eps);
            assert_gpu_eq_gpu(test_state, state, dim, eps);
        }
    }
}

TEST(GateTest, RandomControlMergeLarge) {
    UINT n = 4;
    ITYPE dim = 1ULL << n;

    UINT gate_count = 10;
    Random random;

    std::vector<UINT> arr;
    for (UINT i = 0; i < n; ++i) arr.push_back(i);

    int ngpus = get_num_device();
    for (int idx = 0; idx < ngpus; ++idx) {
        for (gate_count = 1; gate_count < n * 2; ++gate_count) {
            ComplexMatrix mat = ComplexMatrix::Identity(dim, dim);
            QuantumStateGpu state(n, idx), test_state(n, idx);
            ComplexVector test_state_eigen(dim);
            state.set_Haar_random_state();
            test_state.load(&state);
            set_eigen_from_gpu(test_state_eigen, state, dim);
            QuantumGateBase* merge_gate1 = gate::Identity(0);
            QuantumGateBase* merge_gate2 = gate::Identity(0);

            for (UINT gate_index = 0; gate_index < gate_count; ++gate_index) {
                std::random_shuffle(arr.begin(), arr.end());
                UINT target = arr[0];
                UINT control = arr[1];
                auto new_gate = gate::CNOT(control, target);
                merge_gate1 = gate::merge(merge_gate1, new_gate);

                auto cmat =
                    get_eigen_matrix_full_qubit_CNOT(control, target, n);
                mat = cmat * mat;
            }

            for (UINT gate_index = 0; gate_index < gate_count; ++gate_index) {
                std::random_shuffle(arr.begin(), arr.end());
                UINT target = arr[0];
                UINT control = arr[1];
                auto new_gate = gate::CNOT(control, target);
                merge_gate2 = gate::merge(merge_gate2, new_gate);

                auto cmat =
                    get_eigen_matrix_full_qubit_CNOT(control, target, n);
                mat = cmat * mat;
            }

            auto merge_gate = gate::merge(merge_gate1, merge_gate2);
            merge_gate->update_quantum_state(&state);
            merge_gate1->update_quantum_state(&test_state);
            merge_gate2->update_quantum_state(&test_state);
            test_state_eigen = mat * test_state_eigen;

            assert_eigen_eq_gpu(test_state_eigen, state, dim, eps);
            assert_gpu_eq_gpu(test_state, state, dim, eps);
        }
    }
}

TEST(GateTest, ProbabilisticGate) {
    auto gate1 = gate::X(0);
    auto gate2 = gate::X(1);
    auto gate3 = gate::X(2);
    auto prob_gate =
        gate::Probabilistic({0.25, 0.25, 0.25}, {gate1, gate2, gate2});
    int ngpus = get_num_device();
    for (int idx = 0; idx < ngpus; ++idx) {
        QuantumStateGpu s(3, idx);
        s.set_computational_basis(0);
        prob_gate->update_quantum_state(&s);
    }
    delete gate1;
    delete gate2;
    delete gate3;
    delete prob_gate;
}

TEST(GateTest, CPTPGate) {
    auto gate1 = gate::merge(gate::P0(0), gate::P0(1));
    auto gate2 = gate::merge(gate::P0(0), gate::P1(1));
    auto gate3 = gate::merge(gate::P1(0), gate::P0(1));
    auto gate4 = gate::merge(gate::P1(0), gate::P1(1));

    auto CPTP = gate::CPTP({gate3, gate2, gate1, gate4});
    int ngpus = get_num_device();
    for (int idx = 0; idx < ngpus; ++idx) {
        QuantumStateGpu s(3, idx);
        s.set_computational_basis(0);
        CPTP->update_quantum_state(&s);
        s.set_Haar_random_state();
        CPTP->update_quantum_state(&s);
    }
    delete CPTP;
}

TEST(GateTest, InstrumentGate) {
    auto gate1 = gate::merge(gate::P0(0), gate::P0(1));
    auto gate2 = gate::merge(gate::P0(0), gate::P1(1));
    auto gate3 = gate::merge(gate::P1(0), gate::P0(1));
    auto gate4 = gate::merge(gate::P1(0), gate::P1(1));

    auto Inst = gate::Instrument({gate3, gate2, gate1, gate4}, 1);
    int ngpus = get_num_device();
    for (int idx = 0; idx < ngpus; ++idx) {
        QuantumStateGpu s(3, idx);
        s.set_computational_basis(0);
        Inst->update_quantum_state(&s);
        UINT res1 = s.get_classical_value(1);
        ASSERT_EQ(res1, 2);
        s.set_Haar_random_state();
        Inst->update_quantum_state(&s);
        UINT res2 = s.get_classical_value(1);
    }
    delete Inst;
}

TEST(GateTest, AdaptiveGate) {
    auto x = gate::X(0);
    auto adaptive = gate::Adaptive(
        x, [](const std::vector<UINT>& vec) { return vec[2] == 1; });
    int ngpus = get_num_device();
    for (int idx = 0; idx < ngpus; ++idx) {
        QuantumStateGpu s(1, idx);
        s.set_computational_basis(0);
        s.set_classical_value(2, 1);
        adaptive->update_quantum_state(&s);
        s.set_classical_value(2, 0);
        adaptive->update_quantum_state(&s);
    }
    delete adaptive;
}

TEST(GateTest, GateAdd) {
    auto g1 = gate::X(0);
    auto g2 = gate::X(0);
    auto g3 = gate::X(1);
    auto g4 = gate::CNOT(0, 1);

    auto a1 = gate::add(g1, g2);
    auto a2 = gate::add(g1, g3);
    auto a3 = gate::add(g1, g4);
    auto a4 = gate::add(g3, g4);
    auto a5 = gate::add(gate::P0(0), gate::P1(0));
    auto a6 = gate::add(gate::merge(gate::P0(0), gate::P0(1)),
        gate::merge(gate::P1(0), gate::P1(1)));
    // TODO assert matrix element
}<|MERGE_RESOLUTION|>--- conflicted
+++ resolved
@@ -140,48 +140,8 @@
 
     const UINT n = 5;
     const ITYPE dim = 1ULL << n;
-<<<<<<< HEAD
     double eps = 1e-15;
-    std::complex<double> imag_unit(0,1);
-
-	int ngpus = get_num_device();
-	for (int idx = 0; idx < ngpus; ++idx) {
-		Random random;
-		QuantumStateGpu state(n, idx);
-		std::vector< std::pair< std::function<QuantumGateBase* (UINT, double)>, Eigen::MatrixXcd >> funclist;
-		funclist.push_back(std::make_pair(gate::RX, X));
-		funclist.push_back(std::make_pair(gate::RY, Y));
-		funclist.push_back(std::make_pair(gate::RZ, Z));
-
-		Eigen::VectorXcd test_state1 = Eigen::VectorXcd::Zero(dim);
-		Eigen::VectorXcd test_state2 = Eigen::VectorXcd::Zero(dim);
-		for (UINT repeat = 0; repeat < 10; ++repeat) {
-			for (auto func_mat : funclist) {
-				UINT target = random.int32() % n;
-				double angle = random.uniform() * 3.14159;
-
-				auto func = func_mat.first;
-				auto mat = cos(angle / 2) * Eigen::MatrixXcd::Identity(2, 2) + imag_unit * sin(angle / 2) * func_mat.second;
-
-				state.set_Haar_random_state();
-				set_eigen_from_gpu(test_state1, state, dim);
-				set_eigen_from_gpu(test_state2, state, dim);
-
-				auto gate = func(target, angle);
-				gate->update_quantum_state(&state);
-				ComplexMatrix small_mat;
-				gate->set_matrix(small_mat);
-				test_state1 = get_expanded_eigen_matrix_with_identity(target, small_mat, n) * test_state1;
-				test_state2 = get_expanded_eigen_matrix_with_identity(target, mat, n) * test_state2;
-
-				assert_eigen_eq_gpu(test_state1, state, dim, eps);
-				assert_eigen_eq_gpu(test_state2, state, dim, eps);
-			}
-		}
-	}
-}
-=======
->>>>>>> 02343549
+    std::complex<double> imag_unit(0, 1);
 
     int ngpus = get_num_device();
     for (int idx = 0; idx < ngpus; ++idx) {
@@ -203,7 +163,7 @@
 
                 auto func = func_mat.first;
                 auto mat = cos(angle / 2) * Eigen::MatrixXcd::Identity(2, 2) +
-                           1.i * sin(angle / 2) * func_mat.second;
+                           imag_unit * sin(angle / 2) * func_mat.second;
 
                 state.set_Haar_random_state();
                 set_eigen_from_gpu(test_state1, state, dim);
@@ -318,77 +278,8 @@
 TEST(GateTest, ApplyMultiQubitGate) {
     const UINT n = 1;
     const ITYPE dim = 1ULL << n;
-<<<<<<< HEAD
     double eps = 1e-15;
-    std::complex<double> imag_unit(0,1);
-
-	int ngpus = get_num_device();
-	for (int idx = 0; idx < ngpus; ++idx) {
-		Random random;
-		QuantumStateGpu state(n, idx);
-		std::vector< std::pair< std::function<QuantumGateBase* (UINT, UINT)>, std::function<Eigen::MatrixXcd(UINT, UINT, UINT)>>> funclist;
-
-		//gate::DenseMatrix
-		//gate::Pauli
-		//gate::PauliRotation
-
-		Eigen::VectorXcd test_state1 = Eigen::VectorXcd::Zero(dim);
-		for (UINT repeat = 0; repeat < 10; ++repeat) {
-
-			state.set_Haar_random_state();
-			state.set_computational_basis(0);
-			set_eigen_from_gpu(test_state1, state, dim);
-
-			PauliOperator pauli(1.0);
-			for (UINT i = 0; i < n; ++i) {
-				pauli.add_single_Pauli(i, random.int32() % 4);
-			}
-			auto gate = gate::Pauli(pauli.get_index_list(), pauli.get_pauli_id_list());
-			Eigen::MatrixXcd large_mat = get_eigen_matrix_full_qubit_pauli(pauli.get_index_list(), pauli.get_pauli_id_list(), n);
-			test_state1 = large_mat * test_state1;
-
-			std::vector<UINT> target_list, control_list;
-			ComplexMatrix small_mat;
-			gate->set_matrix(small_mat);
-			auto gate_dense = new QuantumGateMatrix(gate->target_qubit_list, small_mat, gate->control_qubit_list);
-			gate_dense->update_quantum_state(&state);
-			delete gate_dense;
-
-			//std::cout << state << std::endl << test_state1 << std::endl;
-			//std::cout << small_mat << std::endl << large_mat << std::endl;
-			//for (UINT i = 0; i < 4; ++i) std::cout << small_mat.data()[i] << std::endl;
-
-			assert_eigen_eq_gpu(test_state1, state, dim, eps);
-		}
-
-		for (UINT repeat = 0; repeat < 10; ++repeat) {
-
-			state.set_Haar_random_state();
-			set_eigen_from_gpu(test_state1, state, dim);
-
-			PauliOperator pauli(1.0);
-			for (UINT i = 0; i < n; ++i) {
-				pauli.add_single_Pauli(i, random.int32() % 4);
-			}
-			double angle = random.uniform() * 3.14159;
-
-			Eigen::MatrixXcd large_mat = cos(angle / 2) * Eigen::MatrixXcd::Identity(dim, dim) + imag_unit * sin(angle / 2) * get_eigen_matrix_full_qubit_pauli(pauli.get_index_list(), pauli.get_pauli_id_list(), n);
-			test_state1 = large_mat * test_state1;
-
-			auto gate = gate::PauliRotation(pauli.get_index_list(), pauli.get_pauli_id_list(), angle);
-			std::vector<UINT> target_list, control_list;
-			ComplexMatrix small_mat;
-			gate->set_matrix(small_mat);
-			auto gate_dense = new QuantumGateMatrix(gate->target_qubit_list, small_mat, gate->control_qubit_list);
-			gate_dense->update_quantum_state(&state);
-			delete gate_dense;
-
-			assert_eigen_eq_gpu(test_state1, state, dim, eps);
-		}
-	}
-}
-=======
->>>>>>> 02343549
+    std::complex<double> imag_unit(0, 1);
 
     int ngpus = get_num_device();
     for (int idx = 0; idx < ngpus; ++idx) {
@@ -446,7 +337,7 @@
 
             Eigen::MatrixXcd large_mat =
                 cos(angle / 2) * Eigen::MatrixXcd::Identity(dim, dim) +
-                1.i * sin(angle / 2) *
+                imag_unit * sin(angle / 2) *
                     get_eigen_matrix_full_qubit_pauli(
                         pauli.get_index_list(), pauli.get_pauli_id_list(), n);
             test_state1 = large_mat * test_state1;
@@ -504,41 +395,8 @@
 TEST(GateTest, MergeMultiply) {
     UINT n = 1;
     ITYPE dim = 1ULL << n;
-<<<<<<< HEAD
     const double eps = 1e-14;
-    std::complex<double> imag_unit(0,1);
-
-	int ngpus = get_num_device();
-	for (int idx = 0; idx < ngpus; ++idx) {
-		auto x0 = gate::X(0);
-		auto y0 = gate::Y(0);
-		//  U_{z0} = YX = -iZ
-		auto xy00 = gate::merge(x0, y0);
-		set_device(idx);
-		auto stream_ptr = allocate_cuda_stream_host(1, idx);
-
-		QuantumStateGpu state(n, idx), test_state(n, idx);
-		Eigen::VectorXcd test_state_eigen(dim);
-		state.set_Haar_random_state();
-
-		test_state.load(&state);
-		set_eigen_from_gpu(test_state_eigen, state, dim);
-
-		xy00->update_quantum_state(&state);
-		x0->update_quantum_state(&test_state);
-		y0->update_quantum_state(&test_state);
-		Eigen::MatrixXcd mat = -imag_unit * get_eigen_matrix_full_qubit_pauli({ 3 });
-		test_state_eigen = mat * test_state_eigen;
-
-		assert_eigen_eq_gpu(test_state_eigen, state, dim, eps);
-		assert_gpu_eq_gpu(state, test_state, dim, eps);
-		delete x0;
-		delete y0;
-		delete xy00;
-	}
-}
-=======
->>>>>>> 02343549
+    std::complex<double> imag_unit(0, 1);
 
     int ngpus = get_num_device();
     for (int idx = 0; idx < ngpus; ++idx) {
@@ -559,7 +417,8 @@
         xy00->update_quantum_state(&state);
         x0->update_quantum_state(&test_state);
         y0->update_quantum_state(&test_state);
-        Eigen::MatrixXcd mat = -1.i * get_eigen_matrix_full_qubit_pauli({3});
+        Eigen::MatrixXcd mat =
+            -imag_unit * get_eigen_matrix_full_qubit_pauli({3});
         test_state_eigen = mat * test_state_eigen;
 
         assert_eigen_eq_gpu(test_state_eigen, state, dim, eps);
@@ -725,85 +584,8 @@
     UINT max_repeat = 3;
     Random random;
     random.set_seed(2);
-    std::complex<double> imag_unit(0,1);
-
-<<<<<<< HEAD
-    std::vector<UINT> new_pauli_ids = { 0,0,0,1 };
-    std::vector<UINT> targets = { 0,1,2,2 };
-
-	int ngpus = get_num_device();
-	for (int idx = 0; idx < ngpus; ++idx) {
-		// define states
-		QuantumStateGpu state(n, idx), test_state(n, idx);
-		Eigen::VectorXcd test_state_eigen(dim);
-
-		for (UINT repeat = 0; repeat < max_repeat; ++repeat) {
-			// pick random state and copy to test
-			state.set_Haar_random_state();
-			test_state.load(&state);
-			set_eigen_from_gpu(test_state_eigen, state, dim);
-
-			// check equivalence
-			assert_eigen_eq_gpu(test_state_eigen, state, dim, eps);
-			assert_gpu_eq_gpu(test_state, state, dim, eps);
-
-			auto merged_gate = gate::Identity(0);
-			QuantumGateMatrix* next_merged_gate = NULL;
-			QuantumGateBase* new_gate = NULL;
-			Eigen::MatrixXcd total_matrix = Eigen::MatrixXcd::Identity(dim, dim);
-			//std::cout << "initial state : " << state << std::endl;
-
-			for (UINT gate_index = 0; gate_index < gate_count; ++gate_index) {
-
-				// pick random pauli
-				UINT new_pauli_id = (random.int32() % 3) + 1;
-				UINT target = random.int32() % n;
-				double angle = random.uniform() * 3.14159;
-				//UINT new_pauli_id = new_pauli_ids[gate_index];
-				//UINT target = targets[gate_index];
-				if (new_pauli_id == 1) new_gate = gate::RX(target, angle);
-				else if (new_pauli_id == 2) new_gate = gate::RY(target, angle);
-				else if (new_pauli_id == 3) new_gate = gate::RZ(target, angle);
-				else FAIL();
-
-				//std::cout << "***************************************************" << std::endl;
-				//std::cout << " ***** Pauli = " << new_pauli_id << " at " << target << std::endl;
-
-				// create new gate with merge
-				next_merged_gate = gate::merge(merged_gate, new_gate);
-				delete merged_gate;
-				merged_gate = next_merged_gate;
-				next_merged_gate = NULL;
-
-				// update test state with latest gate
-				new_gate->update_quantum_state(&test_state);
-
-				// update eigen state with matrix mul
-				auto new_gate_matrix = get_expanded_eigen_matrix_with_identity(target, cos(angle / 2) * ComplexMatrix::Identity(2, 2) + imag_unit * sin(angle / 2) * get_eigen_matrix_single_Pauli(new_pauli_id), n);
-				total_matrix = new_gate_matrix * total_matrix;
-				test_state_eigen = new_gate_matrix * test_state_eigen;
-
-				ComplexMatrix check_mat;
-				merged_gate->set_matrix(check_mat);
-				if (check_mat.rows() == total_matrix.rows()) {
-					for (ITYPE x = 0; x < dim; ++x) {
-						for (ITYPE y = 0; y < dim; ++y) {
-							ASSERT_NEAR(abs(total_matrix(x, y) - check_mat(x, y)), 0, eps) << (QuantumGateMatrix*)merged_gate << std::endl << "current eigen matrix : \n" << total_matrix << std::endl;
-						}
-					}
-				}
-
-				// dispose picked pauli
-				delete new_gate;
-			}
-			merged_gate->update_quantum_state(&state);
-			delete merged_gate;
-			// check equivalence
-			assert_eigen_eq_gpu(test_state_eigen, state, dim, eps);
-			assert_gpu_eq_gpu(test_state, state, dim, eps);
-		}
-	}
-=======
+    std::complex<double> imag_unit(0, 1);
+
     std::vector<UINT> new_pauli_ids = {0, 0, 0, 1};
     std::vector<UINT> targets = {0, 1, 2, 2};
 
@@ -864,7 +646,7 @@
                 auto new_gate_matrix =
                     get_expanded_eigen_matrix_with_identity(target,
                         cos(angle / 2) * ComplexMatrix::Identity(2, 2) +
-                            1.i * sin(angle / 2) *
+                            imag_unit * sin(angle / 2) *
                                 get_eigen_matrix_single_Pauli(new_pauli_id),
                         n);
                 total_matrix = new_gate_matrix * total_matrix;
@@ -895,7 +677,6 @@
             assert_gpu_eq_gpu(test_state, state, dim, eps);
         }
     }
->>>>>>> 02343549
 }
 
 TEST(GateTest, RandomUnitaryMerge) {
@@ -906,87 +687,8 @@
     UINT max_repeat = 3;
     Random random;
     random.set_seed(2);
-    std::complex<double> imag_unit(0,1);
-
-<<<<<<< HEAD
-    std::vector<UINT> new_pauli_ids = { 0,0,0,1 };
-    std::vector<UINT> targets = { 0,1,2,2 };
-
-	int ngpus = get_num_device();
-	for (int idx = 0; idx < ngpus; ++idx) {
-		set_device(idx);
-		auto stream_ptr = allocate_cuda_stream_host(1, idx);
-
-		// define states
-		QuantumStateGpu state(n, idx), test_state(n, idx);
-		Eigen::VectorXcd test_state_eigen(dim);
-
-		for (UINT repeat = 0; repeat < max_repeat; ++repeat) {
-			// pick random state and copy to test
-			state.set_Haar_random_state();
-			test_state.load(&state);
-			set_eigen_from_gpu(test_state_eigen, state, dim);
-
-			// check equivalence
-			assert_eigen_eq_gpu(test_state_eigen, state, dim, eps);
-			assert_gpu_eq_gpu(test_state, state, dim, eps);
-
-			auto merged_gate = gate::Identity(0);
-			QuantumGateMatrix* next_merged_gate = NULL;
-			QuantumGateBase* new_gate = NULL;
-			Eigen::MatrixXcd total_matrix = Eigen::MatrixXcd::Identity(dim, dim);
-			//std::cout << "initial state : " << state << std::endl;
-
-			for (UINT gate_index = 0; gate_index < gate_count; ++gate_index) {
-
-				// pick random pauli
-				UINT new_pauli_id = (random.int32() % 3) + 1;
-				UINT target = random.int32() % n;
-				double di = random.uniform();
-				double dx = random.uniform();
-				double dy = random.uniform();
-				double dz = random.uniform();
-				double norm = sqrt(di * di + dx * dx + dy * dy + dz * dz);
-				di /= norm; dx /= norm; dy /= norm; dz /= norm;
-				ComplexMatrix mat = di * get_eigen_matrix_single_Pauli(0) + imag_unit * (dx * get_eigen_matrix_single_Pauli(1) + dy * get_eigen_matrix_single_Pauli(2) + dz * get_eigen_matrix_single_Pauli(3));
-
-				auto new_gate = gate::DenseMatrix(target, mat);
-
-				// create new gate with merge
-				next_merged_gate = gate::merge(merged_gate, new_gate);
-				delete merged_gate;
-				merged_gate = next_merged_gate;
-				next_merged_gate = NULL;
-
-				// update test state with latest gate
-				new_gate->update_quantum_state(&test_state);
-
-				// update eigen state with matrix mul
-				auto new_gate_matrix = get_expanded_eigen_matrix_with_identity(target, mat, n);
-				total_matrix = new_gate_matrix * total_matrix;
-				test_state_eigen = new_gate_matrix * test_state_eigen;
-
-				ComplexMatrix check_mat;
-				merged_gate->set_matrix(check_mat);
-				if (check_mat.rows() == total_matrix.rows()) {
-					for (ITYPE x = 0; x < dim; ++x) {
-						for (ITYPE y = 0; y < dim; ++y) {
-							ASSERT_NEAR(abs(total_matrix(x, y) - check_mat(x, y)), 0, eps) << (QuantumGateMatrix*)merged_gate << std::endl << "current eigen matrix : \n" << total_matrix << std::endl;
-						}
-					}
-				}
-
-				// dispose picked pauli
-				delete new_gate;
-			}
-			merged_gate->update_quantum_state(&state);
-			delete merged_gate;
-			// check equivalence
-			assert_eigen_eq_gpu(test_state_eigen, state, dim, eps);
-			assert_gpu_eq_gpu(test_state, state, dim, eps);
-		}
-	}
-=======
+    std::complex<double> imag_unit(0, 1);
+
     std::vector<UINT> new_pauli_ids = {0, 0, 0, 1};
     std::vector<UINT> targets = {0, 1, 2, 2};
 
@@ -1031,10 +733,9 @@
                 dz /= norm;
                 ComplexMatrix mat =
                     di * get_eigen_matrix_single_Pauli(0) +
-                    1.i * (dx * get_eigen_matrix_single_Pauli(1) +
-                              dy * get_eigen_matrix_single_Pauli(2) +
-                              dz * get_eigen_matrix_single_Pauli(3));
-
+                    imag_unit * (dx * get_eigen_matrix_single_Pauli(1) +
+                                    dy * get_eigen_matrix_single_Pauli(2) +
+                                    dz * get_eigen_matrix_single_Pauli(3));
                 auto new_gate = gate::DenseMatrix(target, mat);
 
                 // create new gate with merge
@@ -1077,7 +778,6 @@
             assert_gpu_eq_gpu(test_state, state, dim, eps);
         }
     }
->>>>>>> 02343549
 }
 
 TEST(GateTest, RandomUnitaryMergeLarge) {
@@ -1088,91 +788,8 @@
     UINT max_repeat = 2;
     Random random;
     random.set_seed(2);
-    std::complex<double> imag_unit(0,1);
-
-<<<<<<< HEAD
-    std::vector<UINT> new_pauli_ids = { 0,0,0,1 };
-    std::vector<UINT> targets = { 0,1,2,2 };
-
-	int ngpus = get_num_device();
-	for (int idx = 0; idx < ngpus; ++idx) {
-		// define states
-		QuantumStateGpu state(n, idx), test_state(n, idx);
-		Eigen::VectorXcd test_state_eigen(dim);
-
-		for (UINT repeat = 0; repeat < max_repeat; ++repeat) {
-			// pick random state and copy to test
-			state.set_Haar_random_state();
-			test_state.load(&state);
-			set_eigen_from_gpu(test_state_eigen, state, dim);
-
-			// check equivalence
-			assert_eigen_eq_gpu(test_state_eigen, state, dim, eps);
-			assert_gpu_eq_gpu(test_state, state, dim, eps);
-
-			auto merged_gate1 = gate::Identity(0);
-			auto merged_gate2 = gate::Identity(0);
-			QuantumGateMatrix* next_merged_gate = NULL;
-			QuantumGateBase* new_gate = NULL;
-			for (UINT gate_index = 0; gate_index < gate_count; ++gate_index) {
-				// pick random pauli
-				UINT new_pauli_id = (random.int32() % 3) + 1;
-				UINT target = random.int32() % n;
-				double di = random.uniform();
-				double dx = random.uniform();
-				double dy = random.uniform();
-				double dz = random.uniform();
-				double norm = sqrt(di * di + dx * dx + dy * dy + dz * dz);
-				di /= norm; dx /= norm; dy /= norm; dz /= norm;
-				ComplexMatrix mat = di * get_eigen_matrix_single_Pauli(0) + imag_unit * (dx * get_eigen_matrix_single_Pauli(1) + dy * get_eigen_matrix_single_Pauli(2) + dz * get_eigen_matrix_single_Pauli(3));
-
-				auto new_gate = gate::DenseMatrix(target, mat);
-
-				// create new gate with merge
-				next_merged_gate = gate::merge(merged_gate1, new_gate);
-				delete merged_gate1;
-				merged_gate1 = next_merged_gate;
-				next_merged_gate = NULL;
-
-				// dispose picked pauli
-				delete new_gate;
-			}
-			for (UINT gate_index = 0; gate_index < gate_count; ++gate_index) {
-				// pick random pauli
-				UINT new_pauli_id = (random.int32() % 3) + 1;
-				UINT target = random.int32() % n;
-				double di = random.uniform();
-				double dx = random.uniform();
-				double dy = random.uniform();
-				double dz = random.uniform();
-				double norm = sqrt(di * di + dx * dx + dy * dy + dz * dz);
-				di /= norm; dx /= norm; dy /= norm; dz /= norm;
-				ComplexMatrix mat = di * get_eigen_matrix_single_Pauli(0) + imag_unit * (dx * get_eigen_matrix_single_Pauli(1) + dy * get_eigen_matrix_single_Pauli(2) + dz * get_eigen_matrix_single_Pauli(3));
-
-				auto new_gate = gate::DenseMatrix(target, mat);
-
-				// create new gate with merge
-				next_merged_gate = gate::merge(merged_gate2, new_gate);
-				delete merged_gate2;
-				merged_gate2 = next_merged_gate;
-				next_merged_gate = NULL;
-
-				// dispose picked pauli
-				delete new_gate;
-			}
-			auto merged_gate = gate::merge(merged_gate1, merged_gate2);
-			merged_gate->update_quantum_state(&state);
-			merged_gate1->update_quantum_state(&test_state);
-			merged_gate2->update_quantum_state(&test_state);
-
-			delete merged_gate;
-			delete merged_gate1;
-			delete merged_gate2;
-			// check equivalence
-			assert_gpu_eq_gpu(test_state, state, dim, eps);
-		}
-	}
-=======
+    std::complex<double> imag_unit(0, 1);
+
     std::vector<UINT> new_pauli_ids = {0, 0, 0, 1};
     std::vector<UINT> targets = {0, 1, 2, 2};
 
@@ -1192,8 +809,8 @@
             assert_eigen_eq_gpu(test_state_eigen, state, dim, eps);
             assert_gpu_eq_gpu(test_state, state, dim, eps);
 
-            QuantumGateBase* merged_gate1 = gate::Identity(0);
-            QuantumGateBase* merged_gate2 = gate::Identity(0);
+            auto merged_gate1 = gate::Identity(0);
+            auto merged_gate2 = gate::Identity(0);
             QuantumGateMatrix* next_merged_gate = NULL;
             QuantumGateBase* new_gate = NULL;
             for (UINT gate_index = 0; gate_index < gate_count; ++gate_index) {
@@ -1211,9 +828,9 @@
                 dz /= norm;
                 ComplexMatrix mat =
                     di * get_eigen_matrix_single_Pauli(0) +
-                    1.i * (dx * get_eigen_matrix_single_Pauli(1) +
-                              dy * get_eigen_matrix_single_Pauli(2) +
-                              dz * get_eigen_matrix_single_Pauli(3));
+                    imag_unit * (dx * get_eigen_matrix_single_Pauli(1) +
+                                    dy * get_eigen_matrix_single_Pauli(2) +
+                                    dz * get_eigen_matrix_single_Pauli(3));
 
                 auto new_gate = gate::DenseMatrix(target, mat);
 
@@ -1241,9 +858,9 @@
                 dz /= norm;
                 ComplexMatrix mat =
                     di * get_eigen_matrix_single_Pauli(0) +
-                    1.i * (dx * get_eigen_matrix_single_Pauli(1) +
-                              dy * get_eigen_matrix_single_Pauli(2) +
-                              dz * get_eigen_matrix_single_Pauli(3));
+                    imag_unit * (dx * get_eigen_matrix_single_Pauli(1) +
+                                    dy * get_eigen_matrix_single_Pauli(2) +
+                                    dz * get_eigen_matrix_single_Pauli(3));
 
                 auto new_gate = gate::DenseMatrix(target, mat);
 
@@ -1269,7 +886,6 @@
             assert_gpu_eq_gpu(test_state, state, dim, eps);
         }
     }
->>>>>>> 02343549
 }
 
 TEST(GateTest, U3MergeIBMQGate) {
@@ -1281,11 +897,8 @@
 TEST(GateTest, ControlMerge) {
     UINT n = 2;
     ITYPE dim = 1ULL << n;
-<<<<<<< HEAD
     const double eps = 1e-14;
-    std::complex<double> imag_unit(0,1);
-=======
->>>>>>> 02343549
+    std::complex<double> imag_unit(0, 1);
 
     {
         auto x0 = gate::X(0);
