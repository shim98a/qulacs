--- conflicted
+++ resolved
@@ -162,53 +162,6 @@
 }
 
 TEST(UpdateTest, SingleQubitRotationGateTest) {
-<<<<<<< HEAD
-	const UINT n = 6;
-	const ITYPE dim = 1ULL << n;
-	const UINT max_repeat = 10;
-
-	Eigen::MatrixXcd Identity(2, 2), X(2, 2), Y(2, 2), Z(2, 2);
-	Identity << 1, 0, 0, 1;
-	X << 0, 1, 1, 0;
-	Y << 0, -1.i, 1.i, 0;
-	Z << 1, 0, 0, -1;
-    std::complex<double> imag_unit(0,1);
-
-	UINT target;
-	double angle;
-
-	int ngpus = get_num_device();
-	for (int idx = 0; idx < ngpus; ++idx) {
-		set_device(idx);
-		auto stream_ptr = allocate_cuda_stream_host(1, idx);
-		auto state = allocate_quantum_state_host(dim, idx);
-		initialize_Haar_random_state_host(state, dim, stream_ptr, idx);
-		Eigen::VectorXcd test_state = copy_cpu_from_gpu(state, dim, stream_ptr, idx);
-		typedef std::tuple<std::function<void(UINT, double, void*, ITYPE, void*, UINT)>, Eigen::MatrixXcd, std::string> testset;
-		std::vector<testset> test_list;
-		void(*func)(UINT, double, void*, ITYPE, void*, UINT) = &RX_gate_host;
-		test_list.push_back(std::make_tuple(func, X, "Xrot"));
-		func = &RY_gate_host;
-		test_list.push_back(std::make_tuple(func, Y, "Yrot"));
-		func = &RZ_gate_host;
-		test_list.push_back(std::make_tuple(func, Z, "Zrot"));
-
-		for (UINT rep = 0; rep < max_repeat; ++rep) {
-			for (auto tup : test_list) {
-				target = rand_int(n);
-				angle = rand_real();
-				auto func = std::get<0>(tup);
-				auto mat = std::get<1>(tup);
-				auto name = std::get<2>(tup);
-				func(target, angle, state, dim, stream_ptr, idx);
-				test_state = get_expanded_eigen_matrix_with_identity(target, cos(angle / 2) * Identity + imag_unit * sin(angle / 2) * mat, n) * test_state;
-				state_equal_gpu(state, test_state, dim, name, stream_ptr, idx);
-			}
-		}
-		release_quantum_state_host(state, idx);
-		release_cuda_stream_host(stream_ptr, 1, idx);
-	}
-=======
     const UINT n = 6;
     const ITYPE dim = 1ULL << n;
     const UINT max_repeat = 10;
@@ -218,6 +171,7 @@
     X << 0, 1, 1, 0;
     Y << 0, -1.i, 1.i, 0;
     Z << 1, 0, 0, -1;
+    std::complex<double> imag_unit(0, 1);
 
     UINT target;
     double angle;
@@ -249,18 +203,17 @@
                 auto mat = std::get<1>(tup);
                 auto name = std::get<2>(tup);
                 func(target, angle, state, dim, stream_ptr, idx);
-                test_state =
-                    get_expanded_eigen_matrix_with_identity(target,
-                        cos(angle / 2) * Identity + 1.i * sin(angle / 2) * mat,
-                        n) *
-                    test_state;
+                test_state = get_expanded_eigen_matrix_with_identity(target,
+                                 cos(angle / 2) * Identity +
+                                     imag_unit * sin(angle / 2) * mat,
+                                 n) *
+                             test_state;
                 state_equal_gpu(state, test_state, dim, name, stream_ptr, idx);
             }
         }
         release_quantum_state_host(state, idx);
         release_cuda_stream_host(stream_ptr, 1, idx);
     }
->>>>>>> 02343549
 }
 
 void test_two_qubit_named_gate(UINT n, std::string name,
