--- conflicted
+++ resolved
@@ -50,12 +50,9 @@
 #ifdef _USE_SIMD
     test_single_qubit_named_gate(6, "XGate", X_gate_parallel_simd, mat);
 #endif
-<<<<<<< HEAD
-=======
 #ifdef _USE_SVE
     test_single_qubit_named_gate(6, "XGate", X_gate_parallel_sve, mat);
 #endif
->>>>>>> 5520edbe
 }
 TEST(UpdateTest, YGate) {
     Eigen::MatrixXcd mat(2, 2);
@@ -80,12 +77,9 @@
 #ifdef _USE_SIMD
     test_single_qubit_named_gate(6, "ZGate", Z_gate_parallel_simd, mat);
 #endif
-<<<<<<< HEAD
-=======
 #ifdef _USE_SVE
     test_single_qubit_named_gate(6, "ZGate", Z_gate_parallel_sve, mat);
 #endif
->>>>>>> 5520edbe
 }
 TEST(UpdateTest, HGate) {
     const UINT n = 3;
@@ -296,13 +290,10 @@
     test_two_qubit_named_gate(
         6, "CZGate", CZ_gate_parallel_simd, get_eigen_matrix_full_qubit_CZ);
 #endif
-<<<<<<< HEAD
-=======
 #ifdef _USE_SVE
     test_two_qubit_named_gate(
         6, "CZGate", CZ_gate_parallel_sve, get_eigen_matrix_full_qubit_CZ);
 #endif
->>>>>>> 5520edbe
 }
 
 TEST(UpdateTest, SWAPGate) {
