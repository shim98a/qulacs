#include <gtest/gtest.h>

#include <cppsim/circuit.hpp>
#include <cppsim/gate_factory.hpp>
#include <cppsim/gate_merge.hpp>
#include <cppsim/gate_noisy_evolution.hpp>
#include <cppsim/general_quantum_operator.hpp>
#include <cppsim/noisesimulator.hpp>
#include <cppsim/observable.hpp>
#include <cppsim/state.hpp>

#include "../util/util.hpp"

TEST(NoisyEvolutionTest, simple_check) {
    // just check runtime error
    UINT n = 4;
    QuantumCircuit circuit(n);
    Observable hamiltonian(n);
    hamiltonian.add_operator(1., "Z 0 Z 1");
    GeneralQuantumOperator op(n), op2(n);
    std::vector<GeneralQuantumOperator*> c_ops;
    op.add_operator(1., "Z 0");
    op2.add_operator(1., "Z 1");
    c_ops.push_back(&op);
    c_ops.push_back(&op2);
    double time = 1.;
    double dt = .01;
    auto gate = gate::NoisyEvolution(&hamiltonian, c_ops, time, dt);
    // NoisyEvolutionのcopy()で内部処理のdynamic_cast時に、
    // HermitianQuantumOperatorのコピーに失敗しエラーになっていたので
    // copy()が成功するかテストする。
    auto gate2 = gate->copy();
    circuit.add_gate(gate2);
    QuantumState state(n);
    circuit.update_quantum_state(&state);
}

TEST(NoisyEvolutionTest, unitary_evolution) {
    // check unitary evolution under ZZ hamiltonian
    UINT n = 2;
    QuantumCircuit circuit(n), circuit_ref(n);
    Observable observable(n);
    observable.add_operator(1, "X 0");

    // create hamiltonian and collapse operator
    Observable hamiltonian(n);
    hamiltonian.add_operator(1., "Z 0 Z 1");
    GeneralQuantumOperator op(n);
    std::vector<GeneralQuantumOperator*> c_ops;
    op.add_operator(0., "Z 0");
    c_ops.push_back(&op);
    int n_steps = 10;
    double time = 3.14 / n_steps;  // evolve by exp(-i*pi*ZZ/n_steps)
    double dt = .001;
    auto gate = gate::NoisyEvolution(&hamiltonian, c_ops, time, dt);
    circuit.add_gate(gate);

    // reference circuit
    std::vector<UINT> target_index_list{0, 1};
    std::vector<UINT> pauli_id_list{3, 3};
    circuit_ref.add_multi_Pauli_rotation_gate(
        target_index_list, pauli_id_list, -time * 2);

    QuantumState state(n);
    QuantumState state_ref(n);
    gate::H(0)->update_quantum_state(&state);
    gate::H(0)->update_quantum_state(&state_ref);
    for (int k = 0; k < n_steps; k++) {
        circuit.update_quantum_state(&state);
        circuit_ref.update_quantum_state(&state_ref);
        auto exp = observable.get_expectation_value(&state);
        auto exp_ref = observable.get_expectation_value(&state_ref);
        ASSERT_NEAR(exp.real(), exp_ref.real(), 1e-6);
    }
}

TEST(NoisyEvolutionTest, error_scaling) {
    // check runge kutta error for unitary evolution under ZZ hamiltonian
    int n_dt = 4;
    double dt_start = 0.1;          // dt will be decreased by 1/dt_scale
    double dt_scale = 1.189207115;  // this choice should make the error 1/2 for
                                    // each iteration
    double time = 1.;
    UINT n = 2;
    Observable observable(n);
    observable.add_operator(1, "X 0");

    // create hamiltonian and collapse operator
    Observable hamiltonian(n);
    hamiltonian.add_operator(1., "Z 0 Z 1");
    GeneralQuantumOperator op(n);
    std::vector<GeneralQuantumOperator*> c_ops;
    op.add_operator(0., "Z 0");
    c_ops.push_back(&op);
    // reference circuit
    QuantumCircuit circuit_ref(n);
    std::vector<UINT> target_index_list{0, 1};
    std::vector<UINT> pauli_id_list{3, 3};
    circuit_ref.add_multi_Pauli_rotation_gate(
        target_index_list, pauli_id_list, -time * 2);

    double prev_error = 1;
    auto dt = dt_start;
    QuantumState state(n);
    QuantumState state_ref(n);
    for (int k = 0; k < n_dt; k++) {
        state.set_zero_state();
        state_ref.set_zero_state();
        gate::H(0)->update_quantum_state(&state);
        gate::H(0)->update_quantum_state(&state_ref);
        QuantumCircuit circuit(n);
        auto gate = gate::NoisyEvolution(&hamiltonian, c_ops, time, dt);
        circuit.add_gate(gate);
        circuit.update_quantum_state(&state);
        circuit_ref.update_quantum_state(&state_ref);
        state.add_state_with_coef(-1., &state_ref);
        if (k != 0) {
            ASSERT_NEAR(std::sqrt(state.get_squared_norm()) / prev_error,
                1. / std::pow(dt_scale, 4.), .1);
        }
        prev_error = std::sqrt(state.get_squared_norm());
        dt /= dt_scale;
    }
}

TEST(NoisyEvolutionTest, EffectiveHamiltonian) {
    // 2 qubit dephasing dynamics with ZZ interaction
    double time = 1.;
    double dt = 0.01;
    UINT n = 2;
    // create hamiltonian and collapse operator
    Observable hamiltonian(n);
    hamiltonian.add_operator(1., "Z 0 Z 1");
    GeneralQuantumOperator op(n);
    std::vector<GeneralQuantumOperator*> c_ops;
    op.add_operator(1., "Z 0");
    c_ops.push_back(&op);
    GeneralQuantumOperator op2(n);
    op2.add_operator(1., "Z 1");
    c_ops.push_back(&op2);

    // noisy evolution gate
    auto gate = dynamic_cast<ClsNoisyEvolution*>(
        gate::NoisyEvolution(&hamiltonian, c_ops, time, dt));
    ASSERT_EQ(gate->get_effective_hamiltonian()->to_string(),
        "(1,0) Z 0 Z 1 + (0,-1) ");
}

TEST(NoisyEvolutionTest, dephasing) {
    // 2 qubit dephasing dynamics with ZZ interaction
    double time = 2.;
    double dt = 0.1;
    double decay_rate = 0.2;
    double hamiltonian_energy = 0.2;
    double ref = 0.5936940289967207;              // generated by qutip
    double ref_withoutnoise = 0.696706573268861;  // generated by qutip (needed
                                                  // for variance calculation)
    UINT n = 2;
    UINT n_samples = 1000;
    Observable observable(n);
    observable.add_operator(1, "X 0");
    // create hamiltonian and collapse operator
    Observable hamiltonian(n);
    hamiltonian.add_operator(hamiltonian_energy, "Z 0 Z 1");
    GeneralQuantumOperator op(n);
    std::vector<GeneralQuantumOperator*> c_ops;
    op.add_operator(decay_rate, "Z 0");
    c_ops.push_back(&op);
    GeneralQuantumOperator op2(n);
    op2.add_operator(decay_rate, "Z 1");
    c_ops.push_back(&op2);

    QuantumState state(n), init_state(n);
    QuantumCircuit circuit(n);
    gate::H(0)->update_quantum_state(&init_state);
    gate::H(1)->update_quantum_state(&init_state);
    circuit.add_gate(gate::NoisyEvolution(&hamiltonian, c_ops, time, dt));
    double exp = 0.;
    for (int k = 0; k < n_samples; k++) {
        state.load(&init_state);
        circuit.update_quantum_state(&state);
        exp += observable.get_expectation_value(&state).real() / n_samples;
    }
    // intrinsic variance is (<P>_withoutnoise^2-<P>_withnoise^2).
    // take 5-sigma for assertion. Correct code should violate this assertion by
    // probabilty of only 3e-4 %.
    auto fivesigma = 5 * sqrt(ref_withoutnoise * ref_withoutnoise - ref * ref) /
                     sqrt(n_samples);
    ASSERT_NEAR(exp, ref, fivesigma);
}

TEST(NoisyEvolutionTest, T1T2) {
    // 2 qubit dephasing dynamics with ZZ interaction
    double time = 2.;
    double dt = 0.1;
    double decay_rate_z = 0.2;
    double decay_rate_p = 0.6;
    double decay_rate_m = 0.1;
    double hamiltonian_energy = 1.;
    double ref = -0.3135191750739427;  // generated by qutip
    UINT n = 2;
    UINT n_samples = 100;

    Observable observable(n);
    observable.add_operator(1, "X 0");
    // create hamiltonian and collapse operator
    Observable hamiltonian(n);
    hamiltonian.add_operator(hamiltonian_energy, "Z 0 Z 1");
    std::vector<GeneralQuantumOperator*> c_ops;
    for (int k = 0; k < 6; k++) c_ops.push_back(new GeneralQuantumOperator(n));
    c_ops[0]->add_operator(decay_rate_z, "Z 0");
    c_ops[1]->add_operator(decay_rate_z, "Z 1");
    c_ops[2]->add_operator(decay_rate_p / 2, "X 0");
    c_ops[2]->add_operator(decay_rate_p / 2 * 1.i, "Y 0");
    c_ops[3]->add_operator(decay_rate_p / 2, "X 1");
    c_ops[3]->add_operator(decay_rate_p / 2 * 1.i, "Y 1");
    c_ops[4]->add_operator(decay_rate_m / 2, "X 0");
    c_ops[4]->add_operator(-decay_rate_m / 2 * 1.i, "Y 0");
    c_ops[5]->add_operator(decay_rate_m / 2, "X 1");
    c_ops[5]->add_operator(-decay_rate_m / 2 * 1.i, "Y 1");

    QuantumState state(n);
    QuantumCircuit circuit(n);
    circuit.add_gate(gate::NoisyEvolution(&hamiltonian, c_ops, time, dt));
    double exp = 0.;
    for (int k = 0; k < n_samples; k++) {
        state.set_zero_state();
        gate::H(0)->update_quantum_state(&state);
        gate::H(1)->update_quantum_state(&state);
        circuit.update_quantum_state(&state);
        exp += observable.get_expectation_value(&state).real() / n_samples;
    }
    std::cout << "NoisyEvolution: " << exp << " ref: " << ref << std::endl;
    ASSERT_NEAR(exp, ref, .1);
}

TEST(NoisyEvolutionTest, check_inf_occurence) {
    // test case for checking inf
    double time = 1.;
    double dt = 0.1;
    double decay_rate = 1.;
    double hamiltonian_energy = 1.;
    UINT n = 2;
    UINT n_samples = 100;
    Observable observable(n);
    observable.add_operator(1, "X 0");
    // create hamiltonian and collapse operator
    Observable hamiltonian(n);
    hamiltonian.add_operator(hamiltonian_energy, "Z 0 Z 1");
    GeneralQuantumOperator op(n);
    std::vector<GeneralQuantumOperator*> c_ops;
    op.add_operator(decay_rate, "Z 0");
    c_ops.push_back(&op);
    GeneralQuantumOperator op2(n);
    op2.add_operator(decay_rate, "Z 1");
    c_ops.push_back(&op2);

    QuantumState state(n);
    QuantumCircuit circuit(n);
    circuit.add_gate(gate::NoisyEvolution(&hamiltonian, c_ops, time, dt));
    double exp = 0.;
    for (int k = 0; k < n_samples; k++) {
        circuit.update_quantum_state(&state);
        ASSERT_FALSE(
            std::isinf(observable.get_expectation_value(&state).real()));
    }
}

<<<<<<< HEAD
TEST(NoisyEvolutionTest_fast, T1T2) {
    // 2 qubit dephasing dynamics with ZZ interaction
    double time = 2.;
    double decay_rate_z = 0.2;
    double decay_rate_p = 0.6;
    double decay_rate_m = 0.1;
    double hamiltonian_energy = 1.;
    double ref = -0.3135191750739427;  // generated by qutip
    UINT n = 2;
    UINT n_samples = 150;

    Observable observable(n);
    observable.add_operator(1, "X 0");
    // create hamiltonian and collapse operator
    Observable hamiltonian(n);
    hamiltonian.add_operator(hamiltonian_energy, "Z 0 Z 1");
    std::vector<GeneralQuantumOperator*> c_ops;
    for (int k = 0; k < 6; k++) c_ops.push_back(new GeneralQuantumOperator(n));
    c_ops[0]->add_operator(decay_rate_z, "Z 0");
    c_ops[1]->add_operator(decay_rate_z, "Z 1");
    c_ops[2]->add_operator(decay_rate_p / 2, "X 0");
    c_ops[2]->add_operator(decay_rate_p / 2 * 1.i, "Y 0");
    c_ops[3]->add_operator(decay_rate_p / 2, "X 1");
    c_ops[3]->add_operator(decay_rate_p / 2 * 1.i, "Y 1");
    c_ops[4]->add_operator(decay_rate_m / 2, "X 0");
    c_ops[4]->add_operator(-decay_rate_m / 2 * 1.i, "Y 0");
    c_ops[5]->add_operator(decay_rate_m / 2, "X 1");
    c_ops[5]->add_operator(-decay_rate_m / 2 * 1.i, "Y 1");

    QuantumState state(n);
    QuantumCircuit circuit(n);
    circuit.add_gate(gate::NoisyEvolution_fast(&hamiltonian, c_ops, time));
    double exp = 0.;
    for (int k = 0; k < n_samples; k++) {
        state.set_zero_state();
        gate::H(0)->update_quantum_state(&state);
        gate::H(1)->update_quantum_state(&state);
        circuit.update_quantum_state(&state);
        exp += observable.get_expectation_value(&state).real() / n_samples;
    }
    std::cout << "NoisyEvolution: " << exp << " ref: " << ref << std::endl;
    ASSERT_NEAR(exp, ref, .1);
}

TEST(NoisyEvolutionTest_fast, tekitouu) {
    // 2 qubit dephasing dynamics with ZZ interaction
    double time = 0.8;
    double dt = 0.1;
    double decay_rate_z = 0.2;
    double decay_rate_p = 0.6;
    double decay_rate_m = 0.1;
    double hamiltonian_energy = 1.;
    UINT n = 2;
    UINT n_samples = 200;

    Observable observable(n);
    observable.add_operator(1, "X 0");
    // create hamiltonian and collapse operator
    Observable hamiltonian(n);
    hamiltonian.add_operator(hamiltonian_energy, "Z 0 Z 1");
    hamiltonian.add_operator(0.5, "X 0");
    hamiltonian.add_operator(0.5, "Y 1");
    std::vector<GeneralQuantumOperator*> c_ops;
    for (int k = 0; k < 10; k++) c_ops.push_back(new GeneralQuantumOperator(n));
    c_ops[0]->add_operator(decay_rate_z, "Z 0");
    c_ops[1]->add_operator(decay_rate_z, "Z 1");
    c_ops[2]->add_operator(decay_rate_p / 2, "X 0");
    c_ops[2]->add_operator(decay_rate_p / 2 * 1.i, "Y 0");
    c_ops[3]->add_operator(decay_rate_p / 2, "X 1");
    c_ops[3]->add_operator(decay_rate_p / 2 * 1.i, "Y 1");
    c_ops[4]->add_operator(decay_rate_m / 2, "X 0");
    c_ops[4]->add_operator(-decay_rate_m / 2 * 1.i, "Y 0");
    c_ops[5]->add_operator(decay_rate_m / 2, "X 1");
    c_ops[5]->add_operator(-decay_rate_m / 2 * 1.i, "Y 1");
    c_ops[6]->add_operator(0.3, "X 0");
    c_ops[7]->add_operator(0.2, "Y 0");
    c_ops[8]->add_operator(0.2, "X 1");
    c_ops[8]->add_operator(0.2, "Y 1");
    c_ops[9]->add_operator(0.1, "X 0 Z 1");
    c_ops[9]->add_operator(0.1 * 1.i, "Y 0 Y 1");
    QuantumState state(n);
    QuantumCircuit circuit(n);
    circuit.add_gate(gate::NoisyEvolution_fast(&hamiltonian, c_ops, time));
    QuantumCircuit circuit_old(n);
    circuit_old.add_gate(gate::NoisyEvolution(&hamiltonian, c_ops, time, 0.1));
    double exp = 0.;
    double exp_old = 0.;
    for (int k = 0; k < n_samples; k++) {
        state.set_zero_state();
        gate::H(0)->update_quantum_state(&state);
        gate::H(1)->update_quantum_state(&state);
        circuit.update_quantum_state(&state);
        exp += observable.get_expectation_value(&state).real() / n_samples;
    }

    for (int k = 0; k < n_samples; k++) {
        state.set_zero_state();
        gate::H(0)->update_quantum_state(&state);
        gate::H(1)->update_quantum_state(&state);
        circuit_old.update_quantum_state(&state);
        exp_old += observable.get_expectation_value(&state).real() / n_samples;
    }
    //ちなみにn_samples=10000だと,0.148801 exp_old: 0.141219 でした
    std::cout << "NoisyEvolution: " << exp << " exp_old: " << exp_old
              << std::endl;
    ASSERT_NEAR(exp, exp_old, .1);
}

TEST(NoisyEvolutionTest_fast, TX) {
    // 2 qubit dephasing dynamics with ZZ interaction
    double time = 30;
    double decay_rate_z = 0.05;
    double decay_rate_p = 0.05;
    double decay_rate_m = 0.01;
    double hamiltonian_energy = 1.;
    double ref = 0.7;  // generated by qutip?
    UINT n = 2;
    UINT n_samples = 300;

    Observable observable(n);
    observable.add_operator(1, "X 0 X 1");
    // create hamiltonian and collapse operator
    Observable hamiltonian(n);
    hamiltonian.add_operator(hamiltonian_energy, "Z 0 Z 1");
    std::vector<GeneralQuantumOperator*> c_ops;
    for (int k = 0; k < 6; k++) c_ops.push_back(new GeneralQuantumOperator(n));
    c_ops[0]->add_operator(decay_rate_z, "Z 0");
    c_ops[1]->add_operator(decay_rate_z, "Z 1");
    c_ops[2]->add_operator(decay_rate_p / 2, "X 0");
    c_ops[2]->add_operator(decay_rate_p / 2 * 1.i, "Y 0");
    c_ops[3]->add_operator(decay_rate_p / 2, "X 1");
    c_ops[3]->add_operator(decay_rate_p / 2 * 1.i, "Y 1");
    c_ops[4]->add_operator(decay_rate_m / 2, "X 0");
    c_ops[4]->add_operator(-decay_rate_m / 2 * 1.i, "Y 0");
    c_ops[5]->add_operator(decay_rate_m / 2, "X 1");
    c_ops[5]->add_operator(-decay_rate_m / 2 * 1.i, "Y 1");

    QuantumState state(n);
    QuantumCircuit circuit(n);
    circuit.add_gate(gate::NoisyEvolution_fast(&hamiltonian, c_ops, time));
    double exp = 0.;
    for (int k = 0; k < n_samples; k++) {
        state.set_zero_state();
        gate::H(0)->update_quantum_state(&state);
        gate::H(1)->update_quantum_state(&state);
        circuit.update_quantum_state(&state);
        exp += observable.get_expectation_value(&state).real() / n_samples;
    }
    std::cout << "NoisyEvolution: " << exp << " ref: " << ref << std::endl;
    ASSERT_NEAR(exp, ref, 0.15);
}

TEST(NoisyEvolutionTest_fast, almost_empty) {
    // 2 qubit dephasing dynamics with ZZ interaction
    double time = 30;
    double decay_rate_z = 0.05;
    double decay_rate_p = 0.05;
    double decay_rate_m = 0.01;
    double hamiltonian_energy = 1.;
    double ref = 0.8;
    UINT n = 2;
    UINT n_samples = 10;

    Observable observable(n);
    observable.add_operator(1, "X 0 X 1");
    // create hamiltonian and collapse operator
    Observable hamiltonian(n);
    std::vector<GeneralQuantumOperator*> c_ops(1);
    c_ops[0] = new GeneralQuantumOperator(n);
    c_ops[0]->add_operator(decay_rate_z, "Z 0");
    QuantumState state(n);
    QuantumCircuit circuit(n);
    circuit.add_gate(gate::NoisyEvolution_fast(&hamiltonian, c_ops, time));
    double exp = 0.;
    for (int k = 0; k < n_samples; k++) {
        state.set_zero_state();
        gate::H(0)->update_quantum_state(&state);
        gate::H(1)->update_quantum_state(&state);
        circuit.update_quantum_state(&state);
        exp += observable.get_expectation_value(&state).real() / n_samples;
    }
    std::cout << "NoisyEvolution: " << exp << " ref: " << ref << std::endl;
    // 答えを求めることではなく、　エラーを吐かないのを確認するのが目的
}

TEST(NoisyEvolutionTest_fast, empty) {
    // 2 qubit dephasing dynamics with ZZ interaction
    double time = 30;
    double decay_rate_z = 0.05;
    double decay_rate_p = 0.05;
    double decay_rate_m = 0.01;
    double hamiltonian_energy = 1.;
    double ref = 1.0;  // generated by qutip
    UINT n = 2;
    UINT n_samples = 15;

    Observable observable(n);
    observable.add_operator(1, "X 0 X 1");
    // create hamiltonian and collapse operator
    Observable hamiltonian(n);

    std::vector<GeneralQuantumOperator*> c_ops;
    QuantumState state(n);
    QuantumCircuit circuit(n);
    circuit.add_gate(gate::NoisyEvolution_fast(&hamiltonian, c_ops, time));
    double exp = 0.;
    for (int k = 0; k < n_samples; k++) {
        state.set_zero_state();
        gate::H(0)->update_quantum_state(&state);
        gate::H(1)->update_quantum_state(&state);
        circuit.update_quantum_state(&state);
        exp += observable.get_expectation_value(&state).real() / n_samples;
    }
    std::cout << "NoisyEvolution: " << exp << " ref: " << ref << std::endl;
    ASSERT_NEAR(exp, ref, 0.05);
=======
TEST(NoisyEvolutionTest, EmptyCops) {
    double gamma = 0.5474999999999999;
    double depth = 10;
    double dt = 0.8;
    double time = dt * depth;

    UINT n = 4;
    Observable observable(n);
    observable.add_operator(1, "X 0");
    Observable hamiltonian(n);
    for (UINT i = 0; i < n; i++) {
        std::string s = "X ";
        s += std::to_string(i);
        hamiltonian.add_operator(gamma, s);
    }

    // c_opsが空の場合にセグフォとなっていたので、テストを追加
    std::vector<GeneralQuantumOperator*> c_ops;

    QuantumState state(n);
    QuantumCircuit circuit(n);
    auto gate = dynamic_cast<ClsNoisyEvolution*>(
        gate::NoisyEvolution(&hamiltonian, c_ops, time, dt));
    circuit.add_gate(gate);
    for (int k = 0; k < n; k++) {
        std::cout << "set_computational_basis:" << k << std::endl;
        state.set_computational_basis(k);
        circuit.update_quantum_state(&state);
        // セグフォとならずに期待値が取れればよい
        ASSERT_FALSE(
            std::isinf(observable.get_expectation_value(&state).real()));
    }
>>>>>>> 1bce91a3
}<|MERGE_RESOLUTION|>--- conflicted
+++ resolved
@@ -266,7 +266,7 @@
     }
 }
 
-<<<<<<< HEAD
+
 TEST(NoisyEvolutionTest_fast, T1T2) {
     // 2 qubit dephasing dynamics with ZZ interaction
     double time = 2.;
@@ -482,7 +482,7 @@
     }
     std::cout << "NoisyEvolution: " << exp << " ref: " << ref << std::endl;
     ASSERT_NEAR(exp, ref, 0.05);
-=======
+
 TEST(NoisyEvolutionTest, EmptyCops) {
     double gamma = 0.5474999999999999;
     double depth = 10;
@@ -515,5 +515,5 @@
         ASSERT_FALSE(
             std::isinf(observable.get_expectation_value(&state).real()));
     }
->>>>>>> 1bce91a3
+
 }