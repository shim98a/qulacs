--- conflicted
+++ resolved
@@ -489,13 +489,8 @@
             ASSERT_NEAR(abs(state.data_cpp()[i] -
                             state_ref.data_cpp()[(i + offs) % dim]),
                 0, eps)
-<<<<<<< HEAD
-                << "[rank:" << m->get_rank() << "] FusedSWAP(" << target0 << ","
+                << "[rank:" << m.get_rank() << "] FusedSWAP(" << target0 << ","
                 << target1 << "," << block_size << ") diff at " << i;
-=======
-                << "[rank:" << m.get_rank() << "] FusedSWAP(" << control << ","
-                << target << "," << block_size << ") diff at " << i;
->>>>>>> 26201587
     }
 }
 
@@ -829,10 +824,6 @@
     QuantumState state(n, 1), test_state(n, 1);
     Eigen::VectorXcd test_state_eigen(dim);
 
-<<<<<<< HEAD
-=======
-    MPIutil& m = MPIutil::get_inst();
->>>>>>> 26201587
     const ITYPE inner_dim = dim >> state.outer_qc;
     const ITYPE offs = (state.outer_qc != 0) * inner_dim * m.get_rank();
 
@@ -932,15 +923,9 @@
 }
 
 TEST(GateTest_multicpu, RandomUnitaryMerge) {
-<<<<<<< HEAD
-    MPIutil m = get_mpiutil();
-    const UINT num_global_qubit = (UINT)std::log2(m->get_size());
-    UINT n = 6 + num_global_qubit;
-=======
     MPIutil& m = MPIutil::get_inst();
     const UINT num_global_qubit = (UINT)std::log2(m.get_size());
     UINT n = 5 + num_global_qubit;
->>>>>>> 26201587
     ITYPE dim = 1ULL << n;
 
     UINT gate_count = 5;
