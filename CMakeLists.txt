--- conflicted
+++ resolved
@@ -1,11 +1,7 @@
-
-<<<<<<< HEAD
 cmake_minimum_required(VERSION 3.0)
-=======
-cmake_minimum_required(VERSION 2.8)
 
 if (POLICY CMP0048)
-  cmake_policy(SET CMP0048 NEW)
+	cmake_policy(SET CMP0048 NEW)
 endif (POLICY CMP0048)
 
 project(qulacs)
@@ -17,7 +13,6 @@
 if(${CMAKE_CXX_COMPILER_VERSION} VERSION_LESS 7.0.0)
 	message(FATAL_ERROR, "g++ >= 7.0.0 is required.")
 endif()
->>>>>>> 02343549
 
 
 ##### Set default behavior #####
@@ -38,7 +33,7 @@
 	set(DEFAULT_USE_SIMD Yes)
 else()
 	message(STATUS "SIMD SUPPORT: No")
-	set(DEFAULT_OPT_FLAGS "-mtune=native -march=native")
+	# set(DEFAULT_OPT_FLAGS "-mtune=native -march=native")
 	set(DEFAULT_USE_SIMD No)
 endif()
 
@@ -64,10 +59,10 @@
 		message(FATAL_ERROR, "MSVC >= 2015 is required.")
 	endif()
 elseif (${CMAKE_CXX_COMPILER_ID} STREQUAL "Clang")
-	set(DEFAULT_OPT_FLAGS "-mtune=native -march=native")
+	# set(DEFAULT_OPT_FLAGS "-mtune=native -march=native")
 	set(DEFAULT_USE_OMP No)
-elseif ($[CMAKE_CXX_COMPILER_ID} STREQUAL "AppleClang")
-	set(DEFAULT_OPT_FLAGS "-mtune=native -march=native")
+elseif (${CMAKE_CXX_COMPILER_ID} STREQUAL "AppleClang")
+	# set(DEFAULT_OPT_FLAGS "-mtune=native -march=native")
 	set(DEFAULT_USE_OMP No)
 elseif (${CMAKE_CXX_COMPILER_ID} STREQUAL "Intel")
 else()
@@ -107,11 +102,6 @@
 message(STATUS "USE_PYTHON = ${USE_PYTHON}")
 message(STATUS "OPT_FLAGS = ${OPT_FLAGS}")
 
-<<<<<<< HEAD
-
-
-=======
->>>>>>> 02343549
 ##### configure include files #####
 file(GLOB_RECURSE header_files ${CMAKE_CURRENT_SOURCE_DIR}/src/*.hpp  ${CMAKE_CURRENT_SOURCE_DIR}/src/*.h)
 foreach(path IN LISTS header_files)
@@ -248,8 +238,8 @@
 	set(CMAKE_RUNTIME_OUTPUT_DIRECTORY ${CMAKE_BINARY_DIR}/../bin)
 
 	if(MSVC)
-	        set(CMAKE_ARCHIVE_OUTPUT_DIRECTORY_RELEASE ${CMAKE_BINARY_DIR}/../lib)
-	        set(CMAKE_RUNTIME_OUTPUT_DIRECTORY_RELEASE ${CMAKE_BINARY_DIR}/../bin)
+		set(CMAKE_ARCHIVE_OUTPUT_DIRECTORY_RELEASE ${CMAKE_BINARY_DIR}/../lib)
+		set(CMAKE_RUNTIME_OUTPUT_DIRECTORY_RELEASE ${CMAKE_BINARY_DIR}/../bin)
 	endif()
 else()
 	message(STATUS "Install from pip")
@@ -327,7 +317,6 @@
 	endif()
 
 
-<<<<<<< HEAD
 elseif ((${CMAKE_CXX_COMPILER_ID} STREQUAL "Clang") OR (${CMAKE_CXX_COMPILER_ID} STREQUAL "AppleClang"))
 	set(CMAKE_POSITION_INDEPENDENT_CODE ON)
 
@@ -358,12 +347,11 @@
 
 elseif (${CMAKE_CXX_COMPILER_ID} STREQUAL "MSVC")
 	SET(CMAKE_C_COMPILER ${CMAKE_CXX_COMPILER})
-=======
+
 elseif(MSVC)
 	# Compile csim with cpp compiler since VC does not completely support C99 complex values
 	# SET(CMAKE_C_COMPILER ${CMAKE_CXX_COMPILER})
 	# add_compile_options("/TP")
->>>>>>> 02343549
 
 	# Ignore warning
 	## ignore warning about template export
@@ -406,11 +394,7 @@
 		endif()
 	endforeach()
 else()
-<<<<<<< HEAD
-	message(FATAL_ERROR, "Unsupported Compiler.")
-=======
 	message(FATAL "Unsupported environment")
->>>>>>> 02343549
 endif()
 
 
