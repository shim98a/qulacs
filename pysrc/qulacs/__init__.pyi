"""cppsim python interface"""
from __future__ import annotations
import qulacs_core
import typing
import numpy
_Shape = typing.Tuple[int, ...]

__all__ = [
    "CausalConeSimulator",
    "ClsNoisyEvolution",
    "ClsNoisyEvolution_fast",
    "ClsOneControlOneTargetGate",
    "ClsOneQubitGate",
    "ClsOneQubitRotationGate",
    "ClsPauliGate",
    "ClsPauliRotationGate",
    "ClsReversibleBooleanGate",
    "ClsStateReflectionGate",
    "ClsTwoQubitGate",
    "DensityMatrix",
    "GeneralQuantumOperator",
    "GradCalculator",
    "NoiseSimulator",
    "Observable",
    "ParametricQuantumCircuit",
    "PauliOperator",
    "QuantumCircuit",
    "QuantumCircuitSimulator",
    "QuantumGateBase",
    "QuantumGateDiagonalMatrix",
    "QuantumGateMatrix",
    "QuantumGateSparseMatrix",
    "QuantumGate_Adaptive",
    "QuantumGate_CP",
    "QuantumGate_CPTP",
    "QuantumGate_Probabilistic",
    "QuantumGate_SingleParameter",
    "QuantumState",
    "QuantumStateBase",
    "StateVector",
    "circuit",
    "gate",
    "observable",
    "quantum_operator",
    "state",
    "to_general_quantum_operator"
]


class CausalConeSimulator():
    def __init__(self, arg0: ParametricQuantumCircuit, arg1: Observable) -> None: 
        """
        Constructor
        """
    def build(self) -> None: 
        """
        Build
        """
    def get_circuit_list(self) -> typing.List[typing.List[ParametricQuantumCircuit]]: 
        """
        Return circuit_list
        """
    def get_coef_list(self) -> typing.List[complex]: 
        """
        Return coef_list
        """
    def get_expectation_value(self) -> complex: 
        """
        Return expectation_value
        """
    def get_pauli_operator_list(self) -> typing.List[typing.List[PauliOperator]]: 
        """
        Return pauli_operator_list
        """
    pass
class QuantumGateBase():
    def __str__(self) -> str: ...
    def copy(self) -> QuantumGateBase: 
        """
        Create copied instance
        """
    def get_control_index_list(self) -> typing.List[int]: 
        """
        Get control qubit index list
        """
    def get_control_index_value_list(self) -> typing.List[typing.Tuple[int, int]]: 
        """
        Get control qubit pair index value list
        """
    def get_control_value_list(self) -> typing.List[int]: 
        """
        Get control qubit value list
        """
<<<<<<< HEAD
    def get_cumulative_distribution(self) -> typing.List[float]: 
        """
        get_cumulative_distribution
        """
    def get_distribution(self) -> typing.List[float]: 
        """
        get_distribution
        """
    def get_gate_list(self) -> typing.List[QuantumGateBase]: 
        """
        get_gate_list
        """
    def get_inverse(self) -> QuantumGateBase: 
        """
        get inverse gate
        """
=======
>>>>>>> 71ce6912
    def get_matrix(self) -> numpy.ndarray[numpy.complex128, _Shape[m, n]]: 
        """
        Get gate matrix
        """
    def get_name(self) -> str: 
        """
        Get gate name
        """
    def get_target_index_list(self) -> typing.List[int]: 
        """
        Get target qubit index list
        """
    def is_Clifford(self) -> bool: 
        """
        Check this gate is element of Clifford group
        """
    def is_Gaussian(self) -> bool: 
        """
        Check this gate is element of Gaussian group
        """
    def is_Pauli(self) -> bool: 
        """
        Check this gate is element of Pauli group
        """
    def is_commute(self, gate: QuantumGateBase) -> bool: 
        """
        Check this gate commutes with a given gate
        """
    def is_diagonal(self) -> bool: 
        """
        Check the gate matrix is diagonal
        """
    def is_parametric(self) -> bool: 
        """
        Check this gate is parametric gate
        """
    def to_string(self) -> str: 
        """
        to string
        """
    def update_quantum_state(self, state: QuantumStateBase) -> None: 
        """
        Update quantum state
        """
    pass
class ClsNoisyEvolution_fast(QuantumGateBase):
    pass
class ClsOneControlOneTargetGate(QuantumGateBase):
    pass
class ClsOneQubitGate(QuantumGateBase):
    pass
class ClsOneQubitRotationGate(QuantumGateBase):
    pass
class ClsPauliGate(QuantumGateBase):
    pass
class ClsPauliRotationGate(QuantumGateBase):
    pass
class ClsReversibleBooleanGate(QuantumGateBase):
    pass
class ClsStateReflectionGate(QuantumGateBase):
    pass
class ClsTwoQubitGate(QuantumGateBase):
    pass
class QuantumStateBase():
    pass
class GeneralQuantumOperator():
    def __IADD__(self, arg0: PauliOperator) -> GeneralQuantumOperator: ...
    @typing.overload
    def __IMUL__(self, arg0: PauliOperator) -> GeneralQuantumOperator: ...
    @typing.overload
    def __IMUL__(self, arg0: complex) -> GeneralQuantumOperator: ...
    def __ISUB__(self, arg0: PauliOperator) -> GeneralQuantumOperator: ...
    @typing.overload
    def __add__(self, arg0: GeneralQuantumOperator) -> GeneralQuantumOperator: ...
    @typing.overload
    def __add__(self, arg0: PauliOperator) -> GeneralQuantumOperator: ...
    def __iadd__(self, arg0: GeneralQuantumOperator) -> GeneralQuantumOperator: ...
    def __imul__(self, arg0: GeneralQuantumOperator) -> GeneralQuantumOperator: ...
    def __init__(self, qubit_count: int) -> None: 
        """
        Constructor
        """
    def __isub__(self, arg0: GeneralQuantumOperator) -> GeneralQuantumOperator: ...
    @typing.overload
    def __mul__(self, arg0: GeneralQuantumOperator) -> GeneralQuantumOperator: ...
    @typing.overload
    def __mul__(self, arg0: PauliOperator) -> GeneralQuantumOperator: ...
    @typing.overload
    def __mul__(self, arg0: complex) -> GeneralQuantumOperator: ...
    def __str__(self) -> str: 
        """
        to string
        """
    @typing.overload
    def __sub__(self, arg0: GeneralQuantumOperator) -> GeneralQuantumOperator: ...
    @typing.overload
    def __sub__(self, arg0: PauliOperator) -> GeneralQuantumOperator: ...
    @typing.overload
    def add_operator(self, coef: complex, pauli_string: str) -> None: 
        """
        Add Pauli operator
        """
    @typing.overload
    def add_operator(self, pauli_operator: PauliOperator) -> None: ...
    def add_operator_copy(self, pauli_operator: PauliOperator) -> None: 
        """
        Add Pauli operator
        """
    def add_operator_move(self, pauli_operator: PauliOperator) -> None: 
        """
        Add Pauli operator
        """
    @typing.overload
    def apply_to_state(self, state_to_be_multiplied: QuantumStateBase, dst_state: QuantumStateBase) -> None: 
        """
        Apply observable to `state_to_be_multiplied`. The result is stored into `dst_state`.
        """
    @typing.overload
    def apply_to_state(self, work_state: QuantumStateBase, state_to_be_multiplied: QuantumStateBase, dst_state: QuantumStateBase) -> None: ...
    def copy(self) -> GeneralQuantumOperator: 
        """
        Create copied instance of General Quantum operator class
        """
    def get_expectation_value(self, state: QuantumStateBase) -> complex: 
        """
        Get expectation value
        """
    def get_expectation_value_single_thread(self, state: QuantumStateBase) -> complex: 
        """
        Get expectation value
        """
    def get_qubit_count(self) -> int: 
        """
        Get qubit count
        """
    def get_state_dim(self) -> int: 
        """
        Get state dimension
        """
    def get_term(self, index: int) -> PauliOperator: 
        """
        Get Pauli term
        """
    def get_term_count(self) -> int: 
        """
        Get count of Pauli terms
        """
    def get_transition_amplitude(self, state_bra: QuantumStateBase, state_ket: QuantumStateBase) -> complex: 
        """
        Get transition amplitude
        """
    def is_hermitian(self) -> bool: 
        """
        Get is Herimitian
        """
    pass
class GradCalculator():
    def __init__(self) -> None: ...
    @typing.overload
    def calculate_grad(self, parametric_circuit: ParametricQuantumCircuit, observable: Observable) -> typing.List[complex]: 
        """
        Calculate Grad
        """
    @typing.overload
    def calculate_grad(self, parametric_circuit: ParametricQuantumCircuit, observable: Observable, angles_of_gates: typing.List[float]) -> typing.List[complex]: ...
    pass
class NoiseSimulator():
    def __init__(self, arg0: QuantumCircuit, arg1: QuantumState) -> None: 
        """
        Constructor
        """
    def execute(self, arg0: int) -> typing.List[int]: 
        """
        Sampling & Return result [array]
        """
    pass
class Observable(GeneralQuantumOperator):
    def __init__(self, qubit_count: int) -> None: 
        """
        Constructor
        """
    def __str__(self) -> str: 
        """
        to string
        """
    @typing.overload
    def add_operator(self, coef: complex, string: str) -> None: 
        """
        Add Pauli operator
        """
    @typing.overload
    def add_operator(self, pauli_operator: PauliOperator) -> None: ...
    def add_operator_copy(self, pauli_operator: PauliOperator) -> None: 
        """
        Add Pauli operator
        """
    def add_operator_move(self, pauli_operator: PauliOperator) -> None: 
        """
        Add Pauli operator
        """
    @typing.overload
    def add_random_operator(self, operator_count: int) -> None: 
        """
        Add random pauli operator
        """
    @typing.overload
    def add_random_operator(self, operator_count: int, seed: int) -> None: ...
    def apply_to_state(self, work_state: QuantumStateBase, state_to_be_multiplied: QuantumStateBase, dst_state: QuantumStateBase) -> None: 
        """
        Apply observable to `state_to_be_multiplied`. The result is stored into `dst_state`.
        """
    def get_expectation_value(self, state: QuantumStateBase) -> float: 
        """
        Get expectation value
        """
    def get_expectation_value_single_thread(self, state: QuantumStateBase) -> float: 
        """
        Get expectation value
        """
    def get_qubit_count(self) -> int: 
        """
        Get qubit count
        """
    def get_state_dim(self) -> int: 
        """
        Get state dimension
        """
    def get_term(self, index: int) -> PauliOperator: 
        """
        Get Pauli term
        """
    def get_term_count(self) -> int: 
        """
        Get count of Pauli terms
        """
    def get_transition_amplitude(self, state_bra: QuantumStateBase, state_ket: QuantumStateBase) -> complex: 
        """
        Get transition amplitude
        """
    def solve_ground_state_eigenvalue_by_arnoldi_method(self, state: QuantumStateBase, iter_count: int, mu: complex = 0.0) -> complex: 
        """
        Compute ground state eigenvalue by arnoldi method
        """
    def solve_ground_state_eigenvalue_by_lanczos_method(self, state: QuantumStateBase, iter_count: int, mu: complex = 0.0) -> complex: 
        """
        Compute ground state eigenvalue by lanczos method
        """
    def solve_ground_state_eigenvalue_by_power_method(self, state: QuantumStateBase, iter_count: int, mu: complex = 0.0) -> complex: 
        """
        Compute ground state eigenvalue by power method
        """
    pass
class QuantumCircuit():
    def __init__(self, qubit_count: int) -> None: 
        """
        Constructor
        """
    def __str__(self) -> str: 
        """
        to string
        """
    def add_CNOT_gate(self, control: int, target: int) -> None: 
        """
        Add CNOT gate
        """
    def add_CZ_gate(self, control: int, target: int) -> None: 
        """
        Add CNOT gate
        """
    def add_H_gate(self, index: int) -> None: 
        """
        Add Hadamard gate
        """
    def add_P0_gate(self, index: int) -> None: 
        """
        Add projection gate to |0> subspace
        """
    def add_P1_gate(self, index: int) -> None: 
        """
        Add projection gate to |1> subspace
        """
    def add_RX_gate(self, index: int, angle: float) -> None: 
        """
        Add Pauli-X rotation gate
        """
    def add_RY_gate(self, index: int, angle: float) -> None: 
        """
        Add Pauli-Y rotation gate
        """
    def add_RZ_gate(self, index: int, angle: float) -> None: 
        """
        Add Pauli-Z rotation gate
        """
    def add_RotInvX_gate(self, index: int, angle: float) -> None: 
        """
        Add Pauli-X rotation gate
        """
    def add_RotInvY_gate(self, index: int, angle: float) -> None: 
        """
        Add Pauli-Y rotation gate
        """
    def add_RotInvZ_gate(self, index: int, angle: float) -> None: 
        """
        Add Pauli-Z rotation gate
        """
    def add_RotX_gate(self, index: int, angle: float) -> None: 
        """
        Add Pauli-X rotation gate
        """
    def add_RotY_gate(self, index: int, angle: float) -> None: 
        """
        Add Pauli-Y rotation gate
        """
    def add_RotZ_gate(self, index: int, angle: float) -> None: 
        """
        Add Pauli-Z rotation gate
        """
    def add_SWAP_gate(self, target1: int, target2: int) -> None: 
        """
        Add SWAP gate
        """
    def add_S_gate(self, index: int) -> None: 
        """
        Add pi/4 phase gate
        """
    def add_Sdag_gate(self, index: int) -> None: 
        """
        Add adjoint of pi/4 phsae gate
        """
    def add_T_gate(self, index: int) -> None: 
        """
        Add pi/8 phase gate
        """
    def add_Tdag_gate(self, index: int) -> None: 
        """
        Add adjoint of pi/8 phase gate
        """
    @staticmethod
    def add_U1_gate(*args, **kwargs) -> typing.Any: 
        """
        Add QASM U1 gate
        """
    @staticmethod
    def add_U2_gate(*args, **kwargs) -> typing.Any: 
        """
        Add QASM U2 gate
        """
    @staticmethod
    def add_U3_gate(*args, **kwargs) -> typing.Any: 
        """
        Add QASM U3 gate
        """
    def add_X_gate(self, index: int) -> None: 
        """
        Add Pauli-X gate
        """
    def add_Y_gate(self, index: int) -> None: 
        """
        Add Pauli-Y gate
        """
    def add_Z_gate(self, index: int) -> None: 
        """
        Add Pauli-Z gate
        """
    @typing.overload
    def add_dense_matrix_gate(self, index: int, matrix: numpy.ndarray[numpy.complex128, _Shape[m, n]]) -> None: 
        """
        Add dense matrix gate
        """
    @typing.overload
    def add_dense_matrix_gate(self, index_list: typing.List[int], matrix: numpy.ndarray[numpy.complex128, _Shape[m, n]]) -> None: ...
    def add_diagonal_observable_rotation_gate(self, observable: Observable, angle: float) -> None: 
        """
        Add diagonal observable rotation gate
        """
    @typing.overload
    def add_gate(self, gate: QuantumGateBase) -> None: 
        """
        Add gate with copy
        """
    @typing.overload
    def add_gate(self, gate: QuantumGateBase, position: int) -> None: ...
    @typing.overload
    def add_multi_Pauli_gate(self, index_list: typing.List[int], pauli_ids: typing.List[int]) -> None: 
        """
        Add multi-qubit Pauli gate
        """
    @typing.overload
    def add_multi_Pauli_gate(self, pauli: PauliOperator) -> None: ...
    @typing.overload
    def add_multi_Pauli_rotation_gate(self, index_list: typing.List[int], pauli_ids: typing.List[int], angle: float) -> None: 
        """
        Add multi-qubit Pauli rotation gate
        """
    @typing.overload
    def add_multi_Pauli_rotation_gate(self, pauli: PauliOperator) -> None: ...
    def add_noise_gate(self, gate: QuantumGateBase, NoiseType: str, NoiseProbability: float) -> None: 
        """
        Add noise gate with copy
        """
    def add_observable_rotation_gate(self, observable: Observable, angle: float, repeat: int) -> None: 
        """
        Add observable rotation gate
        """
    @typing.overload
    def add_random_unitary_gate(self, index_list: typing.List[int]) -> None: 
        """
        Add random unitary gate
        """
    @typing.overload
    def add_random_unitary_gate(self, index_list: typing.List[int], seed: int) -> None: ...
    def add_sqrtX_gate(self, index: int) -> None: 
        """
        Add pi/4 Pauli-X rotation gate
        """
    def add_sqrtXdag_gate(self, index: int) -> None: 
        """
        Add adjoint of pi/4 Pauli-X rotation gate
        """
    def add_sqrtY_gate(self, index: int) -> None: 
        """
        Add pi/4 Pauli-Y rotation gate
        """
    def add_sqrtYdag_gate(self, index: int) -> None: 
        """
        Add adjoint of pi/4 Pauli-Y rotation gate
        """
    def calculate_depth(self) -> int: 
        """
        Calculate depth of circuit
        """
    def copy(self) -> QuantumCircuit: 
        """
        Create copied instance
        """
    def get_gate(self, position: int) -> QuantumGateBase: 
        """
        Get gate instance
        """
    def get_gate_count(self) -> int: 
        """
        Get gate count
        """
    def get_inverse(self) -> QuantumCircuit: 
        """
        get inverse circuit
        """
    def get_qubit_count(self) -> int: 
        """
        Get qubit count
        """
    def merge_circuit(self, circuit: QuantumCircuit) -> None: ...
    def remove_gate(self, position: int) -> None: 
        """
        Remove gate
        """
    def to_string(self) -> str: 
        """
        Get string representation
        """
    @typing.overload
    def update_quantum_state(self, state: QuantumStateBase) -> None: 
        """
        Update quantum state
        """
    @typing.overload
    def update_quantum_state(self, state: QuantumStateBase, start: int, end: int) -> None: ...
    pass
class PauliOperator():
    def __IMUL__(self, arg0: complex) -> PauliOperator: ...
    def __imul__(self, arg0: PauliOperator) -> PauliOperator: ...
    @typing.overload
    def __init__(self, coef: complex) -> None: 
        """
        Constructor
        """
    @typing.overload
    def __init__(self, pauli_string: str, coef: complex) -> None: ...
    @typing.overload
    def __mul__(self, arg0: PauliOperator) -> PauliOperator: ...
    @typing.overload
    def __mul__(self, arg0: complex) -> PauliOperator: ...
    def add_single_Pauli(self, index: int, pauli_type: int) -> None: 
        """
        Add Pauli operator to this term
        """
    def change_coef(self, new_coef: complex) -> None: 
        """
        Change coefficient
        """
    def copy(self) -> PauliOperator: 
        """
        Create copied instance of Pauli operator class
        """
    def get_coef(self) -> complex: 
        """
        Get coefficient of Pauli term
        """
    def get_expectation_value(self, state: QuantumStateBase) -> complex: 
        """
        Get expectation value
        """
    def get_expectation_value_single_thread(self, state: QuantumStateBase) -> complex: 
        """
        Get expectation value
        """
    def get_index_list(self) -> typing.List[int]: 
        """
        Get list of target qubit indices
        """
    def get_pauli_id_list(self) -> typing.List[int]: 
        """
        Get list of Pauli IDs (I,X,Y,Z) = (0,1,2,3)
        """
    def get_pauli_string(self) -> str: 
        """
        Get pauli string
        """
    def get_transition_amplitude(self, state_bra: QuantumStateBase, state_ket: QuantumStateBase) -> complex: 
        """
        Get transition amplitude
        """
    pass
class ParametricQuantumCircuit(QuantumCircuit):
    def __init__(self, qubit_count: int) -> None: 
        """
        Constructor
        """
    def __str__(self) -> str: 
        """
        to string
        """
    @typing.overload
    def add_gate(self, gate: QuantumGateBase) -> None: 
        """
        Add gate
        """
    @typing.overload
    def add_gate(self, gate: QuantumGateBase, position: int) -> None: ...
    def add_parametric_RX_gate(self, index: int, angle: float) -> None: 
        """
        Add parametric Pauli-X rotation gate
        """
    def add_parametric_RY_gate(self, index: int, angle: float) -> None: 
        """
        Add parametric Pauli-Y rotation gate
        """
    def add_parametric_RZ_gate(self, index: int, angle: float) -> None: 
        """
        Add parametric Pauli-Z rotation gate
        """
    @typing.overload
    def add_parametric_gate(self, gate: QuantumGate_SingleParameter) -> None: 
        """
        Add parametric gate
        """
    @typing.overload
    def add_parametric_gate(self, gate: QuantumGate_SingleParameter, position: int) -> None: ...
    def add_parametric_multi_Pauli_rotation_gate(self, index_list: typing.List[int], pauli_ids: typing.List[int], angle: float) -> None: 
        """
        Add parametric multi-qubit Pauli rotation gate
        """
    def backprop(self, obs: GeneralQuantumOperator) -> typing.List[float]: 
        """
        Do backprop
        """
    def backprop_inner_product(self, state: QuantumState) -> typing.List[float]: 
        """
        Do backprop with innder product
        """
    def copy(self) -> ParametricQuantumCircuit: 
        """
        Create copied instance
        """
    def get_parameter(self, index: int) -> float: 
        """
        Get parameter
        """
    def get_parameter_count(self) -> int: 
        """
        Get parameter count
        """
    def get_parametric_gate_position(self, index: int) -> int: 
        """
        Get parametric gate position
        """
    def merge_circuit(self, circuit: ParametricQuantumCircuit) -> None: 
        """
        Merge another ParametricQuantumCircuit
        """
    def remove_gate(self, position: int) -> None: 
        """
        Remove gate
        """
    def set_parameter(self, index: int, parameter: float) -> None: 
        """
        Set parameter
        """
    pass
class QuantumCircuitSimulator():
    def __init__(self, circuit: QuantumCircuit, state: QuantumStateBase) -> None: 
        """
        Constructor
        """
    def copy_state_from_buffer(self) -> None: 
        """
        Copy buffer to state
        """
    def copy_state_to_buffer(self) -> None: 
        """
        Copy state to buffer
        """
    def get_expectation_value(self, observable: Observable) -> complex: 
        """
        Get expectation value
        """
    def get_gate_count(self) -> int: 
        """
        Get gate count
        """
    @typing.overload
    def initialize_random_state(self) -> None: 
        """
        Initialize state with random pure state
        """
    @typing.overload
    def initialize_random_state(self, seed: int) -> None: ...
    def initialize_state(self, arg0: int) -> None: 
        """
        Initialize state
        """
    def simulate(self) -> None: 
        """
        Simulate circuit
        """
    def simulate_range(self, start: int, end: int) -> None: 
        """
        Simulate circuit
        """
    def swap_state_and_buffer(self) -> None: 
        """
        Swap state and buffer
        """
    pass
class ClsNoisyEvolution(QuantumGateBase):
    pass
class QuantumGateDiagonalMatrix(QuantumGateBase):
    pass
class QuantumGateMatrix(QuantumGateBase):
    def add_control_qubit(self, index: int, control_value: int) -> None: 
        """
        Add control qubit
        """
    def multiply_scalar(self, value: complex) -> None: 
        """
        Multiply scalar value to gate matrix
        """
    pass
class QuantumGateSparseMatrix(QuantumGateBase):
    pass
class QuantumGate_Adaptive(QuantumGateBase):
    pass
class QuantumGate_CP(QuantumGateBase):
    pass
class QuantumGate_CPTP(QuantumGateBase):
    """
    QuantumGate_Instrument
    """
    pass
class QuantumGate_Probabilistic(QuantumGateBase):
    """
    QuantumGate_ProbabilisticInstrument
    """
    def get_cumulative_distribution(self) -> typing.List[float]: 
        """
        get_cumulative_distribution
        """
    def get_distribution(self) -> typing.List[float]: 
        """
        get_distribution
        """
    def get_gate_list(self) -> typing.List[QuantumGateBase]: 
        """
        get_gate_list
        """
    def optimize_ProbablisticGate(self) -> None: 
        """
        optimize_ProbablisticGate
        """
    pass
class QuantumGate_SingleParameter(QuantumGateBase):
    def copy(self) -> QuantumGate_SingleParameter: 
        """
        Create copied instance
        """
    def get_parameter_value(self) -> float: 
        """
        Get parameter value
        """
    def set_parameter_value(self, value: float) -> None: 
        """
        Set parameter value
        """
    pass
class QuantumState(QuantumStateBase):
    def __init__(self, qubit_count: int) -> None: 
        """
        Constructor
        """
    def __str__(self) -> str: 
        """
        to string
        """
    def add_state(self, state: QuantumStateBase) -> None: 
        """
        Add state vector to this state
        """
    def allocate_buffer(self) -> QuantumState: 
        """
        Allocate buffer with the same size
        """
    def copy(self) -> QuantumState: 
        """
        Create copied instance
        """
    def get_amplitude(self, comp_basis: int) -> complex: 
        """
        Get Amplitude of a specified computational basis
        """
    def get_classical_value(self, index: int) -> int: 
        """
        Get classical value
        """
    def get_device_name(self) -> str: 
        """
        Get allocated device name
        """
    def get_entropy(self) -> float: 
        """
        Get entropy
        """
    def get_marginal_probability(self, measured_values: typing.List[int]) -> float: 
        """
        Get merginal probability for measured values
        """
    def get_qubit_count(self) -> int: 
        """
        Get qubit count
        """
    def get_squared_norm(self) -> float: 
        """
        Get squared norm
        """
    def get_vector(self) -> numpy.ndarray[numpy.complex128, _Shape[m, 1]]: 
        """
        Get state vector
        """
    def get_zero_probability(self, index: int) -> float: 
        """
        Get probability with which we obtain 0 when we measure a qubit
        """
    @typing.overload
    def load(self, state: QuantumStateBase) -> None: 
        """
        Load quantum state vector
        """
    @typing.overload
    def load(self, state: typing.List[complex]) -> None: ...
    def multiply_coef(self, coef: complex) -> None: 
        """
        Multiply coefficient to this state
        """
    def multiply_elementwise_function(self, func: typing.Callable[[int], complex]) -> None: 
        """
        Multiply elementwise function
        """
    def normalize(self, squared_norm: float) -> None: 
        """
        Normalize quantum state
        """
    @typing.overload
    def sampling(self, sampling_count: int) -> typing.List[int]: 
        """
        Sampling measurement results
        """
    @typing.overload
    def sampling(self, sampling_count: int, random_seed: int) -> typing.List[int]: ...
    @typing.overload
    def set_Haar_random_state(self) -> None: 
        """
        Set Haar random state
        """
    @typing.overload
    def set_Haar_random_state(self, seed: int) -> None: ...
    def set_classical_value(self, index: int, value: int) -> None: 
        """
        Set classical value
        """
    def set_computational_basis(self, comp_basis: int) -> None: 
        """
        Set state to computational basis
        """
    def set_zero_state(self) -> None: 
        """
        Set state to |0>
        """
    def to_string(self) -> str: 
        """
        to string
        """
    pass
class DensityMatrix(QuantumStateBase):
    def __init__(self, qubit_count: int) -> None: 
        """
        Constructor
        """
    def __str__(self) -> str: 
        """
        to string
        """
    def add_state(self, state: QuantumStateBase) -> None: 
        """
        Add state vector to this state
        """
    def allocate_buffer(self) -> DensityMatrix: 
        """
        Allocate buffer with the same size
        """
    def copy(self) -> DensityMatrix: 
        """
        Create copied insntace
        """
    def get_classical_value(self, index: int) -> int: 
        """
        Get classical value
        """
    def get_device_name(self) -> str: 
        """
        Get allocated device name
        """
    def get_entropy(self) -> float: 
        """
        Get entropy
        """
    def get_marginal_probability(self, measured_values: typing.List[int]) -> float: 
        """
        Get merginal probability for measured values
        """
    def get_matrix(self) -> numpy.ndarray[numpy.complex128, _Shape[m, n]]: 
        """
        Get density matrix
        """
    def get_qubit_count(self) -> int: 
        """
        Get qubit count
        """
    def get_squared_norm(self) -> float: 
        """
        Get squared norm
        """
    def get_zero_probability(self, index: int) -> float: 
        """
        Get probability with which we obtain 0 when we measure a qubit
        """
    @typing.overload
    def load(self, state: QuantumStateBase) -> None: 
        """
        Load quantum state vector or density matrix
        """
    @typing.overload
    def load(self, state: numpy.ndarray[numpy.complex128, _Shape[m, n]]) -> None: ...
    @typing.overload
    def load(self, state: typing.List[complex]) -> None: ...
    def multiply_coef(self, coef: complex) -> None: 
        """
        Multiply coefficient to this state
        """
    def normalize(self, squared_norm: float) -> None: 
        """
        Normalize quantum state
        """
    @typing.overload
    def sampling(self, sampling_count: int) -> typing.List[int]: 
        """
        Sampling measurement results
        """
    @typing.overload
    def sampling(self, sampling_count: int, random_seed: int) -> typing.List[int]: ...
    @typing.overload
    def set_Haar_random_state(self) -> None: 
        """
        Set Haar random state
        """
    @typing.overload
    def set_Haar_random_state(self, seed: int) -> None: ...
    def set_classical_value(self, index: int, value: int) -> None: 
        """
        Set classical value
        """
    def set_computational_basis(self, comp_basis: int) -> None: 
        """
        Set state to computational basis
        """
    def set_zero_state(self) -> None: 
        """
        Set state to |0>
        """
    def to_string(self) -> str: 
        """
        to string
        """
    pass
def StateVector(arg0: int) -> QuantumState:
    """
    StateVector
    """
def to_general_quantum_operator(gate: QuantumGateBase, qubits: int, tol: float) -> GeneralQuantumOperator:
    pass<|MERGE_RESOLUTION|>--- conflicted
+++ resolved
@@ -91,25 +91,10 @@
         """
         Get control qubit value list
         """
-<<<<<<< HEAD
-    def get_cumulative_distribution(self) -> typing.List[float]: 
-        """
-        get_cumulative_distribution
-        """
-    def get_distribution(self) -> typing.List[float]: 
-        """
-        get_distribution
-        """
-    def get_gate_list(self) -> typing.List[QuantumGateBase]: 
-        """
-        get_gate_list
-        """
     def get_inverse(self) -> QuantumGateBase: 
         """
         get inverse gate
         """
-=======
->>>>>>> 71ce6912
     def get_matrix(self) -> numpy.ndarray[numpy.complex128, _Shape[m, n]]: 
         """
         Get gate matrix
