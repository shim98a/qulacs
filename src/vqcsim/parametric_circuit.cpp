#pragma once
#include "parametric_circuit.hpp"

#include <iostream>

#include "cppsim/gate_factory.hpp"
#include "cppsim/gate_matrix.hpp"
#include "cppsim/gate_merge.hpp"
#include "cppsim/state.hpp"
#include "cppsim/type.hpp"
#include "parametric_gate.hpp"
#include "parametric_gate_factory.hpp"

ParametricQuantumCircuit::ParametricQuantumCircuit(UINT qubit_count_)
    : QuantumCircuit(qubit_count_){};

ParametricQuantumCircuit* ParametricQuantumCircuit::copy() const {
    ParametricQuantumCircuit* new_circuit =
        new ParametricQuantumCircuit(this->qubit_count);
    for (UINT gate_pos = 0; gate_pos < this->gate_list.size(); gate_pos++) {
        auto pos = std::find(this->_parametric_gate_position.begin(),
            this->_parametric_gate_position.end(), gate_pos);
        bool is_parametric = (pos != this->_parametric_gate_position.end());

        if (is_parametric) {
            new_circuit->add_parametric_gate(
                (QuantumGate_SingleParameter*)this->gate_list[gate_pos]
                    ->copy());
        } else {
            new_circuit->add_gate(this->gate_list[gate_pos]->copy());
        }
    }
    return new_circuit;
}

void ParametricQuantumCircuit::add_parametric_gate(
    QuantumGate_SingleParameter* gate) {
    _parametric_gate_position.push_back((UINT)gate_list.size());
    this->add_gate(gate);
    _parametric_gate_list.push_back(gate);
};
void ParametricQuantumCircuit::add_parametric_gate(
    QuantumGate_SingleParameter* gate, UINT index) {
    _parametric_gate_position.push_back(index);
    this->add_gate(gate, index);
    _parametric_gate_list.push_back(gate);
}
void ParametricQuantumCircuit::add_parametric_gate_copy(
    QuantumGate_SingleParameter* gate) {
    _parametric_gate_position.push_back((UINT)gate_list.size());
    QuantumGate_SingleParameter* copied_gate = gate->copy();
    QuantumCircuit::add_gate(copied_gate);
    _parametric_gate_list.push_back(copied_gate);
};
void ParametricQuantumCircuit::add_parametric_gate_copy(
    QuantumGate_SingleParameter* gate, UINT index) {
    for (auto& val : _parametric_gate_position)
        if (val >= index) val++;
    _parametric_gate_position.push_back(index);
    QuantumGate_SingleParameter* copied_gate = gate->copy();
    QuantumCircuit::add_gate(copied_gate, index);
    _parametric_gate_list.push_back(copied_gate);
}
UINT ParametricQuantumCircuit::get_parameter_count() const {
    return (UINT)_parametric_gate_list.size();
}
double ParametricQuantumCircuit::get_parameter(UINT index) const {
    if (index >= this->_parametric_gate_list.size()) {
        std::cerr << "Error: ParametricQuantumCircuit::get_parameter(UINT): "
                     "parameter index is out of range"
                  << std::endl;
        return 0.;
    }

    return _parametric_gate_list[index]->get_parameter_value();
}
void ParametricQuantumCircuit::set_parameter(UINT index, double value) {
    if (index >= this->_parametric_gate_list.size()) {
        std::cerr
            << "Error: ParametricQuantumCircuit::set_parameter(UINT,double): "
               "parameter index is out of range"
            << std::endl;
        return;
    }

    _parametric_gate_list[index]->set_parameter_value(value);
}

std::string ParametricQuantumCircuit::to_string() const {
    std::stringstream os;
    os << QuantumCircuit::to_string();
    os << "*** Parameter Info ***" << std::endl;
    os << "# of parameter: " << this->get_parameter_count() << std::endl;
    return os.str();
}

std::ostream& operator<<(
    std::ostream& stream, const ParametricQuantumCircuit& circuit) {
    stream << circuit.to_string();
    return stream;
}
std::ostream& operator<<(
    std::ostream& stream, const ParametricQuantumCircuit* gate) {
    stream << *gate;
    return stream;
}

UINT ParametricQuantumCircuit::get_parametric_gate_position(UINT index) const {
    if (index >= this->_parametric_gate_list.size()) {
        std::cerr
            << "Error: "
               "ParametricQuantumCircuit::get_parametric_gate_position(UINT):"
               " parameter index is out of range"
            << std::endl;
        return 0;
    }

    return _parametric_gate_position[index];
}
void ParametricQuantumCircuit::add_gate(QuantumGateBase* gate) {
    QuantumCircuit::add_gate(gate);
}
void ParametricQuantumCircuit::add_gate(QuantumGateBase* gate, UINT index) {
    QuantumCircuit::add_gate(gate, index);
    for (auto& val : _parametric_gate_position)
        if (val >= index) val++;
}
void ParametricQuantumCircuit::add_gate_copy(const QuantumGateBase* gate) {
    QuantumCircuit::add_gate(gate->copy());
}
void ParametricQuantumCircuit::add_gate_copy(
    const QuantumGateBase* gate, UINT index) {
    QuantumCircuit::add_gate(gate->copy(), index);
    for (auto& val : _parametric_gate_position)
        if (val >= index) val++;
}

void ParametricQuantumCircuit::remove_gate(UINT index) {
    auto ite = std::find(_parametric_gate_position.begin(),
        _parametric_gate_position.end(), (unsigned int)index);
    if (ite != _parametric_gate_position.end()) {
        UINT dist = (UINT)std::distance(_parametric_gate_position.begin(), ite);
        _parametric_gate_position.erase(
            _parametric_gate_position.begin() + dist);
        _parametric_gate_list.erase(_parametric_gate_list.begin() + dist);
    }
    QuantumCircuit::remove_gate(index);
    for (auto& val : _parametric_gate_position)
        if (val >= index) val--;
}

void ParametricQuantumCircuit::add_parametric_RX_gate(
    UINT target_index, double initial_angle) {
    this->add_parametric_gate(gate::ParametricRX(target_index, initial_angle));
}
void ParametricQuantumCircuit::add_parametric_RY_gate(
    UINT target_index, double initial_angle) {
    this->add_parametric_gate(gate::ParametricRY(target_index, initial_angle));
}
void ParametricQuantumCircuit::add_parametric_RZ_gate(
    UINT target_index, double initial_angle) {
    this->add_parametric_gate(gate::ParametricRZ(target_index, initial_angle));
}

void ParametricQuantumCircuit::add_parametric_multi_Pauli_rotation_gate(
    std::vector<UINT> target, std::vector<UINT> pauli_id,
    double initial_angle) {
    this->add_parametric_gate(
        gate::ParametricPauliRotation(target, pauli_id, initial_angle));
}

// watle made
using namespace std;
std::vector<double> ParametricQuantumCircuit::backprop(
    GeneralQuantumOperator* obs) {
    int n = this->qubit_count;
    QuantumState* state = new QuantumState(n);
    state->set_zero_state();
    this->update_quantum_state(state);
    // parametric bibunti tasu
    std::vector<CPPCTYPE> bibun(1 << (this->qubit_count));
    QuantumState* bistate = new QuantumState(n);
    QuantumState* Astate = new QuantumState(n);
    // cerr<<state<<endl;
    /*for(int i=0;i<target_qubit_index_list.size();i++){
        int tqi=target_qubit_index_list[i];

        Astate->load(state);
        if(target_qubit_pauli_list[i]==1){
            //pauli X
            auto x_gate=gate::X(tqi);
            x_gate->update_quantum_state(Astate);
            Astate->multiply_coef(-target_qubit_coef_list[i]);
            bistate->add_state(Astate);
            delete x_gate;
        }
        if(target_qubit_pauli_list[i]==2){
            //pauli Y
            auto y_gate=gate::Y(tqi);
            y_gate->update_quantum_state(Astate);
            Astate->multiply_coef(-target_qubit_coef_list[i]);
            bistate->add_state(Astate);
            delete y_gate;

        }
        if(target_qubit_pauli_list[i]==3){
            //pauli Z
            auto z_gate=gate::Z(tqi);
            z_gate->update_quantum_state(Astate);
            Astate->multiply_coef(-target_qubit_coef_list[i]);
            bistate->add_state(Astate);
            delete z_gate;
        }
    }*/
    bistate->load(state);

    obs->update_quantum_state(bistate);
    bistate->multiply_coef(-1);
    // cerr<<bistate<<endl;
    double ansnorm = bistate->get_squared_norm();
<<<<<<< HEAD
    // TODO: Not compare with 0, check if `ansnorm` is close enough to 0; e.g. `ansnorm < 1e-6`.
=======
>>>>>>> c4757b48
    if (ansnorm == 0) {
        vector<double> ans(this->get_parameter_count());
        return ans;
    }
    bistate->normalize(ansnorm);
    ansnorm = sqrt(ansnorm);
    int m = this->gate_list.size();
    vector<int> gyapgp(m, -1);  // prametric gate position no gyaku
<<<<<<< HEAD
    for (UINT i = 0; i < this->get_parameter_count(); i++) {
=======
    for (int i = 0; i < this->get_parameter_count(); i++) {
>>>>>>> c4757b48
        gyapgp[this->_parametric_gate_position[i]] = i;
    }
    vector<double> ans(this->get_parameter_count());
    for (int i = m - 1; i >= 0; i--) {
        auto gate = (this->gate_list[i])->copy();
        if (gyapgp[i] != -1) {
            Astate->load(bistate);
            if (gate->get_name() != "ParametricRX" &&
                gate->get_name() != "ParametricRY" &&
                gate->get_name() != "ParametricRZ") {
                std::cerr << "Error: " << gate->get_name()
                          << " does not support backprop in parametric"
                          << std::endl;
            } else {
                double kaku = this->get_parameter(gyapgp[i]);
                this->set_parameter(gyapgp[i], 3.14159265358979);
                auto Dgate = (this->gate_list[i])->copy();
                Dgate->update_quantum_state(Astate);
                ans[gyapgp[i]] =
                    (state::inner_product(state, Astate) * ansnorm).real();
                this->set_parameter(gyapgp[i], kaku);
            }
        }

        auto Agate = gate::get_adjoint_gate(gate);
        Agate->update_quantum_state(bistate);
        Agate->update_quantum_state(state);
        delete Agate;
        delete gate;
    }
    delete Astate;
    delete state;
    delete bistate;

    return ans;
    // CPP
}<|MERGE_RESOLUTION|>--- conflicted
+++ resolved
@@ -218,10 +218,6 @@
     bistate->multiply_coef(-1);
     // cerr<<bistate<<endl;
     double ansnorm = bistate->get_squared_norm();
-<<<<<<< HEAD
-    // TODO: Not compare with 0, check if `ansnorm` is close enough to 0; e.g. `ansnorm < 1e-6`.
-=======
->>>>>>> c4757b48
     if (ansnorm == 0) {
         vector<double> ans(this->get_parameter_count());
         return ans;
@@ -230,11 +226,7 @@
     ansnorm = sqrt(ansnorm);
     int m = this->gate_list.size();
     vector<int> gyapgp(m, -1);  // prametric gate position no gyaku
-<<<<<<< HEAD
-    for (UINT i = 0; i < this->get_parameter_count(); i++) {
-=======
     for (int i = 0; i < this->get_parameter_count(); i++) {
->>>>>>> c4757b48
         gyapgp[this->_parametric_gate_position[i]] = i;
     }
     vector<double> ans(this->get_parameter_count());
