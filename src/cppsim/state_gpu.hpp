--- conflicted
+++ resolved
@@ -58,13 +58,6 @@
     }
     /**
      * \~japanese-en 量子状態を計算基底の0状態に初期化する
-<<<<<<< HEAD
-     */
-    virtual void set_zero_norm_state() override {
-        std::cerr
-            << "set_zero_norm_state for QuantumStateGpu is not implemented yet"
-            << std::endl;
-=======
      * TODO: implement this
      */
     virtual void set_zero_norm_state() override {
@@ -73,7 +66,6 @@
             << "set_zero_norm_state for QuantumStateGpu is not implemented "
                "yet";
         throw std::invalid_argument(error_message_stream.str());
->>>>>>> e1fb2a29
     }
     /**
      * \~japanese-en 量子状態を<code>comp_basis</code>の基底状態に初期化する
