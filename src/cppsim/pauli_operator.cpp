#include <stdarg.h>
#include <stdio.h>
#include <stdlib.h>

#include <boost/dynamic_bitset.hpp>
#include <cassert>
#include <cstring>
#include <fstream>
#include <iostream>
#include <string>
#include <utility>
#include <vector>

#include "type.hpp"
#include "utility.hpp"
#ifdef _USE_GPU
#include <gpusim/stat_ops.h>
#endif

#include <csim/stat_ops.hpp>
#include <csim/stat_ops_dm.hpp>

#include "gate_factory.hpp"
#include "pauli_operator.hpp"
#include "state.hpp"

PauliOperator::PauliOperator(std::string strings, CPPCTYPE coef) : _coef(coef) {
    std::stringstream ss(strings);
    std::string pauli_str;
    UINT index, pauli_type = 0;
    while (!ss.eof()) {
        ss >> pauli_str >> index;
        if (pauli_str.length() == 0) break;
        if (pauli_str == "I" || pauli_str == "i")
            pauli_type = 0;
        else if (pauli_str == "X" || pauli_str == "x")
            pauli_type = 1;
        else if (pauli_str == "Y" || pauli_str == "y")
            pauli_type = 2;
        else if (pauli_str == "Z" || pauli_str == "z")
            pauli_type = 3;
        else {
            std::stringstream error_message_stream;
            error_message_stream << "invalid Pauli string is given : "
                                 << pauli_str;
            throw std::invalid_argument(error_message_stream.str());
        }
        if (pauli_type != 0) this->add_single_Pauli(index, pauli_type);
    }
}

PauliOperator::PauliOperator(const std::vector<UINT>& target_qubit_list,
    std::string Pauli_operator_type_list, CPPCTYPE coef)
    : _coef(coef) {
    UINT term_count = (UINT)(strlen(Pauli_operator_type_list.c_str()));
    UINT pauli_type = 0;
    for (UINT term_index = 0; term_index < term_count; ++term_index) {
        if (Pauli_operator_type_list[term_index] == 'i' ||
            Pauli_operator_type_list[term_index] == 'I') {
            pauli_type = 0;
        } else if (Pauli_operator_type_list[term_index] == 'x' ||
                   Pauli_operator_type_list[term_index] == 'X') {
            pauli_type = 1;
        } else if (Pauli_operator_type_list[term_index] == 'y' ||
                   Pauli_operator_type_list[term_index] == 'Y') {
            pauli_type = 2;
        } else if (Pauli_operator_type_list[term_index] == 'z' ||
                   Pauli_operator_type_list[term_index] == 'Z') {
            pauli_type = 3;
        } else {
            std::stringstream error_message_stream;
            error_message_stream << "invalid Pauli string is given : ";
            throw std::invalid_argument(error_message_stream.str());
        }

        if (pauli_type != 0)
            this->add_single_Pauli(target_qubit_list[term_index], pauli_type);
    }
}

PauliOperator::PauliOperator(const std::vector<UINT>& pauli_list, CPPCTYPE coef)
    : _coef(coef) {
    for (UINT term_index = 0; term_index < pauli_list.size(); ++term_index) {
        if (pauli_list[term_index] != 0)
            this->add_single_Pauli(term_index, pauli_list[term_index]);
    }
}

PauliOperator::PauliOperator(const std::vector<UINT>& target_qubit_index_list,
    const std::vector<UINT>& target_qubit_pauli_list, CPPCTYPE coef)
    : _coef(coef) {
    assert(target_qubit_index_list.size() == target_qubit_pauli_list.size());
    for (UINT term_index = 0; term_index < target_qubit_index_list.size();
         ++term_index) {
        this->add_single_Pauli(target_qubit_index_list[term_index],
            target_qubit_pauli_list[term_index]);
    }
}

PauliOperator::PauliOperator(const boost::dynamic_bitset<>& x,
    const boost::dynamic_bitset<>& z, CPPCTYPE coef) {
    _coef = coef;
    for (UINT i = 0; i < x.size(); i++) {
        UINT pauli_type = 0;
        if (x[i] && !z[i]) {
            pauli_type = 1;
        } else if (x[i] && z[i]) {
            pauli_type = 2;
        } else if (!x[i] && z[i]) {
            pauli_type = 3;
        }
        if (pauli_type != 0) {
            this->add_single_Pauli(i, pauli_type);
        }
    }
}

void PauliOperator::add_single_Pauli(UINT qubit_index, UINT pauli_type) {
    this->_pauli_list.push_back(SinglePauliOperator(qubit_index, pauli_type));
    while (_x.size() <= qubit_index) {
        _x.resize(_x.size() * 2 + 1);
        _z.resize(_z.size() * 2 + 1);
    }
    if (pauli_type == 1) {
        _x.set(qubit_index);
    } else if (pauli_type == 2) {
        _x.set(qubit_index);
        _z.set(qubit_index);
    } else if (pauli_type == 3) {
        _z.set(qubit_index);
    }
}

CPPCTYPE PauliOperator::get_expectation_value(
    const QuantumStateBase* state) const {
    if (state->is_state_vector()) {
#ifdef _USE_GPU
        if (state->get_device_name() == "gpu") {
            return _coef *
                   expectation_value_multi_qubit_Pauli_operator_partial_list_host(
                       this->get_index_list().data(),
                       this->get_pauli_id_list().data(),
                       (UINT)this->get_index_list().size(), state->data(),
                       state->dim, state->get_cuda_stream(),
                       state->device_number);
        } else {
            return _coef *
                   expectation_value_multi_qubit_Pauli_operator_partial_list(
                       this->get_index_list().data(),
                       this->get_pauli_id_list().data(),
                       (UINT)this->get_index_list().size(), state->data_c(),
                       state->dim);
        }
#else
        return _coef *
               expectation_value_multi_qubit_Pauli_operator_partial_list(
                   this->get_index_list().data(),
                   this->get_pauli_id_list().data(),
                   (UINT)this->get_index_list().size(), state->data_c(),
                   state->dim);
#endif
    } else {
        return _coef *
               dm_expectation_value_multi_qubit_Pauli_operator_partial_list(
                   this->get_index_list().data(),
                   this->get_pauli_id_list().data(),
                   (UINT)this->get_index_list().size(), state->data_c(),
                   state->dim);
    }
}

CPPCTYPE PauliOperator::get_expectation_value_single_thread(
    const QuantumStateBase* state) const {
    if (state->is_state_vector()) {
#ifdef _USE_GPU
        if (state->get_device_name() == "gpu") {
            // TODO: implement single_thread version of
            // expectation_value_multi_qubit_Pauli_operator_partial_list_host
            return _coef *
                   expectation_value_multi_qubit_Pauli_operator_partial_list_host(
                       this->get_index_list().data(),
                       this->get_pauli_id_list().data(),
                       (UINT)this->get_index_list().size(), state->data(),
                       state->dim, state->get_cuda_stream(),
                       state->device_number);
        }
#endif
        return _coef *
               expectation_value_multi_qubit_Pauli_operator_partial_list_single_thread(
                   this->get_index_list().data(),
                   this->get_pauli_id_list().data(),
                   (UINT)this->get_index_list().size(), state->data_c(),
                   state->dim);
    } else {
        // TODO: implement single_thread version of
        // dm_expectation_value_multi_qubit_Pauli_operator_partial_list
        return _coef *
               dm_expectation_value_multi_qubit_Pauli_operator_partial_list(
                   this->get_index_list().data(),
                   this->get_pauli_id_list().data(),
                   (UINT)this->get_index_list().size(), state->data_c(),
                   state->dim);
    }
}

CPPCTYPE PauliOperator::get_transition_amplitude(
    const QuantumStateBase* state_bra,
    const QuantumStateBase* state_ket) const {
    if ((!state_bra->is_state_vector()) || (!state_ket->is_state_vector())) {
        std::stringstream error_message_stream;
        error_message_stream
            << "get_transition_amplitude for density matrix is not implemented";
        throw std::invalid_argument(error_message_stream.str());
    }
#ifdef _USE_GPU
    if (state_ket->get_device_name() == "gpu" &&
        state_bra->get_device_name() == "gpu") {
        return _coef *
               (CPPCTYPE)
                   transition_amplitude_multi_qubit_Pauli_operator_partial_list_host(
                       this->get_index_list().data(),
                       this->get_pauli_id_list().data(),
                       (UINT)this->get_index_list().size(), state_bra->data(),
                       state_ket->data(), state_bra->dim,
                       state_ket->get_cuda_stream(), state_ket->device_number);
    } else {
        return _coef *
               (CPPCTYPE)
                   transition_amplitude_multi_qubit_Pauli_operator_partial_list(
                       this->get_index_list().data(),
                       this->get_pauli_id_list().data(),
                       (UINT)this->get_index_list().size(), state_bra->data_c(),
                       state_ket->data_c(), state_bra->dim);
    }
#else
    return _coef *
           (CPPCTYPE)
               transition_amplitude_multi_qubit_Pauli_operator_partial_list(
                   this->get_index_list().data(),
                   this->get_pauli_id_list().data(),
                   (UINT)this->get_index_list().size(), state_bra->data_c(),
                   state_ket->data_c(), state_bra->dim);
#endif
}

PauliOperator* PauliOperator::copy() const {
    auto pauli = new PauliOperator(this->_coef);
    for (auto val : this->_pauli_list) {
        pauli->add_single_Pauli(val.index(), val.pauli_id());
    }
    return pauli;
}

std::string PauliOperator::get_pauli_string() const {
    std::string res = "";
    UINT size = _pauli_list.size();
    UINT target_index, pauli_id;
    if (size == 0) {
        return "I";
    }
    for (UINT index = 0; index < size; index++) {
        target_index = _pauli_list[index].index();
        pauli_id = _pauli_list[index].pauli_id();
        if (pauli_id == 0)
            continue;
        else if (pauli_id == 1)
            res += "X";
        else if (pauli_id == 2)
            res += "Y";
        else if (pauli_id == 3)
            res += "Z";
        res += " " + std::to_string(target_index) + " ";
    }
    res.pop_back();
    return res;
}

void PauliOperator::change_coef(CPPCTYPE new_coef) { _coef = new_coef; }

PauliOperator PauliOperator::operator*(const PauliOperator& target) const {
    CPPCTYPE bits_coef = 1.0;
    CPPCTYPE I = 1.0i;
    auto x = _x;
    auto z = _z;
    auto target_x = target.get_x_bits();
    auto target_z = target.get_z_bits();
    if (target_x.size() != _x.size()) {
        ITYPE max_size = std::max(_x.size(), target_x.size());
        x.resize(max_size);
        z.resize(max_size);
        target_x.resize(max_size);
        target_z.resize(max_size);
    }
    ITYPE i;
    for (i = 0; i < x.size(); i++) {
        if (x[i] && !z[i]) {                    // X
            if (!target_x[i] && target_z[i]) {  // Z
                bits_coef = bits_coef * -I;
            } else if (target_x[i] && target_z[i]) {  // Y
                bits_coef = bits_coef * I;
            }
        } else if (!x[i] && z[i]) {             // Z
            if (target_x[i] && !target_z[i]) {  // X
                bits_coef = bits_coef * I;
            } else if (target_x[i] && target_z[i]) {  // Y
                bits_coef = bits_coef * -I;
            }
        } else if (x[i] && z[i]) {              // Y
            if (target_x[i] && !target_z[i]) {  // X
                bits_coef = bits_coef * -I;
            } else if (!target_x[i] && target_z[i]) {  // Z
                bits_coef = bits_coef * I;
            }
        }
    }
    PauliOperator res(
        x ^ target_x, z ^ target_z, _coef * target.get_coef() * bits_coef);
    return res;
}

PauliOperator PauliOperator::operator*(CPPCTYPE target) const {
    PauliOperator res(_x, _z, _coef * target);
    return res;
}

PauliOperator& PauliOperator::operator*=(const PauliOperator& target) {
    _coef *= target.get_coef();
    CPPCTYPE I = 1.0i;
    auto target_x = target.get_x_bits();
    auto target_z = target.get_z_bits();
    ITYPE max_size = std::max(_x.size(), target_x.size());
    if (target_x.size() != _x.size()) {
        _x.resize(max_size);
        _z.resize(max_size);
        target_x.resize(max_size);
        target_z.resize(max_size);
    }
    ITYPE i;
    for (i = 0; i < _x.size(); i++) {
        if (_x[i] && !_z[i]) {                  // X
            if (!target_x[i] && target_z[i]) {  // Z
                _coef *= -I;
            } else if (target_x[i] && target_z[i]) {  // Y
                _coef *= I;
            }
        } else if (!_x[i] && _z[i]) {           // Z
            if (target_x[i] && !target_z[i]) {  // X
                _coef *= I;
            } else if (target_x[i] && target_z[i]) {  // Y
                _coef *= -I;
            }
        } else if (_x[i] && _z[i]) {            // Y
            if (target_x[i] && !target_z[i]) {  // X
                _coef *= -I;
            } else if (!target_x[i] && target_z[i]) {  // Z
                _coef *= I;
            }
        }
    }
    auto x_bit = _x ^ target_x;
    auto z_bit = _z ^ target_z;
    _x.clear();
    _z.clear();
    _pauli_list.clear();
    _x.resize(max_size);
    _z.resize(max_size);
<<<<<<< HEAD
    // #pragma omp parallel for
=======
>>>>>>> 3ef22b54
    for (i = 0; i < x_bit.size(); i++) {
        ITYPE pauli_type = 0;
        if (x_bit[i] && !z_bit[i]) {
            pauli_type = 1;
        } else if (x_bit[i] && z_bit[i]) {
            pauli_type = 2;
        } else if (!x_bit[i] && z_bit[i]) {
            pauli_type = 3;
        }
        if (pauli_type != 0) {
            this->add_single_Pauli(i, pauli_type);
        }
    }
    return *this;
}

PauliOperator& PauliOperator::operator*=(CPPCTYPE target) {
    _coef *= target;
    return *this;
}

// made by watle
void PauliOperator::update_quantum_state(QuantumStateBase* instate) {
    // PauliOperator　wo gate tosite kanngaeru
    std::vector<UINT> index_list = this->get_index_list();
    std::vector<UINT> pauli_list = this->get_pauli_id_list();
    for (size_t ii = 0; ii < index_list.size(); ii++) {
        if (pauli_list[ii] == 1) {
            auto x_gate = gate::X(index_list[ii]);
            x_gate->update_quantum_state(instate);
            delete x_gate;
        } else if (pauli_list[ii] == 2) {
            auto y_gate = gate::Y(index_list[ii]);
            y_gate->update_quantum_state(instate);
            delete y_gate;
        } else if (pauli_list[ii] == 3) {
            auto z_gate = gate::Z(index_list[ii]);
            z_gate->update_quantum_state(instate);
            delete z_gate;
        }
    }
    instate->multiply_coef(this->get_coef());
    return;
}<|MERGE_RESOLUTION|>--- conflicted
+++ resolved
@@ -364,10 +364,6 @@
     _pauli_list.clear();
     _x.resize(max_size);
     _z.resize(max_size);
-<<<<<<< HEAD
-    // #pragma omp parallel for
-=======
->>>>>>> 3ef22b54
     for (i = 0; i < x_bit.size(); i++) {
         ITYPE pauli_type = 0;
         if (x_bit[i] && !z_bit[i]) {
