--- conflicted
+++ resolved
@@ -26,19 +26,13 @@
 #include "state.hpp"
 
 PauliOperator::PauliOperator(std::string strings, CPPCTYPE coef) : _coef(coef) {
-<<<<<<< HEAD
-    std::string trimmed_string = rtrim(strings);
-    if (trimmed_string.length() == 0) return;
-    std::stringstream ss(trimmed_string);
-=======
     std::stringstream ss(rtrim(strings));
->>>>>>> 93648f02
     std::string pauli_str;
     UINT index, pauli_type = 0;
     while (!ss.eof()) {
         ss >> pauli_str >> index;
         if (ss.fail()) {
-            throw std::invalid_argument(
+            throw InvalidPauliIdentifierException(
                 "Error: "
                 "PauliOperator::PauliOperator(std::string, CPPCTYPE):"
                 "Detected pauli_str without indices. Maybe mistyped? "
@@ -54,16 +48,8 @@
         else if (pauli_str == "Z" || pauli_str == "z")
             pauli_type = 3;
         else {
-<<<<<<< HEAD
-            throw std::invalid_argument(
-                "Error: "
-                "PauliOperator::PauliOperator(std::string, CPPCTYPE):"
-                "Invalid Pauli string: " + pauli_str
-                );
-=======
             throw InvalidPauliIdentifierException(
                 "invalid Pauli string is given : " + pauli_str);
->>>>>>> 93648f02
         }
         if (pauli_type != 0) this->add_single_Pauli(index, pauli_type);
     }
