#pragma once

#include <Eigen/Dense>
#include <csim/stat_ops.hpp>
#include <csim/update_ops.hpp>
#include <csim/update_ops_dm.hpp>
#include <cstring>
#include <fstream>
#include <numeric>

#include "exception.hpp"
#include "gate.hpp"
#include "gate_merge.hpp"
#include "gate_named_pauli.hpp"
#include "general_quantum_operator.hpp"
#include "observable.hpp"
#include "pauli_operator.hpp"
#include "state.hpp"
#include "type.hpp"
#include "utility.hpp"

class ClsNoisyEvolution : public QuantumGateBase {
private:
    Random _random;
    Observable* _hamiltonian;
    GeneralQuantumOperator* _effective_hamiltonian;
    std::vector<GeneralQuantumOperator*> _c_ops;  // collapse operator
    std::vector<GeneralQuantumOperator*>
        _c_ops_dagger;        // collapse operator dagger
    double _time;             // evolution time
    double _dt;               // step size for runge kutta evolution
    double _norm_tol = 1e-6;  // accuracy in solving <psi|psi>=r
    int _find_collapse_max_steps =
        200;  // maximum number of steps for while loop in _find_collapse

    /**
     * \~japanese-en collapse が起こるタイミング (norm = rになるタイミング)
     * を見つける。 この関数内で norm=rになるタイミングまでの evolution
     * が行われる。
     *
     * 割線法を利用する場合、normは時間に対して広義単調減少であることが必要。
     */
    virtual double _find_collapse(QuantumStateBase* k1, QuantumStateBase* k2,
        QuantumStateBase* k3, QuantumStateBase* k4,
        QuantumStateBase* prev_state, QuantumStateBase* now_state,
        double target_norm, double dt, bool use_secant_method = true);
    virtual double _find_collapse_original(QuantumStateBase* k1,
        QuantumStateBase* k2, QuantumStateBase* k3, QuantumStateBase* k4,
        QuantumStateBase* prev_state, QuantumStateBase* now_state,
        double target_norm, double dt);
    virtual void _evolve_one_step(QuantumStateBase* k1, QuantumStateBase* k2,
        QuantumStateBase* k3, QuantumStateBase* k4, QuantumStateBase* buffer,
        QuantumStateBase* state, double dt);

public:
    ClsNoisyEvolution(Observable* hamiltonian,
        std::vector<GeneralQuantumOperator*> c_ops, double time,
        double dt = 1e-6);
    ~ClsNoisyEvolution();

    /**
     * \~japanese-en 自身のゲート行列をセットする
     *
     * @param matrix 行列をセットする変数の参照
     */
    virtual void set_matrix(ComplexMatrix&) const override {
        throw NotImplementedException(
            "Error: "
            "ClsNoisyEvolution::set_matrix(ComplexMatrix&): Gate-matrix of "
            "noisy evolution cannot be defined.");
    }

    /**
     * \~japanese-en 乱数シードをセットする
     *
     * @param seed シード値
     */
    virtual void set_seed(int seed) override { _random.set_seed(seed); };

    virtual ClsNoisyEvolution* copy() const override {
        return new ClsNoisyEvolution(_hamiltonian, _c_ops, _time, _dt);
    }

    /**
     * \~japanese-en NoisyEvolution が使用する有効ハミルトニアンを得る
     */
    virtual GeneralQuantumOperator* get_effective_hamiltonian() const {
        return _effective_hamiltonian->copy();
    }

    /**
     * \~japanese-en collapse 時間を探すときに許す最大ループ数をセットする
     *
     * @param n ステップ数
     */
    virtual void set_find_collapse_max_steps(int n) {
        this->_find_collapse_max_steps = n;
    }

<<<<<<< HEAD
    virtual void update_quantum_state(QuantumStateBase* state);

    /**
     * \~japanese-en ptreeに変換する
     */
    virtual boost::property_tree::ptree to_ptree() const;
=======
    virtual void update_quantum_state(QuantumStateBase* state) override;
>>>>>>> 9fc7a196
};

/*
元のバージョンで、時間発展をルンゲクッタ法を使っていたところを、　行列を抜き出して対角化で求めます。
性質上、　
・　hamiltonianやc_opsに出現するビットの種類数が多いと遅い、　多分3~4ビットあたりが境目？
・　なので、操作するビットがたくさんある場合、それが独立なビット集合に分けられる場合、　集合ごとにこのクラスを使ってください
・　ゲートを作るときに重い操作を行うので、同じゲートに対して何回も演算すると速い

*/

class ClsNoisyEvolution_fast : public QuantumGateBase {
private:
    Random _random;
    Observable* _hamiltonian;
    GeneralQuantumOperator* _effective_hamiltonian;
    std::vector<GeneralQuantumOperator*> _c_ops;  // collapse operator
    std::vector<GeneralQuantumOperator*>
        _c_ops_dagger;        // collapse operator dagger
    double _time;             // evolution time
    double _norm_tol = 1e-4;  // accuracy in solving <psi|psi>=r
    // rが乱数なら精度不要なので1e-4にした
    int _find_collapse_max_steps = 100;
    ComplexVector eigenvalue_mto;
    QuantumGateMatrix* eigenMatrixGate = nullptr;
    QuantumGateMatrix* eigenMatrixRevGate = nullptr;
    bool gate_none = false;

    /**
     * \~japanese-en collapse が起こるタイミング (norm = rになるタイミング)
     * を見つける。 この関数内で norm=rになるタイミングまでの evolution
     * が行われる。
     *
     * 割線法を利用する場合、normは時間に対して広義単調減少であることが必要。
     */
    virtual double _find_collapse(QuantumStateBase* prev_state,
        QuantumStateBase* now_state, double target_norm, double t_step);

    /**
     * \~japanese-en
     * この関数が終わった時点で、時間発展前の状態は buffer に格納される。
     */
    virtual void _evolve_one_step(QuantumStateBase* state, double t_step);

public:
    ClsNoisyEvolution_fast(Observable* hamiltonian,
        std::vector<GeneralQuantumOperator*> c_ops, double time);

    ~ClsNoisyEvolution_fast() {
        delete _hamiltonian;
        delete _effective_hamiltonian;
        for (size_t k = 0; k < _c_ops.size(); k++) {
            delete _c_ops[k];
            delete _c_ops_dagger[k];
        }
        delete eigenMatrixGate;
        delete eigenMatrixRevGate;
    };

    /**
     * \~japanese-en 自身のゲート行列をセットする
     *
     * @param matrix 行列をセットする変数の参照
     */
    virtual void set_matrix(ComplexMatrix&) const override {
        throw NotImplementedException(
            "Error: "
            "ClsNoisyEvolution::set_matrix(ComplexMatrix&): Gate-matrix of "
            "noisy evolution cannot be defined.");
    }

    /**
     * \~japanese-en 乱数シードをセットする
     *
     * @param seed シード値
     */
    virtual void set_seed(int seed) override { _random.set_seed(seed); };

    virtual ClsNoisyEvolution_fast* copy() const override {
        return new ClsNoisyEvolution_fast(_hamiltonian, _c_ops, _time);
    }

    /**
     * \~japanese-en NoisyEvolution が使用する有効ハミルトニアンを得る
     */
    virtual GeneralQuantumOperator* get_effective_hamiltonian() const {
        return _effective_hamiltonian->copy();
    }

    /**
     * \~japanese-en collapse 時間を探すときに許す最大ループ数をセットする
     *
     * @param n ステップ数
     */
    virtual void set_find_collapse_max_steps(int n) {
        this->_find_collapse_max_steps = n;
    }

    virtual void change_time(double time) { _time = time; }

    /**
     * \~japanese-en 量子状態を更新する
     *
     * @param state 更新する量子状態
     */
<<<<<<< HEAD
    virtual void update_quantum_state(QuantumStateBase* state);

    /**
     * \~japanese-en ptreeに変換する
     */
    virtual boost::property_tree::ptree to_ptree() const;
=======
    virtual void update_quantum_state(QuantumStateBase* state) override;
>>>>>>> 9fc7a196
};

// noisyEvolution_auto
// c_opsなどの情報から、いろんなゲートが混在していても内部で自動的にfastの組に分けられ、最適化される

class ClsNoisyEvolution_auto : public QuantumGateBase {
private:
    std::vector<ClsNoisyEvolution_fast*> gates;
    std::vector<int> bit_number;

    void bit_merge(int a, int b) {
        if (a == b) {
            return;
        }
        int n = bit_number.size();
        for (int i = 0; i < n; i++) {
            if (bit_number[i] == b) {
                bit_number[i] = a;
            }
        }
    }

public:
    ClsNoisyEvolution_auto() {}
    ClsNoisyEvolution_auto(Observable* hamiltonian,
        std::vector<GeneralQuantumOperator*> c_ops, double time) {
        // hamiltonianをunion-findしつつ、使われているかを確認
        // 量少ないし、ufじゃなくて普通に実装します
        // bit_numberを決めて、実際に独立なゲートに振り分ける
        UINT n_qubit = hamiltonian->get_qubit_count();
        bit_number = std::vector<int>(n_qubit, -1);
        for (auto pauli : hamiltonian->get_terms()) {
            for (int bit : pauli->get_index_list()) {
                bit_number[bit] = bit;
            }
        }
        for (size_t k = 0; k < c_ops.size(); k++) {
            for (auto pauli : c_ops[k]->get_terms()) {
                for (int bit : pauli->get_index_list()) {
                    bit_number[bit] = bit;
                }
            }
        }
        // 使ってないビットは-1にした

        for (auto pauli : hamiltonian->get_terms()) {
            int uf_a = -1;
            for (int bit : pauli->get_index_list()) {
                if (uf_a == -1) {
                    uf_a = bit;
                } else {
                    bit_merge(uf_a, bit);
                }
            }
        }
        for (size_t k = 0; k < c_ops.size(); k++) {
            int uf_a = -1;
            for (auto pauli : c_ops[k]->get_terms()) {
                for (int bit : pauli->get_index_list()) {
                    if (uf_a == -1) {
                        uf_a = bit;
                    } else {
                        bit_merge(uf_a, bit);
                    }
                }
            }
        }

        std::vector<bool> aru(n_qubit);
        for (UINT i = 0; i < n_qubit; i++) {
            if (bit_number[i] == -1) {
                continue;
            }
            aru[bit_number[i]] = true;
        }
        std::vector<UINT> taiou(n_qubit);
        UINT kaz = 0;
        for (UINT i = 0; i < n_qubit; i++) {
            if (aru[i]) {
                taiou[i] = kaz;
                kaz++;
            }
        }
        for (UINT i = 0; i < n_qubit; i++) {
            bit_number[i] = taiou[bit_number[i]];
        }
        std::vector<Observable*> hamiltonians(kaz);
        for (UINT i = 0; i < kaz; i++) {
            hamiltonians[i] = new Observable(n_qubit);
        }
        std::vector<std::vector<GeneralQuantumOperator*>> c_opss(kaz);
        for (auto pauli : hamiltonian->get_terms()) {
            int uf_a = -1;
            for (int bit : pauli->get_index_list()) {
                if (uf_a == -1) {
                    uf_a = bit_number[bit];
                } else if (uf_a != bit_number[bit]) {
                    throw std::runtime_error("Error: bug");
                }
            }
            (*hamiltonians[uf_a]) += (*pauli);
        }
        for (size_t k = 0; k < c_ops.size(); k++) {
            int uf_a = -1;
            for (auto pauli : c_ops[k]->get_terms()) {
                for (int bit : pauli->get_index_list()) {
                    if (uf_a == -1) {
                        uf_a = bit_number[bit];
                    } else if (uf_a != bit_number[bit]) {
                        throw std::runtime_error("Error: bug");
                    }
                }
            }
            c_opss[uf_a].push_back(c_ops[k]);
        }
        gates.resize(kaz);
        for (UINT i = 0; i < kaz; i++) {
            gates[i] =
                new ClsNoisyEvolution_fast(hamiltonians[i], c_opss[i], time);
        }
    }
    ~ClsNoisyEvolution_auto() {
        for (auto it : gates) {
            delete it;
        }
    }
    virtual void set_matrix(ComplexMatrix&) const override {
        throw NotImplementedException(
            "Error: "
            "ClsNoisyEvolution::set_matrix(ComplexMatrix&): Gate-matrix of "
            "noisy evolution cannot be defined.");
    }
    virtual void set_seed(int seed) override {
        for (auto it : gates) {
            it->set_seed(seed);
        }
    };
    virtual void update_quantum_state(QuantumStateBase* state) override {
        for (auto gate : gates) {
            gate->update_quantum_state(state);
        }
    }

    virtual QuantumGateBase* copy() const override {
        auto tar = new ClsNoisyEvolution_auto();
        tar->gates = std::vector<ClsNoisyEvolution_fast*>(this->gates.size());
        for (UINT i = 0; i < this->gates.size(); i++) {
            tar->gates[i] = this->gates[i]->copy();
        }
        tar->bit_number = this->bit_number;
        return tar;
    }
};<|MERGE_RESOLUTION|>--- conflicted
+++ resolved
@@ -97,16 +97,12 @@
         this->_find_collapse_max_steps = n;
     }
 
-<<<<<<< HEAD
-    virtual void update_quantum_state(QuantumStateBase* state);
+    virtual void update_quantum_state(QuantumStateBase* state) override;
 
     /**
      * \~japanese-en ptreeに変換する
      */
     virtual boost::property_tree::ptree to_ptree() const;
-=======
-    virtual void update_quantum_state(QuantumStateBase* state) override;
->>>>>>> 9fc7a196
 };
 
 /*
@@ -212,16 +208,12 @@
      *
      * @param state 更新する量子状態
      */
-<<<<<<< HEAD
-    virtual void update_quantum_state(QuantumStateBase* state);
+    virtual void update_quantum_state(QuantumStateBase* state) override;
 
     /**
      * \~japanese-en ptreeに変換する
      */
     virtual boost::property_tree::ptree to_ptree() const;
-=======
-    virtual void update_quantum_state(QuantumStateBase* state) override;
->>>>>>> 9fc7a196
 };
 
 // noisyEvolution_auto
