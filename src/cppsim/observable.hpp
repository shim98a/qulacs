--- conflicted
+++ resolved
@@ -86,7 +86,6 @@
      * @param [in] mu 固有値をシフトするための係数
      * @return GeneralQuantumOperator の基底状態の固有値
      */
-<<<<<<< HEAD
     CPPCTYPE solve_ground_state_eigenvalue_by_power_method(
         QuantumStateBase* state, const UINT iter_count,
         const CPPCTYPE mu = 0.0) const override;
@@ -101,17 +100,12 @@
     CPPCTYPE solve_ground_state_eigenvalue_by_lanczos_method(
         QuantumStateBase* state, const UINT iter_count,
         const CPPCTYPE mu = 0.0) const;
-=======
-    CPPCTYPE
-    solve_ground_state_eigenvalue_by_power_method(QuantumStateBase* state,
-        const UINT iter_count, const CPPCTYPE mu = 0.0) const override;
 
     /**
      * \~japanese-en
      * 文字列に変換する。
      */
     std::string to_string() const override;
->>>>>>> 7caea66e
 };
 
 namespace observable {
