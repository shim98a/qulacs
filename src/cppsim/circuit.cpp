--- conflicted
+++ resolved
@@ -436,13 +436,8 @@
         error_message_stream
             << "Error: QuantumCircuit::add_observable_rotation_gate(const "
                "Observable& observable, double angle, UINT num_repeats): not "
-<<<<<<< HEAD
                "impremented for non hermitian";
         throw NonHermitianException(error_message_stream.str());
-=======
-               "implemented for non hermitian";
-        throw std::invalid_argument(error_message_stream.str());
->>>>>>> c25881b8
     }
     std::vector<PauliOperator*> operator_list = observable.get_terms();
     for (auto pauli : operator_list) {
@@ -463,13 +458,8 @@
         error_message_stream
             << "Error: QuantumCircuit::add_observable_rotation_gate(const "
                "Observable& observable, double angle, UINT num_repeats): not "
-<<<<<<< HEAD
                "impremented for non hermitian";
         throw NonHermitianException(error_message_stream.str());
-=======
-               "implemented for non hermitian";
-        throw std::invalid_argument(error_message_stream.str());
->>>>>>> c25881b8
     }
     UINT qubit_count_ = observable.get_qubit_count();
     std::vector<PauliOperator*> operator_list = observable.get_terms();
