--- conflicted
+++ resolved
@@ -115,12 +115,7 @@
     double sum_imag = 0.;
     CPPCTYPE tmp(0., 0.);
 #ifdef _OPENMP
-<<<<<<< HEAD
-    OMPutil omputil = get_omputil();
-    omputil->set_qulacs_num_threads(n_terms, 0);
-=======
     OMPutil::get_inst().set_qulacs_num_threads(n_terms, 0);
->>>>>>> 00c800dc
 #pragma omp parallel for reduction(+ : sum_real, sum_imag) private(tmp)
 #endif
     for (int i = 0; i < (int)n_terms;
@@ -131,11 +126,7 @@
         sum_imag += tmp.imag();
     }
 #ifdef _OPENMP
-<<<<<<< HEAD
-    omputil->reset_qulacs_num_threads();
-=======
     OMPutil::get_inst().reset_qulacs_num_threads();
->>>>>>> 00c800dc
 #endif
     return CPPCTYPE(sum_real, sum_imag);
 }
