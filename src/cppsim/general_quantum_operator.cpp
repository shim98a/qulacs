#include "general_quantum_operator.hpp"

#include <Eigen/Dense>
#include <csim/stat_ops.hpp>
#include <csim/update_ops.hpp>
#include <csim/update_ops_dm.hpp>
#include <cstring>
#include <fstream>
#include <numeric>

#include "gate_factory.hpp"
#include "pauli_operator.hpp"
#include "state.hpp"
#include "type.hpp"
#include "utility.hpp"

#ifdef _USE_GPU
#include <gpusim/update_ops_cuda.h>
#endif

GeneralQuantumOperator::GeneralQuantumOperator(const UINT qubit_count)
    : _qubit_count(qubit_count), _is_hermitian(true) {}

GeneralQuantumOperator::~GeneralQuantumOperator() {
    for (auto& term : this->_operator_list) {
        delete term;
    }
}

void GeneralQuantumOperator::add_operator(const PauliOperator* mpt) {
    PauliOperator* _mpt = mpt->copy();
    if (!check_Pauli_operator(this, _mpt)) {
        std::stringstream error_message_stream;
        error_message_stream
            << "Error: GeneralQuantumOperator::add_operator(const "
               "PauliOperator*): pauli_operator applies target qubit of "
               "which the index is larger than qubit_count";
        throw std::invalid_argument(error_message_stream.str());
    }
    if (this->_is_hermitian && std::abs(_mpt->get_coef().imag()) > 0) {
        this->_is_hermitian = false;
    }
    this->_operator_list.push_back(_mpt);
}

void GeneralQuantumOperator::add_operator(
    CPPCTYPE coef, std::string pauli_string) {
    PauliOperator* _mpt = new PauliOperator(pauli_string, coef);
    if (!check_Pauli_operator(this, _mpt)) {
        std::stringstream error_message_stream;
        error_message_stream
            << "Error: "
               "GeneralQuantumOperator::add_operator(double,std::string):"
               " pauli_operator applies target qubit of which the index "
               "is larger than qubit_count";
        throw std::invalid_argument(error_message_stream.str());
    }
    if (this->_is_hermitian && std::abs(coef.imag()) > 0) {
        this->_is_hermitian = false;
    }
    this->add_operator(_mpt);
    delete _mpt;
}

CPPCTYPE GeneralQuantumOperator::get_expectation_value(
    const QuantumStateBase* state) const {
    if (this->_qubit_count > state->qubit_count) {
        std::stringstream error_message_stream;
        error_message_stream
            << "Error: GeneralQuantumOperator::get_expectation_value(const "
               "QuantumStateBase*): invalid qubit count";
        throw std::invalid_argument(error_message_stream.str());
    }
<<<<<<< HEAD
    double sum_real = 0.;
    double sum_imag = 0.;
    CPPCTYPE tmp(0., 0.);
    size_t n_terms = this->_operator_list.size();

=======

    const size_t n_terms = this->_operator_list.size();
>>>>>>> ef0aef60
    if (state->get_device_name() == "gpu") {
        CPPCTYPE sum = 0;
        for (UINT i = 0; i < n_terms; ++i) {
            sum += _operator_list[i]->get_expectation_value(state);
        }
        return sum;
<<<<<<< HEAD
    } else {
#ifdef _OPENMP
#pragma omp parallel for reduction(+ : sum_real, sum_imag) private(tmp)
#endif
        for (int i = 0; i < n_terms;
             ++i) {  // this variable has to be signed integer because of OpenMP
                     // of Windows compiler.
            tmp = _operator_list[i]->get_expectation_value_single_thread(state);
            sum_real += tmp.real();
            sum_imag += tmp.imag();
        }
        return CPPCTYPE(sum_real, sum_imag);
    }
=======
    }

    double sum_real = 0.;
    double sum_imag = 0.;
    CPPCTYPE tmp(0., 0.);
#ifdef _OPENMP
#pragma omp parallel for reduction(+ : sum_real, sum_imag) private(tmp)
#endif
    for (int i = 0; i < (int)n_terms;
         ++i) {  // this variable (i) has to be signed integer because of OpenMP
                 // of Windows compiler.
        tmp = _operator_list[i]->get_expectation_value_single_thread(state);
        sum_real += tmp.real();
        sum_imag += tmp.imag();
    }
    return CPPCTYPE(sum_real, sum_imag);
>>>>>>> ef0aef60
}

CPPCTYPE GeneralQuantumOperator::get_expectation_value_single_thread(
    const QuantumStateBase* state) const {
    if (this->_qubit_count > state->qubit_count) {
        std::cerr
            << "Error: GeneralQuantumOperator::get_expectation_value(const "
               "QuantumStateBase*): invalid qubit count"
            << std::endl;
        return 0.;
    }
    auto sum = std::accumulate(this->_operator_list.cbegin(),
        this->_operator_list.cend(), (CPPCTYPE)0.0,
        [&](CPPCTYPE acc, PauliOperator* pauli) {
            return acc + pauli->get_expectation_value_single_thread(state);
        });
    return sum;
}

CPPCTYPE GeneralQuantumOperator::get_transition_amplitude(
    const QuantumStateBase* state_bra,
    const QuantumStateBase* state_ket) const {
    if (this->_qubit_count > state_bra->qubit_count ||
        state_bra->qubit_count != state_ket->qubit_count) {
        std::stringstream error_message_stream;
        error_message_stream
            << "Error: GeneralQuantumOperator::get_transition_amplitude(const "
               "QuantumStateBase*, const QuantumStateBase*): invalid qubit "
               "count";
        throw std::invalid_argument(error_message_stream.str());
    }

    auto sum = std::accumulate(this->_operator_list.cbegin(),
        this->_operator_list.cend(), (CPPCTYPE)0.0,
        [&](CPPCTYPE acc, PauliOperator* pauli) {
            return acc + pauli->get_transition_amplitude(state_bra, state_ket);
        });
    return sum;
}

void GeneralQuantumOperator::add_random_operator(const UINT operator_count) {
    const auto qubit_count = this->get_qubit_count();
    Random random;
    for (UINT operator_index = 0; operator_index < operator_count;
         operator_index++) {
        auto target_qubit_index_list = std::vector<UINT>(qubit_count, 0);
        auto target_qubit_pauli_list = std::vector<UINT>(qubit_count, 0);
        for (UINT qubit_index = 0; qubit_index < qubit_count; qubit_index++) {
            const UINT pauli_id = random.int32() % 4;
            target_qubit_index_list.at(qubit_index) = qubit_index;
            target_qubit_pauli_list.at(qubit_index) = pauli_id;
        }
        // -1.0 <= coef <= 1.0
        const CPPCTYPE coef = random.uniform() * 2 - 1.0;
        auto pauli_operator = PauliOperator(
            target_qubit_index_list, target_qubit_pauli_list, coef);
        this->add_operator(&pauli_operator);
    }
}

CPPCTYPE
GeneralQuantumOperator::solve_ground_state_eigenvalue_by_arnoldi_method(
    QuantumStateBase* state, const UINT iter_count, const CPPCTYPE mu) const {
    if (this->get_term_count() == 0) {
        std::stringstream error_message_stream;
        error_message_stream
            << "Error: "
               "GeneralQuantumOperator::solve_ground_state_eigenvalue_by_"
               "arnoldi_method("
               "QuantumStateBase * state, const UINT iter_count, const "
               "CPPCTYPE mu): At least one PauliOperator is required.";
        throw std::invalid_argument(error_message_stream.str());
    }

    // Implemented based on
    // https://files.transtutors.com/cdn/uploadassignments/472339_1_-numerical-linear-aljebra.pdf
    const auto qubit_count = this->get_qubit_count();
    auto present_state = QuantumState(qubit_count);
    auto tmp_state = QuantumState(qubit_count);
    auto multiplied_state = QuantumState(qubit_count);
    auto mu_timed_state = QuantumState(qubit_count);

    // Vectors composing Krylov subspace.
    std::vector<QuantumStateBase*> state_list;
    state_list.reserve(iter_count + 1);
    state->normalize(state->get_squared_norm());
    state_list.push_back(state->copy());

    CPPCTYPE mu_;
    if (mu == 0.0) {
        // mu is not changed from default value.
        mu_ = this->calculate_default_mu();
    } else {
        mu_ = mu;
    }

    ComplexMatrix hessenberg_matrix =
        ComplexMatrix::Zero(iter_count, iter_count);
    for (UINT i = 0; i < iter_count; i++) {
        mu_timed_state.load(state_list[i]);
        mu_timed_state.multiply_coef(-mu_);
        this->apply_to_state(&tmp_state, *state_list[i], &multiplied_state);
        multiplied_state.add_state(&mu_timed_state);

        for (UINT j = 0; j < i + 1; j++) {
            const auto coef = state::inner_product(
                static_cast<QuantumState*>(state_list[j]), &multiplied_state);
            hessenberg_matrix(j, i) = coef;
            tmp_state.load(state_list[j]);
            tmp_state.multiply_coef(-coef);
            multiplied_state.add_state(&tmp_state);
        }

        const auto norm = multiplied_state.get_squared_norm();
        if (i != iter_count - 1) {
            hessenberg_matrix(i + 1, i) = std::sqrt(norm);
        }
        multiplied_state.normalize(norm);
        state_list.push_back(multiplied_state.copy());
    }

    Eigen::ComplexEigenSolver<ComplexMatrix> eigen_solver(hessenberg_matrix);
    const auto eigenvalues = eigen_solver.eigenvalues();
    const auto eigenvectors = eigen_solver.eigenvectors();

    // Find ground state eigenvalue and eigenvector.
    UINT minimum_eigenvalue_index = 0;
    auto minimum_eigenvalue = eigenvalues[0];
    for (UINT i = 0; i < eigenvalues.size(); i++) {
        if (eigenvalues[i].real() < minimum_eigenvalue.real()) {
            minimum_eigenvalue_index = i;
            minimum_eigenvalue = eigenvalues[i];
        }
    }

    // Compose ground state vector and store it to `state`.
    present_state.set_zero_norm_state();
    for (UINT i = 0; i < state_list.size() - 1; i++) {
        tmp_state.load(state_list[i]);
        tmp_state.multiply_coef(eigenvectors(i, minimum_eigenvalue_index));
        present_state.add_state(&tmp_state);
    }
    state->load(&present_state);

    // Free states allocated by `QuantumState::copy()`.
    for (auto used_state : state_list) {
        delete used_state;
    }
    return minimum_eigenvalue + mu_;
}

CPPCTYPE GeneralQuantumOperator::solve_ground_state_eigenvalue_by_power_method(
    QuantumStateBase* state, const UINT iter_count, const CPPCTYPE mu) const {
    if (this->get_term_count() == 0) {
        std::stringstream error_message_stream;
        error_message_stream
            << "Error: "
               "GeneralQuantumOperator::solve_ground_state_eigenvalue_by_"
               "power_method("
               "QuantumStateBase * state, const UINT iter_count, const "
               "CPPCTYPE mu): At least one PauliOperator is required.";
        throw std::invalid_argument(error_message_stream.str());
    }

    CPPCTYPE mu_;
    if (mu == 0.0) {
        // mu is not changed from default value.
        mu_ = this->calculate_default_mu();
    } else {
        mu_ = mu;
    }

    // Stores a result of A|a>
    auto multiplied_state = QuantumState(state->qubit_count);
    // Stores a result of -\mu|a>
    auto mu_timed_state = QuantumState(state->qubit_count);
    auto work_state = QuantumState(state->qubit_count);
    for (UINT i = 0; i < iter_count; i++) {
        mu_timed_state.load(state);
        mu_timed_state.multiply_coef(-mu_);

        multiplied_state.set_zero_norm_state();
        this->apply_to_state(&work_state, *state, &multiplied_state);
        state->load(&multiplied_state);
        state->add_state(&mu_timed_state);
        state->normalize(state->get_squared_norm());
    }
    return this->get_expectation_value(state) + mu;
}

void GeneralQuantumOperator::apply_to_state(QuantumStateBase* work_state,
    const QuantumStateBase& state_to_be_multiplied,
    QuantumStateBase* dst_state) const {
    if (state_to_be_multiplied.qubit_count != dst_state->qubit_count) {
        throw std::invalid_argument(
            "Qubit count of state_to_be_multiplied and dst_state must be the "
            "same");
    }

    dst_state->set_zero_norm_state();
    const auto term_count = this->get_term_count();
    for (UINT i = 0; i < term_count; i++) {
        work_state->load(&state_to_be_multiplied);
        const auto term = this->get_term(i);
        _apply_pauli_to_state(
            term->get_pauli_id_list(), term->get_index_list(), work_state);
        dst_state->add_state_with_coef(term->get_coef(), work_state);
    }
}

void GeneralQuantumOperator::apply_to_state(
    QuantumStateBase* state, QuantumStateBase* dst_state) const {
    if (state->qubit_count != dst_state->qubit_count) {
        throw std::invalid_argument(
            "Qubit count of state_to_be_multiplied and dst_state must be the "
            "same");
    }

    dst_state->set_zero_norm_state();
    const auto term_count = this->get_term_count();
    for (UINT i = 0; i < term_count; i++) {
        const auto term = this->get_term(i);
        _apply_pauli_to_state(
            term->get_pauli_id_list(), term->get_index_list(), state);
        dst_state->add_state_with_coef(term->get_coef(), state);
        _apply_pauli_to_state(
            term->get_pauli_id_list(), term->get_index_list(), state);
    }
}

void GeneralQuantumOperator::apply_to_state_single_thread(
    QuantumStateBase* state, QuantumStateBase* dst_state) const {
    if (state->qubit_count != dst_state->qubit_count) {
        throw std::invalid_argument(
            "Qubit count of state_to_be_multiplied and dst_state must be the "
            "same");
    }

    dst_state->set_zero_norm_state();
    const auto term_count = this->get_term_count();
    for (UINT i = 0; i < term_count; i++) {
        const auto term = this->get_term(i);
        _apply_pauli_to_state_single_thread(
            term->get_pauli_id_list(), term->get_index_list(), state);
        dst_state->add_state_with_coef_single_thread(term->get_coef(), state);
        _apply_pauli_to_state_single_thread(
            term->get_pauli_id_list(), term->get_index_list(), state);
    }
}

void GeneralQuantumOperator::_apply_pauli_to_state(
    std::vector<UINT> pauli_id_list, std::vector<UINT> target_index_list,
    QuantumStateBase* state) const {
    // this function is same as the gate::Pauli update quantum state
    if (state->is_state_vector()) {
#ifdef _USE_GPU
        if (state->get_device_name() == "gpu") {
            multi_qubit_Pauli_gate_partial_list_host(target_index_list.data(),
                pauli_id_list.data(), (UINT)target_index_list.size(),
                state->data(), state->dim, state->get_cuda_stream(),
                state->device_number);
            // _update_func_gpu(this->_target_qubit_list[0].index(), _angle,
            // state->data(), state->dim);
        } else {
            multi_qubit_Pauli_gate_partial_list(target_index_list.data(),
                pauli_id_list.data(), (UINT)target_index_list.size(),
                state->data_c(), state->dim);
        }
#else
        multi_qubit_Pauli_gate_partial_list(target_index_list.data(),
            pauli_id_list.data(), (UINT)target_index_list.size(),
            state->data_c(), state->dim);
#endif
    } else {
        dm_multi_qubit_Pauli_gate_partial_list(target_index_list.data(),
            pauli_id_list.data(), (UINT)target_index_list.size(),
            state->data_c(), state->dim);
    }
}

void GeneralQuantumOperator::_apply_pauli_to_state_single_thread(
    std::vector<UINT> pauli_id_list, std::vector<UINT> target_index_list,
    QuantumStateBase* state) const {
    // this function is same as the gate::Pauli update quantum state
    if (state->is_state_vector()) {
#ifdef _USE_GPU
        if (state->get_device_name() == "gpu") {
            multi_qubit_Pauli_gate_partial_list_host(target_index_list.data(),
                pauli_id_list.data(), (UINT)target_index_list.size(),
                state->data(), state->dim, state->get_cuda_stream(),
                state->device_number);
            // _update_func_gpu(this->_target_qubit_list[0].index(), _angle,
            // state->data(), state->dim);
        } else {
            multi_qubit_Pauli_gate_partial_list(target_index_list.data(),
                pauli_id_list.data(), (UINT)target_index_list.size(),
                state->data_c(), state->dim);
        }
#else
        multi_qubit_Pauli_gate_partial_list_single_thread(
            target_index_list.data(), pauli_id_list.data(),
            (UINT)target_index_list.size(), state->data_c(), state->dim);
#endif
    } else {
<<<<<<< HEAD
        std::cerr << "apply single thread is not implemented for density matrix"
                  << std::endl;
=======
        throw std::runtime_error(
            "apply single thread is not implemented for density matrix");
>>>>>>> ef0aef60
    }
}

CPPCTYPE GeneralQuantumOperator::calculate_default_mu() const {
    double mu = 0.0;
    const auto term_count = this->get_term_count();
    for (UINT i = 0; i < term_count; i++) {
        const auto term = this->get_term(i);
        mu += std::abs(term->get_coef().real());
    }
    return static_cast<CPPCTYPE>(mu);
}

GeneralQuantumOperator* GeneralQuantumOperator::copy() const {
    auto quantum_operator = new GeneralQuantumOperator(_qubit_count);
    for (auto pauli : this->_operator_list) {
        quantum_operator->add_operator(pauli->copy());
    }
    return quantum_operator;
}

GeneralQuantumOperator* GeneralQuantumOperator::get_dagger() const {
    auto quantum_operator = new GeneralQuantumOperator(_qubit_count);
    for (auto pauli : this->_operator_list) {
        quantum_operator->add_operator(
            std::conj(pauli->get_coef()), pauli->get_pauli_string());
    }
    return quantum_operator;
}

GeneralQuantumOperator GeneralQuantumOperator::operator+(
    const GeneralQuantumOperator& target) const {
    auto res = this->copy();
    *res += target;
    return *res;
}

GeneralQuantumOperator GeneralQuantumOperator::operator+(
    const PauliOperator& target) const {
    auto res = this->copy();
    *res += target;
    return *res;
}

GeneralQuantumOperator& GeneralQuantumOperator::operator+=(
    const GeneralQuantumOperator& target) {
    ITYPE i, j;
    auto terms = target.get_terms();
    // #pragma omp parallel for
    for (i = 0; i < _operator_list.size(); i++) {
        auto pauli_operator = _operator_list[i];
        for (j = 0; j < terms.size(); j++) {
            auto target_operator = terms[j];
            auto pauli_x = pauli_operator->get_x_bits();
            auto pauli_z = pauli_operator->get_z_bits();
            auto target_x = target_operator->get_x_bits();
            auto target_z = target_operator->get_z_bits();
            if (pauli_x.size() != target_x.size()) {
                UINT max_size = std::max(pauli_x.size(), target_x.size());
                pauli_x.resize(max_size);
                pauli_z.resize(max_size);
                target_x.resize(max_size);
                target_z.resize(max_size);
            }
            if (pauli_x == target_x && pauli_z == target_z) {
                _operator_list[i]->change_coef(_operator_list[i]->get_coef() +
                                               target_operator->get_coef());
            }
        }
    }
    for (j = 0; j < terms.size(); j++) {
        auto target_operator = terms[j];
        bool flag = true;
        for (i = 0; i < _operator_list.size(); i++) {
            auto pauli_operator = _operator_list[i];
            auto pauli_x = pauli_operator->get_x_bits();
            auto pauli_z = pauli_operator->get_z_bits();
            auto target_x = target_operator->get_x_bits();
            auto target_z = target_operator->get_z_bits();
            if (pauli_x.size() != target_x.size()) {
                UINT max_size = std::max(pauli_x.size(), target_x.size());
                pauli_x.resize(max_size);
                pauli_z.resize(max_size);
                target_x.resize(max_size);
                target_z.resize(max_size);
            }
            if (pauli_x == target_x && pauli_z == target_z) {
                flag = false;
            }
        }
        if (flag) {
            this->add_operator(target_operator->copy());
        }
    }
    return *this;
}

GeneralQuantumOperator& GeneralQuantumOperator::operator+=(
    const PauliOperator& target) {
    bool flag = true;
    ITYPE i;
<<<<<<< HEAD
    // #pragma omp parallel for
=======
    //#pragma omp parallel for
>>>>>>> ef0aef60
    for (i = 0; i < _operator_list.size(); i++) {
        auto pauli_operator = _operator_list[i];
        auto pauli_x = pauli_operator->get_x_bits();
        auto pauli_z = pauli_operator->get_z_bits();
        auto target_x = target.get_x_bits();
        auto target_z = target.get_z_bits();
        if (pauli_x.size() != target_x.size()) {
            UINT max_size = std::max(pauli_x.size(), target_x.size());
            pauli_x.resize(max_size);
            pauli_z.resize(max_size);
            target_x.resize(max_size);
            target_z.resize(max_size);
        }
        if (pauli_x == target_x && pauli_z == target_z) {
            _operator_list[i]->change_coef(
                _operator_list[i]->get_coef() + target.get_coef());
            flag = false;
        }
    }
    if (flag) {
        this->add_operator(target.copy());
    }
    return *this;
}

GeneralQuantumOperator GeneralQuantumOperator::operator-(
    const GeneralQuantumOperator& target) const {
    auto res = this->copy();
    *res -= target;
    return *res;
}

GeneralQuantumOperator GeneralQuantumOperator::operator-(
    const PauliOperator& target) const {
    auto res = this->copy();
    *res -= target;
    return *res;
}

GeneralQuantumOperator& GeneralQuantumOperator::operator-=(
    const GeneralQuantumOperator& target) {
    ITYPE i, j;
    auto terms = target.get_terms();
    // #pragma omp parallel for
    for (i = 0; i < _operator_list.size(); i++) {
        auto pauli_operator = _operator_list[i];
        for (j = 0; j < terms.size(); j++) {
            auto target_operator = terms[j];
            auto pauli_x = pauli_operator->get_x_bits();
            auto pauli_z = pauli_operator->get_z_bits();
            auto target_x = target_operator->get_x_bits();
            auto target_z = target_operator->get_z_bits();
            if (pauli_x.size() != target_x.size()) {
                UINT max_size = std::max(pauli_x.size(), target_x.size());
                pauli_x.resize(max_size);
                pauli_z.resize(max_size);
                target_x.resize(max_size);
                target_z.resize(max_size);
            }
            if (pauli_x == target_x && pauli_z == target_z) {
                _operator_list[i]->change_coef(_operator_list[i]->get_coef() -
                                               target_operator->get_coef());
            }
        }
    }
    for (j = 0; j < terms.size(); j++) {
        auto target_operator = terms[j];
        bool flag = true;
        for (i = 0; i < _operator_list.size(); i++) {
            auto pauli_operator = _operator_list[i];
            auto pauli_x = pauli_operator->get_x_bits();
            auto pauli_z = pauli_operator->get_z_bits();
            auto target_x = target_operator->get_x_bits();
            auto target_z = target_operator->get_z_bits();
            if (pauli_x.size() != target_x.size()) {
                UINT max_size = std::max(pauli_x.size(), target_x.size());
                pauli_x.resize(max_size);
                pauli_z.resize(max_size);
                target_x.resize(max_size);
                target_z.resize(max_size);
            }
            if (pauli_x == target_x && pauli_z == target_z) {
                flag = false;
            }
        }
        if (flag) {
            auto copy = target_operator->copy();
            copy->change_coef(-copy->get_coef());
            this->add_operator(copy);
        }
    }
    return *this;
}

GeneralQuantumOperator& GeneralQuantumOperator::operator-=(
    const PauliOperator& target) {
    bool flag = true;
    ITYPE i;
    for (i = 0; i < _operator_list.size(); i++) {
        auto pauli_operator = _operator_list[i];
        auto pauli_x = pauli_operator->get_x_bits();
        auto pauli_z = pauli_operator->get_z_bits();
        auto target_x = target.get_x_bits();
        auto target_z = target.get_z_bits();
        if (pauli_x.size() != target_x.size()) {
            UINT max_size = std::max(pauli_x.size(), target_x.size());
            pauli_x.resize(max_size);
            pauli_z.resize(max_size);
            target_x.resize(max_size);
            target_z.resize(max_size);
        }
        if (pauli_x == target_x && pauli_z == target_z) {
            _operator_list[i]->change_coef(
                _operator_list[i]->get_coef() - target.get_coef());
            flag = false;
        }
    }
    if (flag) {
        auto copy = target.copy();
        copy->change_coef(-copy->get_coef());
        this->add_operator(copy);
    }
    return *this;
}
GeneralQuantumOperator GeneralQuantumOperator::operator*(
    const GeneralQuantumOperator& target) const {
    auto res = this->copy();
    *res *= target;
    return *res;
}

GeneralQuantumOperator GeneralQuantumOperator::operator*(
    const PauliOperator& target) const {
    auto res = this->copy();
    *res *= target;
    return *res;
}
GeneralQuantumOperator GeneralQuantumOperator::operator*(
    CPPCTYPE target) const {
    auto res = this->copy();
    *res *= target;
    return *res;
}

GeneralQuantumOperator& GeneralQuantumOperator::operator*=(
    const GeneralQuantumOperator& target) {
    auto copy = this->copy();
    _operator_list.clear();
    auto terms = copy->get_terms();
    auto target_terms = target.get_terms();
    ITYPE i, j;
    // #pragma omp parallel for
    for (i = 0; i < terms.size(); i++) {
        auto pauli_operator = terms[i];
        for (j = 0; j < target_terms.size(); j++) {
            auto target_operator = target_terms[j];
            PauliOperator* product = new PauliOperator;
            *product = (*pauli_operator) * (*target_operator);
            *this += *product;
            delete product;
        }
    }
    return *this;
}

GeneralQuantumOperator& GeneralQuantumOperator::operator*=(
    const PauliOperator& target) {
    auto copy = this->copy();
    _operator_list.clear();
    ITYPE i;
    auto terms = copy->get_terms();
    // #pragma omp parallel for
    for (i = 0; i < terms.size(); i++) {
        auto pauli_operator = terms[i];
        PauliOperator* product = new PauliOperator;
        *product = (*pauli_operator) * (target);
        *this += *product;
    }
    return *this;
}

GeneralQuantumOperator& GeneralQuantumOperator::operator*=(CPPCTYPE target) {
    ITYPE i;
    // #pragma omp parallel for
    for (i = 0; i < _operator_list.size(); i++) {
        *_operator_list[i] *= target;
    }
    return *this;
}
namespace quantum_operator {
GeneralQuantumOperator* create_general_quantum_operator_from_openfermion_file(
    std::string file_path) {
    UINT qubit_count = 0;
    std::vector<CPPCTYPE> coefs;
    std::vector<std::string> ops;

    // loading lines and check qubit_count
    std::string str_buf;
    std::vector<std::string> index_list;

    std::ifstream ifs;
    std::string line;
    ifs.open(file_path);

    while (getline(ifs, line)) {
        std::tuple<double, double, std::string> parsed_items =
            parse_openfermion_line(line);
        const auto coef_real = std::get<0>(parsed_items);
        const auto coef_imag = std::get<1>(parsed_items);
        str_buf = std::get<2>(parsed_items);

        CPPCTYPE coef(coef_real, coef_imag);
        coefs.push_back(coef);
        ops.push_back(str_buf);
        index_list = split(str_buf, "IXYZ ");

        for (UINT i = 0; i < index_list.size(); ++i) {
            UINT n = std::stoi(index_list[i]) + 1;
            if (qubit_count < n) qubit_count = n;
        }
    }
    if (!ifs.eof()) {
        std::stringstream error_message_stream;
        error_message_stream << "ERROR: Invalid format";
        throw std::runtime_error(error_message_stream.str());
    }
    ifs.close();

    GeneralQuantumOperator* general_quantum_operator =
        new GeneralQuantumOperator(qubit_count);

    for (UINT i = 0; i < ops.size(); ++i) {
        general_quantum_operator->add_operator(
            new PauliOperator(ops[i].c_str(), coefs[i]));
    }

    return general_quantum_operator;
}

GeneralQuantumOperator* create_general_quantum_operator_from_openfermion_text(
    std::string text) {
    UINT qubit_count = 0;
    std::vector<CPPCTYPE> coefs;
    std::vector<std::string> ops;

    std::string str_buf;
    std::vector<std::string> index_list;

    std::vector<std::string> lines;
    lines = split(text, "\n");
    for (std::string line : lines) {
        std::tuple<double, double, std::string> parsed_items =
            parse_openfermion_line(line);
        const auto coef_real = std::get<0>(parsed_items);
        const auto coef_imag = std::get<1>(parsed_items);
        str_buf = std::get<2>(parsed_items);

        CPPCTYPE coef(coef_real, coef_imag);
        coefs.push_back(coef);
        ops.push_back(str_buf);
        index_list = split(str_buf, "IXYZ ");

        for (UINT i = 0; i < index_list.size(); ++i) {
            UINT n = std::stoi(index_list[i]) + 1;
            if (qubit_count < n) qubit_count = n;
        }
    }
    GeneralQuantumOperator* general_quantum_operator =
        new GeneralQuantumOperator(qubit_count);

    for (UINT i = 0; i < ops.size(); ++i) {
        general_quantum_operator->add_operator(
            new PauliOperator(ops[i].c_str(), coefs[i]));
    }

    return general_quantum_operator;
}

std::pair<GeneralQuantumOperator*, GeneralQuantumOperator*>
create_split_general_quantum_operator(std::string file_path) {
    UINT qubit_count = 0;
    std::vector<CPPCTYPE> coefs;
    std::vector<std::string> ops;

    std::ifstream ifs;
    ifs.open(file_path);

    if (!ifs) {
        std::stringstream error_message_stream;
        error_message_stream << "ERROR: Cannot open file";
        throw std::runtime_error(error_message_stream.str());
    }

    // loading lines and check qubit_count
    std::string str_buf;
    std::vector<std::string> index_list;

    std::string line;
    while (getline(ifs, line)) {
        std::tuple<double, double, std::string> parsed_items =
            parse_openfermion_line(line);
        const auto coef_real = std::get<0>(parsed_items);
        const auto coef_imag = std::get<1>(parsed_items);
        str_buf = std::get<2>(parsed_items);
        if (str_buf == (std::string)NULL) {
            continue;
        }
        CPPCTYPE coef(coef_real, coef_imag);
        coefs.push_back(coef);
        ops.push_back(str_buf);
        index_list = split(str_buf, "IXYZ ");

        for (UINT i = 0; i < index_list.size(); ++i) {
            UINT n = std::stoi(index_list[i]) + 1;
            if (qubit_count < n) qubit_count = n;
        }
    }
    if (!ifs.eof()) {
        std::stringstream error_message_stream;
        error_message_stream << "ERROR: Invalid format";
        throw std::runtime_error(error_message_stream.str());
    }
    ifs.close();

    GeneralQuantumOperator* general_quantum_operator_diag =
        new GeneralQuantumOperator(qubit_count);
    GeneralQuantumOperator* general_quantum_operator_non_diag =
        new GeneralQuantumOperator(qubit_count);

    for (UINT i = 0; i < ops.size(); ++i) {
        if (ops[i].find("X") != std::string::npos ||
            ops[i].find("Y") != std::string::npos) {
            general_quantum_operator_non_diag->add_operator(
                new PauliOperator(ops[i].c_str(), coefs[i]));
        } else {
            general_quantum_operator_diag->add_operator(
                new PauliOperator(ops[i].c_str(), coefs[i]));
        }
    }

    return std::make_pair(
        general_quantum_operator_diag, general_quantum_operator_non_diag);
}
}  // namespace quantum_operator

bool check_Pauli_operator(const GeneralQuantumOperator* quantum_operator,
    const PauliOperator* pauli_operator) {
    auto vec = pauli_operator->get_index_list();
    UINT val = 0;
    if (vec.size() > 0) {
        val = std::max(val, *std::max_element(vec.begin(), vec.end()));
    }
    return val < (quantum_operator->get_qubit_count());
}

std::string GeneralQuantumOperator::to_string() const {
    std::stringstream os;
    auto term_count = this->get_term_count();
    for (UINT index = 0; index < term_count; index++) {
        os << this->get_term(index)->get_coef() << " ";
        os << this->get_term(index)->get_pauli_string();
        if (index != term_count - 1) {
            os << " + ";
        }
    }
    return os.str();
}<|MERGE_RESOLUTION|>--- conflicted
+++ resolved
@@ -71,37 +71,14 @@
                "QuantumStateBase*): invalid qubit count";
         throw std::invalid_argument(error_message_stream.str());
     }
-<<<<<<< HEAD
-    double sum_real = 0.;
-    double sum_imag = 0.;
-    CPPCTYPE tmp(0., 0.);
-    size_t n_terms = this->_operator_list.size();
-
-=======
 
     const size_t n_terms = this->_operator_list.size();
->>>>>>> ef0aef60
     if (state->get_device_name() == "gpu") {
         CPPCTYPE sum = 0;
         for (UINT i = 0; i < n_terms; ++i) {
             sum += _operator_list[i]->get_expectation_value(state);
         }
         return sum;
-<<<<<<< HEAD
-    } else {
-#ifdef _OPENMP
-#pragma omp parallel for reduction(+ : sum_real, sum_imag) private(tmp)
-#endif
-        for (int i = 0; i < n_terms;
-             ++i) {  // this variable has to be signed integer because of OpenMP
-                     // of Windows compiler.
-            tmp = _operator_list[i]->get_expectation_value_single_thread(state);
-            sum_real += tmp.real();
-            sum_imag += tmp.imag();
-        }
-        return CPPCTYPE(sum_real, sum_imag);
-    }
-=======
     }
 
     double sum_real = 0.;
@@ -118,7 +95,6 @@
         sum_imag += tmp.imag();
     }
     return CPPCTYPE(sum_real, sum_imag);
->>>>>>> ef0aef60
 }
 
 CPPCTYPE GeneralQuantumOperator::get_expectation_value_single_thread(
@@ -423,13 +399,8 @@
             (UINT)target_index_list.size(), state->data_c(), state->dim);
 #endif
     } else {
-<<<<<<< HEAD
-        std::cerr << "apply single thread is not implemented for density matrix"
-                  << std::endl;
-=======
         throw std::runtime_error(
             "apply single thread is not implemented for density matrix");
->>>>>>> ef0aef60
     }
 }
 
@@ -531,11 +502,7 @@
     const PauliOperator& target) {
     bool flag = true;
     ITYPE i;
-<<<<<<< HEAD
-    // #pragma omp parallel for
-=======
     //#pragma omp parallel for
->>>>>>> ef0aef60
     for (i = 0; i < _operator_list.size(); i++) {
         auto pauli_operator = _operator_list[i];
         auto pauli_x = pauli_operator->get_x_bits();
