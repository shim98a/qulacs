--- conflicted
+++ resolved
@@ -56,7 +56,6 @@
             .real();
 }
 
-<<<<<<< HEAD
 CPPCTYPE
 HermitianQuantumOperator::solve_ground_state_eigenvalue_by_lanczos_method(
     QuantumStateBase* state, const UINT iter_count, const CPPCTYPE mu) const {
@@ -124,7 +123,8 @@
     }
 
     return minimum_eigenvalue + mu_;
-=======
+}
+
 std::string HermitianQuantumOperator::to_string() const {
     std::stringstream os;
     auto term_count = this->get_term_count();
@@ -136,7 +136,6 @@
         }
     }
     return os.str();
->>>>>>> 7caea66e
 }
 
 namespace observable {
