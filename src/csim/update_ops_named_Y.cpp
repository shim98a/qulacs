
#include "constant.hpp"
#include "update_ops.hpp"
#include "utility.hpp"
#ifdef _OPENMP
#include <omp.h>
#endif

#ifdef _USE_SIMD
#ifdef _MSC_VER
#include <intrin.h>
#else
#include <x86intrin.h>
#endif
#endif

void Y_gate(UINT target_qubit_index, CTYPE* state, ITYPE dim) {
#ifdef _OPENMP
<<<<<<< HEAD
    OMPutil omputil = get_omputil();
    omputil->set_qulacs_num_threads(dim, 13);
=======
    OMPutil::get_inst().set_qulacs_num_threads(dim, 13);
>>>>>>> 00c800dc
#endif

#ifdef _USE_SIMD
    Y_gate_parallel_simd(target_qubit_index, state, dim);
<<<<<<< HEAD
#elif defined(_USE_SVE)
    Y_gate_parallel_sve(target_qubit_index, state, dim);
=======
>>>>>>> 00c800dc
#else
    Y_gate_parallel_unroll(target_qubit_index, state, dim);
#endif

#ifdef _OPENMP
<<<<<<< HEAD
    omputil->reset_qulacs_num_threads();
=======
    OMPutil::get_inst().reset_qulacs_num_threads();
>>>>>>> 00c800dc
#endif
}

void Y_gate_parallel_unroll(UINT target_qubit_index, CTYPE* state, ITYPE dim) {
    const ITYPE loop_dim = dim / 2;
    const ITYPE mask = (1ULL << target_qubit_index);
    const ITYPE mask_low = mask - 1;
    const ITYPE mask_high = ~mask_low;
    ITYPE state_index = 0;
    const CTYPE imag = 1.i;
    if (target_qubit_index == 0) {
        ITYPE basis_index;
#ifdef _OPENMP
#pragma omp parallel for
#endif
        for (basis_index = 0; basis_index < dim; basis_index += 2) {
            CTYPE temp0 = state[basis_index];
            state[basis_index] = -imag * state[basis_index + 1];
            state[basis_index + 1] = imag * temp0;
        }
    } else {
#ifdef _OPENMP
#pragma omp parallel for
#endif
        for (state_index = 0; state_index < loop_dim; state_index += 2) {
            ITYPE basis_index_0 =
                (state_index & mask_low) + ((state_index & mask_high) << 1);
            ITYPE basis_index_1 = basis_index_0 + mask;
            CTYPE temp0 = state[basis_index_0];
            CTYPE temp1 = state[basis_index_0 + 1];
            state[basis_index_0] = -imag * state[basis_index_1];
            state[basis_index_0 + 1] = -imag * state[basis_index_1 + 1];
            state[basis_index_1] = imag * temp0;
            state[basis_index_1 + 1] = imag * temp1;
        }
    }
}

#ifdef _USE_SIMD
void Y_gate_parallel_simd(UINT target_qubit_index, CTYPE* state, ITYPE dim) {
<<<<<<< HEAD
    const ITYPE loop_dim = dim / 2;
    const ITYPE mask = (1ULL << target_qubit_index);
    const ITYPE mask_low = mask - 1;
    const ITYPE mask_high = ~mask_low;
    ITYPE state_index = 0;
    // const CTYPE imag = 1.i;
    __m256d minus_even = _mm256_set_pd(1, -1, 1, -1);
    __m256d minus_odd = _mm256_set_pd(-1, 1, -1, 1);
    __m256d minus_half = _mm256_set_pd(1, -1, -1, 1);
    if (target_qubit_index == 0) {
        ITYPE basis_index = 0;
#ifdef _OPENMP
#pragma omp parallel for
#endif
        for (basis_index = 0; basis_index < dim; basis_index += 2) {
            double* ptr0 = (double*)(state + basis_index);
            __m256d data0 = _mm256_loadu_pd(ptr0);
            data0 = _mm256_permute4x64_pd(data0,
                27);  // (3210) -> (0123) : 16+4*2+3=27
            data0 = _mm256_mul_pd(data0, minus_half);
            _mm256_storeu_pd(ptr0, data0);
        }
    } else {
#ifdef _OPENMP
#pragma omp parallel for
#endif
        for (state_index = 0; state_index < loop_dim; state_index += 2) {
            ITYPE basis_index_0 =
                (state_index & mask_low) + ((state_index & mask_high) << 1);
            ITYPE basis_index_1 = basis_index_0 + mask;
            double* ptr0 = (double*)(state + basis_index_0);
            double* ptr1 = (double*)(state + basis_index_1);
            __m256d data0 = _mm256_loadu_pd(ptr0);
            __m256d data1 = _mm256_loadu_pd(ptr1);
            data0 = _mm256_permute_pd(data0, 5);  // (3210) -> (2301) : 4+1
            data1 = _mm256_permute_pd(data1, 5);
            data0 = _mm256_mul_pd(data0, minus_even);
            data1 = _mm256_mul_pd(data1, minus_odd);
            _mm256_storeu_pd(ptr1, data0);
            _mm256_storeu_pd(ptr0, data1);
        }
    }
}
#endif

#ifdef _USE_SVE
void Y_gate_parallel_sve(UINT target_qubit_index, CTYPE* state, ITYPE dim) {
=======
>>>>>>> 00c800dc
    const ITYPE loop_dim = dim / 2;
    const ITYPE mask = (1ULL << target_qubit_index);
    const ITYPE mask_low = mask - 1;
    const ITYPE mask_high = ~mask_low;
    ITYPE state_index = 0;
<<<<<<< HEAD
    const CTYPE imag = 1.i;

    // # of complex128 numbers in an SVE register
    ITYPE VL = svcntd() / 2;

    if (mask >= VL) {
#pragma omp parallel
        {
            svbool_t pall = svptrue_b64();
            svfloat64_t sv_minus_even = svzip1(svdup_f64(1.0), svdup_f64(-1.0));
            svfloat64_t sv_minus_odd = svzip1(svdup_f64(-1.0), svdup_f64(1.0));

#pragma omp for
            for (state_index = 0; state_index < loop_dim; state_index += VL) {
                svfloat64_t sv_input0, sv_input1, sv_output0, sv_output1,
                    sv_cval_real, sv_cval_imag;
                ITYPE basis_index_0 =
                    (state_index & mask_low) + ((state_index & mask_high) << 1);
                ITYPE basis_index_1 = basis_index_0 + mask;

                sv_input0 = svld1(pall, (double*)&state[basis_index_0]);
                sv_input1 = svld1(pall, (double*)&state[basis_index_1]);

                sv_cval_real = svuzp1(sv_input0, sv_input1);
                sv_cval_imag = svuzp2(sv_input0, sv_input1);

                sv_output0 = svzip1(sv_cval_imag, sv_cval_real);
                sv_output1 = svzip2(sv_cval_imag, sv_cval_real);

                sv_output0 = svmul_x(pall, sv_output0, sv_minus_odd);
                sv_output1 = svmul_x(pall, sv_output1, sv_minus_even);

                if (5 <= target_qubit_index && target_qubit_index <= 10) {
                    // L1 prefetch
                    __builtin_prefetch(&state[basis_index_0 + mask * 4], 1, 3);
                    __builtin_prefetch(&state[basis_index_1 + mask * 4], 1, 3);
                    // L2 prefetch
                    __builtin_prefetch(&state[basis_index_0 + mask * 8], 1, 2);
                    __builtin_prefetch(&state[basis_index_1 + mask * 8], 1, 2);
                }

                svst1(pall, (double*)&state[basis_index_0], sv_output1);
                svst1(pall, (double*)&state[basis_index_1], sv_output0);
            }
        }
    } else if (dim >= (VL << 1)) {
#pragma omp parallel
        {
            svbool_t pall = svptrue_b64();
            svfloat64_t sv_minus_even = svzip1(svdup_f64(1.0), svdup_f64(-1.0));
            svfloat64_t sv_minus_odd = svzip1(svdup_f64(-1.0), svdup_f64(1.0));
            svfloat64_t sv_minus_half;
            svuint64_t sv_shuffle_table;

            sv_minus_half = svdup_f64(0.0);
            ITYPE len = 0;
            while (len < (VL << 1)) {
                for (ITYPE i = 0; i < (1ULL << target_qubit_index); ++i)
                    sv_minus_half = svext(sv_minus_half, sv_minus_even, 2);
                len += (1ULL << (target_qubit_index + 1));

                for (ITYPE i = 0; i < (1ULL << target_qubit_index); ++i)
                    sv_minus_half = svext(sv_minus_half, sv_minus_odd, 2);
                len += (1ULL << (target_qubit_index + 1));
            }

            sv_shuffle_table = sveor_z(pall, svindex_u64(0, 1),
                svdup_u64(1ULL << (target_qubit_index + 1)));

#pragma omp for
            for (state_index = 0; state_index < dim; state_index += (VL << 1)) {
                svfloat64_t sv_input0, sv_input1, sv_output0, sv_output1,
                    sv_cval_real, sv_cval_imag, sv_shuffle0, sv_shuffle1;

                sv_input0 = svld1(pall, (double*)&state[state_index]);
                sv_input1 = svld1(pall, (double*)&state[state_index + VL]);

                sv_shuffle0 = svtbl(sv_input0, sv_shuffle_table);
                sv_shuffle1 = svtbl(sv_input1, sv_shuffle_table);

                sv_cval_real = svuzp1(sv_shuffle0, sv_shuffle1);
                sv_cval_imag = svuzp2(sv_shuffle0, sv_shuffle1);

                sv_output0 = svzip1(sv_cval_imag, sv_cval_real);
                sv_output1 = svzip2(sv_cval_imag, sv_cval_real);

                sv_shuffle0 = svmul_x(pall, sv_output0, sv_minus_half);
                sv_shuffle1 = svmul_x(pall, sv_output1, sv_minus_half);

                svst1(pall, (double*)&state[state_index], sv_shuffle0);
                svst1(pall, (double*)&state[state_index + VL], sv_shuffle1);
            }
        }
    } else {
#pragma omp parallel for
        for (state_index = 0; state_index < loop_dim; ++state_index) {
            ITYPE basis_index_0 =
                (state_index & mask_low) + ((state_index & mask_high) << 1);
            ITYPE basis_index_1 = basis_index_0 + mask;
            CTYPE temp = state[basis_index_0];
            state[basis_index_0] = -imag * state[basis_index_1];
            state[basis_index_1] = imag * temp;
        }
    }
}
#endif  // #if defined(__ARM_FEATURE_SVE) && defined(_USE_SVE)
=======
    // const CTYPE imag = 1.i;
    __m256d minus_even = _mm256_set_pd(1, -1, 1, -1);
    __m256d minus_odd = _mm256_set_pd(-1, 1, -1, 1);
    __m256d minus_half = _mm256_set_pd(1, -1, -1, 1);
    if (target_qubit_index == 0) {
        ITYPE basis_index = 0;
#ifdef _OPENMP
#pragma omp parallel for
#endif
        for (basis_index = 0; basis_index < dim; basis_index += 2) {
            double* ptr0 = (double*)(state + basis_index);
            __m256d data0 = _mm256_loadu_pd(ptr0);
            data0 = _mm256_permute4x64_pd(data0,
                27);  // (3210) -> (0123) : 16+4*2+3=27
            data0 = _mm256_mul_pd(data0, minus_half);
            _mm256_storeu_pd(ptr0, data0);
        }
    } else {
#ifdef _OPENMP
#pragma omp parallel for
#endif
        for (state_index = 0; state_index < loop_dim; state_index += 2) {
            ITYPE basis_index_0 =
                (state_index & mask_low) + ((state_index & mask_high) << 1);
            ITYPE basis_index_1 = basis_index_0 + mask;
            double* ptr0 = (double*)(state + basis_index_0);
            double* ptr1 = (double*)(state + basis_index_1);
            __m256d data0 = _mm256_loadu_pd(ptr0);
            __m256d data1 = _mm256_loadu_pd(ptr1);
            data0 = _mm256_permute_pd(data0, 5);  // (3210) -> (2301) : 4+1
            data1 = _mm256_permute_pd(data1, 5);
            data0 = _mm256_mul_pd(data0, minus_even);
            data1 = _mm256_mul_pd(data1, minus_odd);
            _mm256_storeu_pd(ptr1, data0);
            _mm256_storeu_pd(ptr0, data1);
        }
    }
}
#endif
>>>>>>> 00c800dc
<|MERGE_RESOLUTION|>--- conflicted
+++ resolved
@@ -16,31 +16,19 @@
 
 void Y_gate(UINT target_qubit_index, CTYPE* state, ITYPE dim) {
 #ifdef _OPENMP
-<<<<<<< HEAD
-    OMPutil omputil = get_omputil();
-    omputil->set_qulacs_num_threads(dim, 13);
-=======
     OMPutil::get_inst().set_qulacs_num_threads(dim, 13);
->>>>>>> 00c800dc
 #endif
 
 #ifdef _USE_SIMD
     Y_gate_parallel_simd(target_qubit_index, state, dim);
-<<<<<<< HEAD
 #elif defined(_USE_SVE)
     Y_gate_parallel_sve(target_qubit_index, state, dim);
-=======
->>>>>>> 00c800dc
 #else
     Y_gate_parallel_unroll(target_qubit_index, state, dim);
 #endif
 
 #ifdef _OPENMP
-<<<<<<< HEAD
-    omputil->reset_qulacs_num_threads();
-=======
     OMPutil::get_inst().reset_qulacs_num_threads();
->>>>>>> 00c800dc
 #endif
 }
 
@@ -81,7 +69,6 @@
 
 #ifdef _USE_SIMD
 void Y_gate_parallel_simd(UINT target_qubit_index, CTYPE* state, ITYPE dim) {
-<<<<<<< HEAD
     const ITYPE loop_dim = dim / 2;
     const ITYPE mask = (1ULL << target_qubit_index);
     const ITYPE mask_low = mask - 1;
@@ -129,14 +116,11 @@
 
 #ifdef _USE_SVE
 void Y_gate_parallel_sve(UINT target_qubit_index, CTYPE* state, ITYPE dim) {
-=======
->>>>>>> 00c800dc
     const ITYPE loop_dim = dim / 2;
     const ITYPE mask = (1ULL << target_qubit_index);
     const ITYPE mask_low = mask - 1;
     const ITYPE mask_high = ~mask_low;
     ITYPE state_index = 0;
-<<<<<<< HEAD
     const CTYPE imag = 1.i;
 
     // # of complex128 numbers in an SVE register
@@ -242,45 +226,4 @@
         }
     }
 }
-#endif  // #if defined(__ARM_FEATURE_SVE) && defined(_USE_SVE)
-=======
-    // const CTYPE imag = 1.i;
-    __m256d minus_even = _mm256_set_pd(1, -1, 1, -1);
-    __m256d minus_odd = _mm256_set_pd(-1, 1, -1, 1);
-    __m256d minus_half = _mm256_set_pd(1, -1, -1, 1);
-    if (target_qubit_index == 0) {
-        ITYPE basis_index = 0;
-#ifdef _OPENMP
-#pragma omp parallel for
-#endif
-        for (basis_index = 0; basis_index < dim; basis_index += 2) {
-            double* ptr0 = (double*)(state + basis_index);
-            __m256d data0 = _mm256_loadu_pd(ptr0);
-            data0 = _mm256_permute4x64_pd(data0,
-                27);  // (3210) -> (0123) : 16+4*2+3=27
-            data0 = _mm256_mul_pd(data0, minus_half);
-            _mm256_storeu_pd(ptr0, data0);
-        }
-    } else {
-#ifdef _OPENMP
-#pragma omp parallel for
-#endif
-        for (state_index = 0; state_index < loop_dim; state_index += 2) {
-            ITYPE basis_index_0 =
-                (state_index & mask_low) + ((state_index & mask_high) << 1);
-            ITYPE basis_index_1 = basis_index_0 + mask;
-            double* ptr0 = (double*)(state + basis_index_0);
-            double* ptr1 = (double*)(state + basis_index_1);
-            __m256d data0 = _mm256_loadu_pd(ptr0);
-            __m256d data1 = _mm256_loadu_pd(ptr1);
-            data0 = _mm256_permute_pd(data0, 5);  // (3210) -> (2301) : 4+1
-            data1 = _mm256_permute_pd(data1, 5);
-            data0 = _mm256_mul_pd(data0, minus_even);
-            data1 = _mm256_mul_pd(data1, minus_odd);
-            _mm256_storeu_pd(ptr1, data0);
-            _mm256_storeu_pd(ptr0, data1);
-        }
-    }
-}
-#endif
->>>>>>> 00c800dc
+#endif  // #if defined(__ARM_FEATURE_SVE) && defined(_USE_SVE)