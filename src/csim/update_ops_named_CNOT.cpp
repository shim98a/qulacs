#include <stddef.h>

#include "constant.hpp"
#include "update_ops.hpp"
#include "utility.hpp"
#ifdef _OPENMP
#include <omp.h>
#endif

#ifdef _USE_SIMD
#ifdef _MSC_VER
#include <intrin.h>
#else
#include <x86intrin.h>
#endif
#endif

void CNOT_gate(UINT control_qubit_index, UINT target_qubit_index, CTYPE* state,
    ITYPE dim) {
#ifdef _OPENMP
<<<<<<< HEAD
    OMPutil omputil = get_omputil();
    omputil->set_qulacs_num_threads(dim, 13);
=======
    OMPutil::get_inst().set_qulacs_num_threads(dim, 13);
>>>>>>> 00c800dc
#endif

#ifdef _USE_SIMD
    CNOT_gate_parallel_simd(
        control_qubit_index, target_qubit_index, state, dim);
<<<<<<< HEAD
#elif defined(_USE_SVE)
    CNOT_gate_parallel_sve(control_qubit_index, target_qubit_index, state, dim);
=======
>>>>>>> 00c800dc
#else
    CNOT_gate_parallel_unroll(
        control_qubit_index, target_qubit_index, state, dim);
#endif

#ifdef _OPENMP
<<<<<<< HEAD
    omputil->reset_qulacs_num_threads();
=======
    OMPutil::get_inst().reset_qulacs_num_threads();
>>>>>>> 00c800dc
#endif
}

void CNOT_gate_parallel_unroll(UINT control_qubit_index,
    UINT target_qubit_index, CTYPE* state, ITYPE dim) {
    const ITYPE loop_dim = dim / 4;

    const ITYPE target_mask = 1ULL << target_qubit_index;
    const ITYPE control_mask = 1ULL << control_qubit_index;

    const UINT min_qubit_index =
        get_min_ui(control_qubit_index, target_qubit_index);
    const UINT max_qubit_index =
        get_max_ui(control_qubit_index, target_qubit_index);
    const ITYPE min_qubit_mask = 1ULL << min_qubit_index;
    const ITYPE max_qubit_mask = 1ULL << (max_qubit_index - 1);
    const ITYPE low_mask = min_qubit_mask - 1;
    const ITYPE mid_mask = (max_qubit_mask - 1) ^ low_mask;
    const ITYPE high_mask = ~(max_qubit_mask - 1);

    ITYPE state_index = 0;
    if (target_qubit_index == 0) {
        // swap neighboring two basis
#ifdef _OPENMP
#pragma omp parallel for
#endif
        for (state_index = 0; state_index < loop_dim; ++state_index) {
            ITYPE basis_index = ((state_index & mid_mask) << 1) +
                                ((state_index & high_mask) << 2) + control_mask;
            CTYPE temp = state[basis_index];
            state[basis_index] = state[basis_index + 1];
            state[basis_index + 1] = temp;
        }
    } else if (control_qubit_index == 0) {
        // no neighboring swap
#ifdef _OPENMP
#pragma omp parallel for
#endif
        for (state_index = 0; state_index < loop_dim; ++state_index) {
            ITYPE basis_index_0 =
                (state_index & low_mask) + ((state_index & mid_mask) << 1) +
                ((state_index & high_mask) << 2) + control_mask;
            ITYPE basis_index_1 = basis_index_0 + target_mask;
            CTYPE temp = state[basis_index_0];
            state[basis_index_0] = state[basis_index_1];
            state[basis_index_1] = temp;
        }
    } else {
        // a,a+1 is swapped to a^m, a^m+1, respectively
#ifdef _OPENMP
#pragma omp parallel for
#endif
        for (state_index = 0; state_index < loop_dim; state_index += 2) {
            ITYPE basis_index_0 =
                (state_index & low_mask) + ((state_index & mid_mask) << 1) +
                ((state_index & high_mask) << 2) + control_mask;
            ITYPE basis_index_1 = basis_index_0 + target_mask;
            CTYPE temp0 = state[basis_index_0];
            CTYPE temp1 = state[basis_index_0 + 1];
            state[basis_index_0] = state[basis_index_1];
            state[basis_index_0 + 1] = state[basis_index_1 + 1];
            state[basis_index_1] = temp0;
            state[basis_index_1 + 1] = temp1;
        }
    }
}

#ifdef _USE_SIMD
void CNOT_gate_parallel_simd(UINT control_qubit_index, UINT target_qubit_index,
<<<<<<< HEAD
    CTYPE* state, ITYPE dim) {
    const ITYPE loop_dim = dim / 4;

    const ITYPE target_mask = 1ULL << target_qubit_index;
    const ITYPE control_mask = 1ULL << control_qubit_index;

    const UINT min_qubit_index =
        get_min_ui(control_qubit_index, target_qubit_index);
    const UINT max_qubit_index =
        get_max_ui(control_qubit_index, target_qubit_index);
    const ITYPE min_qubit_mask = 1ULL << min_qubit_index;
    const ITYPE max_qubit_mask = 1ULL << (max_qubit_index - 1);
    const ITYPE low_mask = min_qubit_mask - 1;
    const ITYPE mid_mask = (max_qubit_mask - 1) ^ low_mask;
    const ITYPE high_mask = ~(max_qubit_mask - 1);

    ITYPE state_index = 0;
    if (target_qubit_index == 0) {
        // swap neighboring two basis
#ifdef _OPENMP
#pragma omp parallel for
#endif
        for (state_index = 0; state_index < loop_dim; ++state_index) {
            ITYPE basis_index = ((state_index & mid_mask) << 1) +
                                ((state_index & high_mask) << 2) + control_mask;
            double* ptr = (double*)(state + basis_index);
            __m256d data = _mm256_loadu_pd(ptr);
            data = _mm256_permute4x64_pd(data,
                78);  // (3210) -> (1032) : 1*2 + 4*3 + 16*0 + 64*1 = 2+12+64=78
            _mm256_storeu_pd(ptr, data);
        }
    } else if (control_qubit_index == 0) {
        // no neighboring swap
#ifdef _OPENMP
#pragma omp parallel for
#endif
        for (state_index = 0; state_index < loop_dim; ++state_index) {
            ITYPE basis_index_0 =
                (state_index & low_mask) + ((state_index & mid_mask) << 1) +
                ((state_index & high_mask) << 2) + control_mask;
            ITYPE basis_index_1 = basis_index_0 + target_mask;
            CTYPE temp = state[basis_index_0];
            state[basis_index_0] = state[basis_index_1];
            state[basis_index_1] = temp;
        }
    } else {
        // a,a+1 is swapped to a^m, a^m+1, respectively
#ifdef _OPENMP
#pragma omp parallel for
#endif
        for (state_index = 0; state_index < loop_dim; state_index += 2) {
            ITYPE basis_index_0 =
                (state_index & low_mask) + ((state_index & mid_mask) << 1) +
                ((state_index & high_mask) << 2) + control_mask;
            ITYPE basis_index_1 = basis_index_0 + target_mask;
            double* ptr0 = (double*)(state + basis_index_0);
            double* ptr1 = (double*)(state + basis_index_1);
            __m256d data0 = _mm256_loadu_pd(ptr0);
            __m256d data1 = _mm256_loadu_pd(ptr1);
            _mm256_storeu_pd(ptr1, data0);
            _mm256_storeu_pd(ptr0, data1);
        }
    }
}
#endif

#ifdef _USE_SVE
void CNOT_gate_parallel_sve(UINT control_qubit_index, UINT target_qubit_index,
=======
>>>>>>> 00c800dc
    CTYPE* state, ITYPE dim) {
    const ITYPE loop_dim = dim / 4;

    const ITYPE target_mask = 1ULL << target_qubit_index;
    const ITYPE control_mask = 1ULL << control_qubit_index;

    const UINT min_qubit_index =
        get_min_ui(control_qubit_index, target_qubit_index);
    const UINT max_qubit_index =
        get_max_ui(control_qubit_index, target_qubit_index);
    const ITYPE min_qubit_mask = 1ULL << min_qubit_index;
    const ITYPE max_qubit_mask = 1ULL << (max_qubit_index - 1);
    const ITYPE low_mask = min_qubit_mask - 1;
    const ITYPE mid_mask = (max_qubit_mask - 1) ^ low_mask;
    const ITYPE high_mask = ~(max_qubit_mask - 1);

    ITYPE state_index = 0;
<<<<<<< HEAD

    // # of complex128 numbers in an SVE register
    ITYPE VL = svcntd() / 2;

    if (dim > VL) {
        if (min_qubit_mask >= VL) {
#pragma omp parallel
            {
                // Create an all 1's predicate variable
                svbool_t pg = svptrue_b64();
#pragma omp for
                for (state_index = 0; state_index < loop_dim;
                     state_index += VL) {
                    // Calculate indices
                    ITYPE basis_0 = (state_index & low_mask) +
                                    ((state_index & mid_mask) << 1) +
                                    ((state_index & high_mask) << 2) +
                                    control_mask;
                    ITYPE basis_1 = basis_0 + target_mask;

                    // Load values
                    svfloat64_t input0 = svld1(pg, (double*)&state[basis_0]);
                    svfloat64_t input1 = svld1(pg, (double*)&state[basis_1]);

                    // Store values
                    svst1(pg, (double*)&state[basis_0], input1);
                    svst1(pg, (double*)&state[basis_1], input0);
                }
            }
        } else if (target_qubit_index == 0) {
            // swap neighboring two basis
#pragma omp parallel for
            for (state_index = 0; state_index < loop_dim; ++state_index) {
                ITYPE basis_index = ((state_index & mid_mask) << 1) +
                                    ((state_index & high_mask) << 2) +
                                    control_mask;
                CTYPE temp = state[basis_index];
                state[basis_index] = state[basis_index + 1];
                state[basis_index + 1] = temp;
            }
        } else if (control_qubit_index == 0) {
#pragma omp parallel for
            for (state_index = 0; state_index < loop_dim; ++state_index) {
                ITYPE basis_index_0 =
                    (state_index & low_mask) + ((state_index & mid_mask) << 1) +
                    ((state_index & high_mask) << 2) + control_mask;
                ITYPE basis_index_1 = basis_index_0 + target_mask;
                CTYPE temp = state[basis_index_0];
                state[basis_index_0] = state[basis_index_1];
                state[basis_index_1] = temp;
            }
        } else {
            // a,a+1 is swapped to a^m, a^m+1, respectively
#pragma omp parallel for
            for (state_index = 0; state_index < loop_dim; state_index += 2) {
                ITYPE basis_index_0 =
                    (state_index & low_mask) + ((state_index & mid_mask) << 1) +
                    ((state_index & high_mask) << 2) + control_mask;
                ITYPE basis_index_1 = basis_index_0 + target_mask;
                CTYPE temp0 = state[basis_index_0];
                CTYPE temp1 = state[basis_index_0 + 1];
                state[basis_index_0] = state[basis_index_1];
                state[basis_index_0 + 1] = state[basis_index_1 + 1];
                state[basis_index_1] = temp0;
                state[basis_index_1 + 1] = temp1;
            }
        }
    } else {  // if (dim >= VL)
=======
    if (target_qubit_index == 0) {
        // swap neighboring two basis
#ifdef _OPENMP
#pragma omp parallel for
#endif
        for (state_index = 0; state_index < loop_dim; ++state_index) {
            ITYPE basis_index = ((state_index & mid_mask) << 1) +
                                ((state_index & high_mask) << 2) + control_mask;
            double* ptr = (double*)(state + basis_index);
            __m256d data = _mm256_loadu_pd(ptr);
            data = _mm256_permute4x64_pd(data,
                78);  // (3210) -> (1032) : 1*2 + 4*3 + 16*0 + 64*1 = 2+12+64=78
            _mm256_storeu_pd(ptr, data);
        }
    } else if (control_qubit_index == 0) {
        // no neighboring swap
#ifdef _OPENMP
>>>>>>> 00c800dc
#pragma omp parallel for
#endif
        for (state_index = 0; state_index < loop_dim; ++state_index) {
            ITYPE basis_index_0 =
                (state_index & low_mask) + ((state_index & mid_mask) << 1) +
                ((state_index & high_mask) << 2) + control_mask;
            ITYPE basis_index_1 = basis_index_0 + target_mask;
            CTYPE temp = state[basis_index_0];
            state[basis_index_0] = state[basis_index_1];
            state[basis_index_1] = temp;
        }
<<<<<<< HEAD
    }  // if (dim >= VL)
=======
    } else {
        // a,a+1 is swapped to a^m, a^m+1, respectively
#ifdef _OPENMP
#pragma omp parallel for
#endif
        for (state_index = 0; state_index < loop_dim; state_index += 2) {
            ITYPE basis_index_0 =
                (state_index & low_mask) + ((state_index & mid_mask) << 1) +
                ((state_index & high_mask) << 2) + control_mask;
            ITYPE basis_index_1 = basis_index_0 + target_mask;
            double* ptr0 = (double*)(state + basis_index_0);
            double* ptr1 = (double*)(state + basis_index_1);
            __m256d data0 = _mm256_loadu_pd(ptr0);
            __m256d data1 = _mm256_loadu_pd(ptr1);
            _mm256_storeu_pd(ptr1, data0);
            _mm256_storeu_pd(ptr0, data1);
        }
    }
>>>>>>> 00c800dc
}
#endif<|MERGE_RESOLUTION|>--- conflicted
+++ resolved
@@ -18,33 +18,21 @@
 void CNOT_gate(UINT control_qubit_index, UINT target_qubit_index, CTYPE* state,
     ITYPE dim) {
 #ifdef _OPENMP
-<<<<<<< HEAD
-    OMPutil omputil = get_omputil();
-    omputil->set_qulacs_num_threads(dim, 13);
-=======
     OMPutil::get_inst().set_qulacs_num_threads(dim, 13);
->>>>>>> 00c800dc
 #endif
 
 #ifdef _USE_SIMD
     CNOT_gate_parallel_simd(
         control_qubit_index, target_qubit_index, state, dim);
-<<<<<<< HEAD
 #elif defined(_USE_SVE)
     CNOT_gate_parallel_sve(control_qubit_index, target_qubit_index, state, dim);
-=======
->>>>>>> 00c800dc
 #else
     CNOT_gate_parallel_unroll(
         control_qubit_index, target_qubit_index, state, dim);
 #endif
 
 #ifdef _OPENMP
-<<<<<<< HEAD
-    omputil->reset_qulacs_num_threads();
-=======
     OMPutil::get_inst().reset_qulacs_num_threads();
->>>>>>> 00c800dc
 #endif
 }
 
@@ -114,7 +102,6 @@
 
 #ifdef _USE_SIMD
 void CNOT_gate_parallel_simd(UINT control_qubit_index, UINT target_qubit_index,
-<<<<<<< HEAD
     CTYPE* state, ITYPE dim) {
     const ITYPE loop_dim = dim / 4;
 
@@ -183,8 +170,6 @@
 
 #ifdef _USE_SVE
 void CNOT_gate_parallel_sve(UINT control_qubit_index, UINT target_qubit_index,
-=======
->>>>>>> 00c800dc
     CTYPE* state, ITYPE dim) {
     const ITYPE loop_dim = dim / 4;
 
@@ -202,7 +187,6 @@
     const ITYPE high_mask = ~(max_qubit_mask - 1);
 
     ITYPE state_index = 0;
-<<<<<<< HEAD
 
     // # of complex128 numbers in an SVE register
     ITYPE VL = svcntd() / 2;
@@ -271,27 +255,7 @@
             }
         }
     } else {  // if (dim >= VL)
-=======
-    if (target_qubit_index == 0) {
-        // swap neighboring two basis
-#ifdef _OPENMP
-#pragma omp parallel for
-#endif
-        for (state_index = 0; state_index < loop_dim; ++state_index) {
-            ITYPE basis_index = ((state_index & mid_mask) << 1) +
-                                ((state_index & high_mask) << 2) + control_mask;
-            double* ptr = (double*)(state + basis_index);
-            __m256d data = _mm256_loadu_pd(ptr);
-            data = _mm256_permute4x64_pd(data,
-                78);  // (3210) -> (1032) : 1*2 + 4*3 + 16*0 + 64*1 = 2+12+64=78
-            _mm256_storeu_pd(ptr, data);
-        }
-    } else if (control_qubit_index == 0) {
-        // no neighboring swap
-#ifdef _OPENMP
->>>>>>> 00c800dc
-#pragma omp parallel for
-#endif
+#pragma omp parallel for
         for (state_index = 0; state_index < loop_dim; ++state_index) {
             ITYPE basis_index_0 =
                 (state_index & low_mask) + ((state_index & mid_mask) << 1) +
@@ -301,27 +265,6 @@
             state[basis_index_0] = state[basis_index_1];
             state[basis_index_1] = temp;
         }
-<<<<<<< HEAD
     }  // if (dim >= VL)
-=======
-    } else {
-        // a,a+1 is swapped to a^m, a^m+1, respectively
-#ifdef _OPENMP
-#pragma omp parallel for
-#endif
-        for (state_index = 0; state_index < loop_dim; state_index += 2) {
-            ITYPE basis_index_0 =
-                (state_index & low_mask) + ((state_index & mid_mask) << 1) +
-                ((state_index & high_mask) << 2) + control_mask;
-            ITYPE basis_index_1 = basis_index_0 + target_mask;
-            double* ptr0 = (double*)(state + basis_index_0);
-            double* ptr1 = (double*)(state + basis_index_1);
-            __m256d data0 = _mm256_loadu_pd(ptr0);
-            __m256d data1 = _mm256_loadu_pd(ptr1);
-            _mm256_storeu_pd(ptr1, data0);
-            _mm256_storeu_pd(ptr0, data1);
-        }
-    }
->>>>>>> 00c800dc
 }
 #endif