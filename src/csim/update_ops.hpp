/*
 rules for arguments of update functions:
   The order of arguments must be
      information_about_applying_qubits -> Pauli_operator ->
 information_about_applying_gate_matrix_elements -> a_kind_of_rotation_angle ->
 state_vector -> dimension If there is control-qubit and target-qubit,
 control-qubit is the first argument. If an array of which the size is not known
 comes, the size of that array follows.

  Definition of update function is divided to named_gates,
 single_target_qubit_gates, multiple_target_qubit_gates, QFT_gates
 */

#pragma once

#include "type.hpp"
#ifdef _OPENMP
#include <omp.h>
#endif

/** X gate **/

/**
 * \~english
 * Apply the Pauli X gate to the quantum state.
 *
 * Apply the Pauli X gate to the quantum state.
 * @param[in] target_qubit_index index of the qubit
 * @param[in,out] state quantum state
 * @param[in] dim dimension
 *
 *
 * \~japanese-en
 * パウリX演算を作用させて状態を更新。
 *
 * パウリX演算を作用させて状態を更新。
 * @param[in] target_qubit_index 作用する量子ビットのインデックス。
 * @param[in,out] state 量子状態
 * @param[in] dim 次元
 *
 */
DllExport void X_gate(UINT target_qubit_index, CTYPE* state, ITYPE dim);
<<<<<<< HEAD
void X_gate_unroll(UINT target_qubit_index, CTYPE* state, ITYPE dim);
void X_gate_simd(UINT target_qubit_index, CTYPE* state, ITYPE dim);
=======
void X_gate_parallel_unroll(UINT target_qubit_index, CTYPE* state, ITYPE dim);
void X_gate_parallel_simd(UINT target_qubit_index, CTYPE* state, ITYPE dim);
>>>>>>> 74a08f17

/**
 * \~english
 * Apply the Pauli Y gate to the quantum state.
 *
 * Apply the Pauli Y gate to the quantum state.
 * @param[in] target_qubit_index index of the qubit
 * @param[in,out] state quantum state
 * @param[in] dim dimension
 *
 *
 * \~japanese-en
 * パウリY演算を作用させて状態を更新。
 *
 * パウリY演算を作用させて状態を更新。
 * @param[in] target_qubit_index 作用する量子ビットのインデックス。
 * @param[in,out] state 量子状態
 * @param[in] dim 次元
 *
 */
DllExport void Y_gate(UINT target_qubit_index, CTYPE* state, ITYPE dim);
void Y_gate_single_unroll(UINT target_qubit_index, CTYPE* state, ITYPE dim);
void Y_gate_single_simd(UINT target_qubit_index, CTYPE* state, ITYPE dim);
void Y_gate_parallel_unroll(UINT target_qubit_index, CTYPE* state, ITYPE dim);
void Y_gate_parallel_simd(UINT target_qubit_index, CTYPE* state, ITYPE dim);

/**
 * \~english
 * Apply the Pauli Z gate to the quantum state.
 *
 * Apply the Pauli Z gate to the quantum state.
 * @param[in] target_qubit_index index of the qubit
 * @param[in,out] state quantum state
 * @param[in] dim dimension
 *
 *
 * \~japanese-en
 * パウリZ演算を作用させて状態を更新。
 *
 * パウリZ演算を作用させて状態を更新。
 * @param[in] target_qubit_index 作用する量子ビットのインデックス。
 * @param[in,out] state 量子状態
 * @param[in] dim 次元
 *
 */
DllExport void Z_gate(UINT target_qubit_index, CTYPE* state, ITYPE dim);
void Z_gate_single_unroll(UINT target_qubit_index, CTYPE* state, ITYPE dim);
void Z_gate_single_simd(UINT target_qubit_index, CTYPE* state, ITYPE dim);
void Z_gate_parallel_unroll(UINT target_qubit_index, CTYPE* state, ITYPE dim);
void Z_gate_parallel_simd(UINT target_qubit_index, CTYPE* state, ITYPE dim);

/**
 * \~english
 * Apply S gate to the quantum state.
 *
 * Apply S gate to the quantum state.
 * @param[in] target_qubit_index index of the qubit
 * @param[in,out] state quantum state
 * @param[in] dim dimension
 *
 *
 * \~japanese-en
 * 位相演算 S を作用させて状態を更新。
 *
 * 位相演算 S = diag(1,i) を作用させて状態を更新。
 * @param[in] target_qubit_index 作用する量子ビットのインデックス。
 * @param[in,out] state 量子状態
 * @param[in] dim 次元
 *
 */
DllExport void S_gate(UINT target_qubit_index, CTYPE* state, ITYPE dim);

/**
 * \~english
 * Apply S gate to the quantum state.
 *
 * Apply S gate to the quantum state.
 * @param[in] target_qubit_index index of the qubit
 * @param[in,out] state quantum state
 * @param[in] dim dimension
 *
 *
 * \~japanese-en
 * 位相演算 S^dag を作用させて状態を更新。
 *
 * 位相演算 S^dag = diag(1,-i) を作用させて状態を更新。
 * @param[in] target_qubit_index 作用する量子ビットのインデックス。
 * @param[in,out] state 量子状態
 * @param[in] dim 次元
 *
 */
DllExport void Sdag_gate(UINT target_qubit_index, CTYPE* state, ITYPE dim);

/**
 * \~english
 * Apply T gate to the quantum state.
 *
 * Apply T gate to the quantum state.
 * @param[in] target_qubit_index index of the qubit
 * @param[in,out] state quantum state
 * @param[in] dim dimension
 *
 *
 * \~japanese-en
 * T 演算を作用させて状態を更新。
 *
 * T 演算（pi/8演算）、 T = diag(1,exp(i pi/4))
 * を作用させて状態を更新。非クリフォード演算。
 * @param[in] target_qubit_index 作用する量子ビットのインデックス。
 * @param[in,out] state 量子状態
 * @param[in] dim 次元
 *
 */
DllExport void T_gate(UINT target_qubit_index, CTYPE* state, ITYPE dim);

/**
 * \~english
 * Apply T^dag gate to the quantum state.
 *
 * Apply T^dag gate to the quantum state.
 * @param[in] target_qubit_index index of the qubit
 * @param[in,out] state quantum state
 * @param[in] dim dimension
 *
 *
 * \~japanese-en
 * T^dag 演算を作用させて状態を更新。
 *
 * T 演算のエルミート共役、 T^dag = diag(1,exp(-i pi/4))
 * を作用させて状態を更新。非クリフォード演算。
 * @param[in] target_qubit_index 作用する量子ビットのインデックス。
 * @param[in,out] state 量子状態
 * @param[in] dim 次元
 *
 */
DllExport void Tdag_gate(UINT target_qubit_index, CTYPE* state, ITYPE dim);

/**
 * \~english
 * Apply the square root of the X gate to the quantum state.
 *
 * Apply the square root of the X gate to the quantum state.
 * @param[in] target_qubit_index index of the qubit
 * @param[in,out] state quantum state
 * @param[in] dim dimension
 *
 *
 * \~japanese-en
 * パウリ X 演算子の平方根の演算子を作用させて状態を更新。
 *
 * パウリ X 演算子の平方根の演算子を作用させて状態を更新。非クリフォード演算。
 * @param[in] target_qubit_index 作用する量子ビットのインデックス。
 * @param[in,out] state 量子状態
 * @param[in] dim 次元
 *
 */
DllExport void sqrtX_gate(UINT target_qubit_index, CTYPE* state, ITYPE dim);

/**
 * \~english
 * Apply hermitian conjugate of the square root of the X gate to the quantum
 * state.
 *
 * Apply hermitian conjugate of the square root of the X gate to the quantum
 * state.
 * @param[in] target_qubit_index index of the qubit
 * @param[in,out] state quantum state
 * @param[in] dim dimension
 *
 *
 * \~japanese-en
 * パウリ X 演算子の平方根に対してエルミート共役な演算子を作用させて状態を更新。
 *
 * パウリ X
 * 演算子の平方根に対してエルミート共役な演算子を作用させて状態を更新。非クリフォード演算。
 * @param[in] target_qubit_index 作用する量子ビットのインデックス。
 * @param[in,out] state 量子状態
 * @param[in] dim 次元
 *
 */
DllExport void sqrtXdag_gate(UINT target_qubit_index, CTYPE* state, ITYPE dim);

/**
 * \~english
 * Apply the square root of the Y gate to the quantum state.
 *
 * Apply the square root of the Y gate to the quantum state.
 * @param[in] target_qubit_index index of the qubit
 * @param[in,out] state quantum state
 * @param[in] dim dimension
 *
 *
 * \~japanese-en
 * パウリ Y 演算子の平方根の演算子を作用させて状態を更新。
 *
 * パウリ Y 演算子の平方根の演算子を作用させて状態を更新。非クリフォード演算。
 * @param[in] target_qubit_index 作用する量子ビットのインデックス。
 * @param[in,out] state 量子状態
 * @param[in] dim 次元
 *
 */
DllExport void sqrtY_gate(UINT target_qubit_index, CTYPE* state, ITYPE dim);

/**
 * \~english
 * Apply hermitian conjugate of the square root of the Y gate to the quantum
 * state.
 *
 * Apply hermitian conjugate of the square root of the Y gate to the quantum
 * state.
 * @param[in] target_qubit_index index of the qubit
 * @param[in,out] state quantum state
 * @param[in] dim dimension
 *
 *
 * \~japanese-en
 * パウリ Y 演算子の平方根に対してエルミート共役な演算子を作用させて状態を更新。
 *
 * パウリ Y
 * 演算子の平方根に対してエルミート共役な演算子を作用させて状態を更新。非クリフォード演算。
 * @param[in] target_qubit_index 作用する量子ビットのインデックス。
 * @param[in,out] state 量子状態
 * @param[in] dim 次元
 *
 */
DllExport void sqrtYdag_gate(UINT target_qubit_index, CTYPE* state, ITYPE dim);

/**
 * \~english
 * Apply the Hadamard gate to the quantum state.
 *
 * Apply the Hadamard gate to the quantum state.
 * @param[in] target_qubit_index index of the qubit
 * @param[in,out] state quantum state
 * @param[in] dim dimension
 *
 *
 * \~japanese-en
 * アダマール演算子を作用させて状態を更新。
 *
 * アダマール演算子を作用させて状態を更新。
 * @param[in] target_qubit_index 作用する量子ビットのインデックス。
 * @param[in,out] state 量子状態
 * @param[in] dim 次元
 *
 */
DllExport void H_gate(UINT target_qubit_index, CTYPE* state, ITYPE dim);
void H_gate_single_unroll(UINT target_qubit_index, CTYPE* state, ITYPE dim);
void H_gate_single_simd(UINT target_qubit_index, CTYPE* state, ITYPE dim);
void H_gate_parallel_unroll(UINT target_qubit_index, CTYPE* state, ITYPE dim);
void H_gate_parallel_simd(UINT target_qubit_index, CTYPE* state, ITYPE dim);

/** Hadamard gate multiplied sqrt(2) **/
// DllExport void H_gate_unnormalized(UINT target_qubit_index, CTYPE *state,
// ITYPE dim);

/**
 * \~english
 * Apply the CNOT gate to the quantum state.
 *
 * Apply the CNOT gate to the quantum state.
 * @param[in] control_qubit_index index of control qubit
 * @param[in] target_qubit_index index of target qubit
 * @param[in,out] state quantum state
 * @param[in] dim dimension
 *
 * \~japanese-en
 * CNOT演算を作用させて状態を更新。
 *
 * 2量子ビット演算、CNOT演算を作用させて状態を更新。
 * @param[in] control_qubit_index 制御量子ビットのインデックス
 * @param[in] target_qubit_index ターゲット量子ビットのインデックス
 * @param[in,out] state 量子状態
 * @param[in] dim 次元
 */
DllExport void CNOT_gate(
    UINT control_qubit_index, UINT target_qubit_index, CTYPE* state, ITYPE dim);
<<<<<<< HEAD
void CNOT_gate_unroll(
    UINT control_qubit_index, UINT target_qubit_index, CTYPE* state, ITYPE dim);
void CNOT_gate_simd(
=======
void CNOT_gate_parallel_unroll(
    UINT control_qubit_index, UINT target_qubit_index, CTYPE* state, ITYPE dim);
void CNOT_gate_parallel_simd(
>>>>>>> 74a08f17
    UINT control_qubit_index, UINT target_qubit_index, CTYPE* state, ITYPE dim);

/**
 * \~english
 * Apply the CZ gate to the quantum state.
 *
 * Apply the CZ gate to the quantum state.
 * @param[in] control_qubit_index index of control qubit
 * @param[in] target_qubit_index index of target qubit
 * @param[in,out] state quantum state
 * @param[in] dim dimension
 *
 * \~japanese-en
 * CZ演算を作用させて状態を更新。
 *
 * 2量子ビット演算、CZ演算を作用させて状態を更新。制御量子ビットとターゲット量子ビットに対して対称に作用（インデックスを入れ替えても同じ作用）。
 * @param[in] control_qubit_index 制御量子ビットのインデックス
 * @param[in] target_qubit_index ターゲット量子ビットのインデックス
 * @param[in,out] state 量子状態
 * @param[in] dim 次元
 */
DllExport void CZ_gate(
    UINT control_qubit_index, UINT target_qubit_index, CTYPE* state, ITYPE dim);
void CZ_gate_single_unroll(
    UINT control_qubit_index, UINT target_qubit_index, CTYPE* state, ITYPE dim);
void CZ_gate_parallel_unroll(
    UINT control_qubit_index, UINT target_qubit_index, CTYPE* state, ITYPE dim);
void CZ_gate_single_simd(
    UINT control_qubit_index, UINT target_qubit_index, CTYPE* state, ITYPE dim);
void CZ_gate_parallel_simd(
    UINT control_qubit_index, UINT target_qubit_index, CTYPE* state, ITYPE dim);

/**
 * \~english
 * Apply the SWAP to the quantum state.
 *
 * Apply the SWAP to the quantum state.
 * @param[in] control_qubit_index index of control qubit
 * @param[in] target_qubit_index index of target qubit
 * @param[in,out] state quantum state
 * @param[in] dim dimension
 *
 * \~japanese-en
 * SWAP演算を作用させて状態を更新。
 *
 * 2量子ビット演算、SWAP演算を作用させて状態を更新。２つの量子ビットに対して対称に作用する（インデックスを入れ替えても同じ作用）。
 * @param[in] target_qubit_index_0 作用する量子ビットのインデックス
 * @param[in] target_qubit_index_1 作用する量子ビットのインデックス
 * @param[in,out] state 量子状態
 * @param[in] dim 次元
 */
DllExport void SWAP_gate(UINT target_qubit_index_0, UINT target_qubit_index_1,
    CTYPE* state, ITYPE dim);
void SWAP_gate_single_unroll(UINT target_qubit_index_0,
    UINT target_qubit_index_1, CTYPE* state, ITYPE dim);
void SWAP_gate_single_simd(UINT target_qubit_index_0, UINT target_qubit_index_1,
    CTYPE* state, ITYPE dim);
void SWAP_gate_parallel_unroll(UINT target_qubit_index_0,
    UINT target_qubit_index_1, CTYPE* state, ITYPE dim);
void SWAP_gate_parallel_simd(UINT target_qubit_index_0,
    UINT target_qubit_index_1, CTYPE* state, ITYPE dim);

/**
 * \~english
 * Project the quantum state to the 0 state.
 *
 * Project the quantum state to the 0 state. The output state is not normalized.
 * @param[in] target_qubit_index index of the qubit
 * @param[in,out] state quantum state
 * @param[in] dim dimension
 *
 * \~japanese-en
 * 0状態への射影
 *
 * 0状態への射影演算子 |0><0|
 * を作用させて状態を更新する。ノルムは規格化されない。
 * @param[in] target_qubit_index 作用する量子ビットのインデックス
 * @param[in,out] state 量子状態
 * @param[in] dim 次元
 *
 */
DllExport void P0_gate(UINT target_qubit_index, CTYPE* state, ITYPE dim);
void P0_gate_single(UINT target_qubit_index, CTYPE* state, ITYPE dim);
void P0_gate_parallel(UINT target_qubit_index, CTYPE* state, ITYPE dim);

/**
 * \~english
 * Project the quantum state to the 1 state.
 *
 * Project the quantum state to the 1 state. The output state is not normalized.
 * @param[in] target_qubit_index index of the qubit
 * @param[in,out] state quantum state
 * @param[in] dim dimension
 *
 * \~japanese-en
 * 1状態への射影
 *
 * 1状態への射影演算子 |1><1|
 * を作用させて状態を更新する。ノルムは規格化されない。
 * @param[in] target_qubit_index 作用する量子ビットのインデックス
 * @param[in,out] state 量子状態
 * @param[in] dim 次元
 *
 */
DllExport void P1_gate(UINT target_qubit_index, CTYPE* state, ITYPE dim);
void P1_gate_single(UINT target_qubit_index, CTYPE* state, ITYPE dim);
void P1_gate_parallel(UINT target_qubit_index, CTYPE* state, ITYPE dim);

/**
 * \~english
 * Normalize the quantum state.
 *
 * Normalize the quantum state by multiplying the normalization factor
 * 1/sqrt(norm).
 * @param[in] norm norm of the state
 * @param[in,out] state quantum state
 * @param[in] dim dimension
 *
 * \~japanese-en
 * 状態を規格化
 *
 * 状態に対して 1/sqrt(norm) 倍をする。norm
 * が量子状態のノルムである場合にはノルムが1になるように規格化される。
 * @param[in] norm ノルム
 * @param[in,out] state 量子状態
 * @param[in] dim 次元
 */
DllExport void normalize(double squared_norm, CTYPE* state, ITYPE dim);

/**
 * \~english
 * Normalize the quantum state.
 *
 * Normalize the quantum state by multiplying the normalization factor
 * 1/sqrt(norm).
 * @param[in] norm norm of the state
 * @param[in,out] state quantum state
 * @param[in] dim dimension
 *
 * \~japanese-en
 * 状態を規格化
 *
 * 状態に対して 1/sqrt(norm) 倍をする。norm
 * が量子状態のノルムである場合にはノルムが1になるように規格化される。
 * @param[in] norm ノルム
 * @param[in,out] state 量子状態
 * @param[in] dim 次元
 */
DllExport void normalize_single_thread(
    double squared_norm, CTYPE* state, ITYPE dim);

/**
 * \~english
 * Apply a X rotation gate by angle to the quantum state.
 *
 * Apply a X rotation gate by angle to the quantum state.
 * @param[in] target_qubit_index index of the qubit
 * @param[in] angle angle of the rotation
 * @param[in,out] state quantum state
 * @param[in] dim dimension
 *
 *
 * \~japanese-en
 * X軸の回転演算を作用させて状態を更新
 *
 * X軸の回転演算
 *
 * cos (angle/2) I + i sin (angle/2) X
 *
 * を作用させて状態を更新。angleは回転角。
 * @param[in] target_qubit_index 量子ビットのインデックス
 * @param[in] angle 回転角
 * @param[in,out] state 量子状態
 * @param[in] dim 次元
 *
 */
DllExport void RX_gate(
    UINT target_qubit_index, double angle, CTYPE* state, ITYPE dim);

/**
 * \~english
 * Apply a Y rotation gate by angle to the quantum state.
 *
 * Apply a Y rotation gate by angle to the quantum state.
 * @param[in] target_qubit_index index of the qubit
 * @param[in] angle angle of the rotation
 * @param[in,out] state quantum state
 * @param[in] dim dimension
 *
 *
 * \~japanese-en
 * Y軸の回転演算を作用させて状態を更新
 *
 * Y軸の回転演算
 *
 * cos (angle/2) I + i sin (angle/2) Y
 *
 * を作用させて状態を更新。angleは回転角。
 * @param[in] target_qubit_index 量子ビットのインデックス
 * @param[in] angle 回転角
 * @param[in,out] state 量子状態
 * @param[in] dim 次元
 *
 */
DllExport void RY_gate(
    UINT target_qubit_index, double angle, CTYPE* state, ITYPE dim);

/**
 * \~english
 * Apply a Z rotation gate by angle to the quantum state.
 *
 * Apply a Z rotation gate by angle to the quantum state.
 * @param[in] target_qubit_index index of the qubit
 * @param[in] angle angle of the rotation
 * @param[in,out] state quantum state
 * @param[in] dim dimension
 *
 *
 * \~japanese-en
 * Z軸の回転演算を作用させて状態を更新
 *
 * Z軸の回転演算
 *
 * cos (angle/2) I + i sin (angle/2) Z
 *
 * を作用させて状態を更新。angleは回転角。
 * @param[in] target_qubit_index 量子ビットのインデックス
 * @param[in] angle 回転角
 * @param[in,out] state 量子状態
 * @param[in] dim 次元
 *
 */
DllExport void RZ_gate(
    UINT target_qubit_index, double angle, CTYPE* state, ITYPE dim);

/**
 * \~english
 * Apply a single-qubit Pauli operator to the quantum state.
 *
 * Apply a single-qubit Pauli operator to the quantum state. Pauli_operator_type
 * must be 0,1,2,3 corresponding to the Pauli I, X, Y, Z operators respectively.
 *
 *
 * @param[in] target_qubit_index index of the qubit
 * @param[in] Pauli_operator_type type of the Pauli operator 0,1,2,3
 * @param[in,out] state quantum state
 * @param[in] dim dimension
 *
 *
 * \~japanese-en
 * パウリ演算子を作用させて状態を更新
 *
 * パウリ演算子を作用させて状態を更新。Pauli_operator_type はパウリ演算子 I, X,
 * Y, Z に対応して 0,1,2,3 を指定。
 * @param[in] target_qubit_index 量子ビットのインデックス
 * @param[in] Pauli_operator_type
 * 作用するパウリ演算子のタイプ、0,1,2,3。それぞれI, X, Y, Zに対応。
 * @param[in,out] state 量子状態
 * @param[in] dim 次元
 *
 *
 */
DllExport void single_qubit_Pauli_gate(
    UINT target_qubit_index, UINT Pauli_operator_type, CTYPE* state, ITYPE dim);

/**
 * \~english
 * Apply a single-qubit Pauli rotation operator to the quantum state.
 *
 * Apply a single-qubit Pauli rotation operator to the quantum state.
 * Pauli_operator_type must be 0,1,2,3 corresponding to the Pauli I, X, Y, Z
 * operators respectively.
 *
 *
 * @param[in] target_qubit_index index of the qubit
 * @param[in] Pauli_operator_type type of the Pauli operator 0,1,2,3
 * @param[in] angle rotation angle
 * @param[in,out] state quantum state
 * @param[in] dim dimension
 *
 *
 * \~japanese-en
 * パウリ演算子の回転演算を作用させて状態を更新
 *
 * パウリ演算子 A = I, X, Y, Zに対する回転角 angle の回転演算
 *
 * cos (angle/2) I + i sin (angle/2) A
 *
 * を作用させて状態を更新。Pauli_operator_type はパウリ演算子 I, X, Y, Z
 * に対応して 0,1,2,3 を指定。
 * @param[in] target_qubit_index 量子ビットのインデックス
 * @param[in] Pauli_operator_type
 * 作用するパウリ演算子のタイプ、0,1,2,3。それぞれI, X, Y, Zに対応。
 * @param[in] angle 回転角
 * @param[in,out] state 量子状態
 * @param[in] dim 次元
 *
 *
 */
DllExport void single_qubit_Pauli_rotation_gate(UINT target_qubit_index,
    UINT Pauli_operator_index, double angle, CTYPE* state, ITYPE dim);

/**
 * \~english
 * Apply a single-qubit dense operator to the quantum state.
 *
 * Apply a single-qubit dense operator to the quantum state.
 *
 * @param[in] target_qubit_index index of the qubit
 * @param[in] matrix[4] description of the dense matrix as one-dimensional array
 * @param[in,out] state quantum state
 * @param[in] dim dimension
 *
 *
 * \~japanese-en
 * 任意の１量子ビット演算を作用させて状態を更新
 *
 * 任意の１量子ビット演算を作用させて状態を更新。１量子ビット演算は、4つの要素をもつ１次元配列
 * matrix[4] によって指定される。
 *
 * 例）パウリX演算子：{0, 1, 1,
 * 0}、アダマール演算子：{1/sqrt(2),1/sqrt(2),1/sqrt(2),-1/sqrt(2)}。
 *
 * @param[in] target_qubit_index 量子ビットのインデックス
 * @param[in] matrix[4] １量子ビット演算を指定する4次元配列
 * @param[in,out] state 量子状態
 * @param[in] dim 次元
 *
 */
DllExport void single_qubit_dense_matrix_gate(
    UINT target_qubit_index, const CTYPE matrix[4], CTYPE* state, ITYPE dim);
void single_qubit_dense_matrix_gate_parallel_unroll(
    UINT target_qubit_index, const CTYPE matrix[4], CTYPE* state, ITYPE dim);
void single_qubit_dense_matrix_gate_parallel(
    UINT target_qubit_index, const CTYPE matrix[4], CTYPE* state, ITYPE dim);
void single_qubit_dense_matrix_gate_parallel_simd(
    UINT target_qubit_index, const CTYPE matrix[4], CTYPE* state, ITYPE dim);

/**
 * \~english
 * Apply a single-qubit diagonal operator to the quantum state.
 *
 * Apply a single-qubit diagonal operator to the quantum state.
 *
 * @param[in] target_qubit_index index of the qubit
 * @param[in] diagonal_matrix[2] description of the single-qubit diagonal
 * elements
 * @param[in,out] state quantum state
 * @param[in] dim dimension
 *
 *
 * \~japanese-en
 * １量子ビットの対角演算を作用させて状態を更新
 *
 * １量子ビットの対角演算を作用させて状態を更新。１量子ビットの対角演算は、その対角成分を定義する2つの要素から成る１次元配列
 * diagonal_matrix[2] によって指定される。
 *
 * @param[in] target_qubit_index 量子ビットのインデックス
 * @param[in] diagonal_matrix[2] ２つの対角成分を定義する１次元配列
 * @param[in,out] state 量子状態
 * @param[in] dim 次元
 *
 */
DllExport void single_qubit_diagonal_matrix_gate(UINT target_qubit_index,
    const CTYPE diagonal_matrix[2], CTYPE* state, ITYPE dim);
void single_qubit_diagonal_matrix_gate_parallel_unroll(UINT target_qubit_index,
    const CTYPE diagonal_matrix[2], CTYPE* state, ITYPE dim);
void single_qubit_diagonal_matrix_gate_parallel_simd(UINT target_qubit_index,
    const CTYPE diagonal_matrix[2], CTYPE* state, ITYPE dim);

/**
 * \~english
 * Apply a single-qubit phase operator to the quantum state.
 *
 * Apply a single-qubit phase operator, diag(1,phsae), to the quantum state.
 *
 * @param[in] target_qubit_index index of the qubit
 * @param[in] phase phase factor
 * @param[in,out] state quantum state
 * @param[in] dim dimension
 *
 *
 * \~japanese-en
 * １量子ビットの一般位相演算を作用させて状態を更新
 *
 * １量子ビットの一般位相演算 diag(1,phase) を作用させて状態を更新。|1>状態が
 * phase 倍される。
 *
 * @param[in] target_qubit_index 量子ビットのインデックス
 * @param[in] phase 位相因子
 * @param[in,out] state 量子状態
 * @param[in] dim 次元
 *
 */
DllExport void single_qubit_phase_gate(
    UINT target_qubit_index, CTYPE phase, CTYPE* state, ITYPE dim);
void single_qubit_phase_gate_parallel_unroll(
    UINT target_qubit_index, CTYPE phase, CTYPE* state, ITYPE dim);
void single_qubit_phase_gate_parallel_simd(
    UINT target_qubit_index, CTYPE phase, CTYPE* state, ITYPE dim);

/**
 * \~english
 * Apply a single-qubit controlled single-qubit gate.
 *
 * Apply a single-qubit controlled single-qubit gate.
 *
 * @param[in] control_qubit_index index of the control qubit
 * @param[in] control_value value of the control qubit
 * @param[in] target_qubit_index index of the target qubit
 * @param[in] matrix[4] description of the single-qubit dense matrix
 * @param[in,out] state quantum state
 * @param[in] dim dimension
 *
 *
 * \~japanese-en
 * 単一量子ビットを制御量子ビットとする単一量子ビット演算
 *
 * 単一量子ビットを制御量子ビットとする単一量子ビット演算。制御量子ビット |0>
 * もしくは |1>のどちらの場合に作用するかは control_value = 0,1
 * によって指定。作用する単一量子ビット演算は matrix[4]
 * によって１次元配列として定義。
 *
 * @param[in] control_qubit_index 制御量子ビットのインデックス
 * @param[in] control_value 制御量子ビットの値
 * @param[in] target_qubit_index ターゲット量子ビットのインデックス
 * @param[in] matrix[4] 単一量子ビットの記述を与える１次元配列
 * @param[in,out] state 量子状態
 * @param[in] dim 次元
 *
 */
DllExport void single_qubit_control_single_qubit_dense_matrix_gate(
    UINT control_qubit_index, UINT control_value, UINT target_qubit_index,
    const CTYPE matrix[4], CTYPE* state, ITYPE dim);
void single_qubit_control_single_qubit_dense_matrix_gate_unroll(
    UINT control_qubit_index, UINT control_value, UINT target_qubit_index,
    const CTYPE matrix[4], CTYPE* state, ITYPE dim);
void single_qubit_control_single_qubit_dense_matrix_gate_simd(
    UINT control_qubit_index, UINT control_value, UINT target_qubit_index,
    const CTYPE matrix[4], CTYPE* state, ITYPE dim);

/**
 * \~english
 * Apply a multi-qubit controlled single-qubit gate.
 *
 * Apply a multi-qubit controlled single-qubit gate.
 *
 * @param[in] control_qubit_index_list list of the indexes of the control qubits
 * @param[in] control_value_list list of the vlues of the control qubits
 * @param[in] control_qubit_index_count the number of the control qubits
 * @param[in] target_qubit_index index of the target qubit
 * @param[in] matrix[4] description of the single-qubit dense matrix
 * @param[in,out] state quantum state
 * @param[in] dim dimension
 *
 *
 * \~japanese-en
 * 複数量子ビットを制御量子ビットとする単一量子ビット演算
 *
 * 複数量子ビットを制御量子ビットとする単一量子ビット演算。control_qubit_index_count
 * 個の制御量子ビットについて、どの状態の場合に制御演算が作用するかは
 * control_value_list によって指定。作用する単一量子ビット演算は matrix[4]
 * によって１次元配列として定義。
 *
 * @param[in] control_qubit_index_list 制御量子ビットのインデックスのリスト
 * @param[in] control_value_list 制御演算が作用する制御量子ビットの値のリスト
 * @param[in] control_qubit_index_count 制御量子ビットの数
 * @param[in] target_qubit_index ターゲット量子ビットのインデックス
 * @param[in] matrix[4] 単一量子ビットの記述を与える１次元配列
 * @param[in,out] state 量子状態
 * @param[in] dim 次元
 *
 */
DllExport void multi_qubit_control_single_qubit_dense_matrix_gate(
    const UINT* control_qubit_index_list, const UINT* control_value_list,
    UINT control_qubit_index_count, UINT target_qubit_index,
    const CTYPE matrix[4], CTYPE* state, ITYPE dim);
void multi_qubit_control_single_qubit_dense_matrix_gate_unroll(
    const UINT* control_qubit_index_list, const UINT* control_value_list,
    UINT control_qubit_index_count, UINT target_qubit_index,
    const CTYPE matrix[4], CTYPE* state, ITYPE dim);
void multi_qubit_control_single_qubit_dense_matrix_gate_simd(
    const UINT* control_qubit_index_list, const UINT* control_value_list,
    UINT control_qubit_index_count, UINT target_qubit_index,
    const CTYPE matrix[4], CTYPE* state, ITYPE dim);

/**
 * \~english
 * Apply multi-qubit Pauli operator to the quantum state with a whole list.
 *
 * Apply multi-qubit Pauli operator to the quantum state with a whole list of
 * the Pauli operators. Pauli_operator_type_list must be a list of n single
 * Pauli operators.
 *
 * @param[in] Pauli_operator_type_list list of {0,1,2,3} corresponding to I, X,
 * Y, Z for all qubits
 * @param[in] qubit_count the number of the qubits
 * @param[in,out] state quantum state
 * @param[in] dim dimension
 *
 *
 * \~japanese-en
 * すべての量子ビットに多体のパウリ演算子を作用させて状態を更新
 *
 * 全ての量子ビットに対するパウリ演算子を与えて、多体のパウリ演算子を作用させて状態を更新。Pauli_operator_type_list
 * には全ての量子ビットに対するパウリ演算子を指定。
 *
 * 例）５量子ビット系の３つめの量子ビットへのX演算、４つめの量子ビットへのZ演算、IZXII：{0,0,1,3,0}（量子ビットの順番は右から数えている）
 *
 * @param[in] Pauli_operator_type_list 長さ qubit_count の {0,1,2,3} のリスト。
 * 0,1,2,3 はそれぞれパウリ演算子 I, X, Y, Z に対応。
 * @param[in] qubit_count 量子ビットの数
 * @param[in,out] state 量子状態
 * @param[in] dim 次元
 *
 */
DllExport void multi_qubit_Pauli_gate_whole_list(
    const UINT* Pauli_operator_type_list, UINT qubit_count, CTYPE* state,
    ITYPE dim_);

/**
 * \~english
 * Apply multi-qubit Pauli operator to the quantum state with a whole list.
 *
 * Apply multi-qubit Pauli operator to the quantum state with a whole list of
 * the Pauli operators. Pauli_operator_type_list must be a list of n single
 * Pauli operators.
 *
 * @param[in] Pauli_operator_type_list list of {0,1,2,3} corresponding to I, X,
 * Y, Z for all qubits
 * @param[in] qubit_count the number of the qubits
 * @param[in,out] state quantum state
 * @param[in] dim dimension
 *
 *
 * \~japanese-en
 * すべての量子ビットに多体のパウリ演算子を作用させて状態を更新
 *
 * 全ての量子ビットに対するパウリ演算子を与えて、多体のパウリ演算子を作用させて状態を更新。Pauli_operator_type_list
 * には全ての量子ビットに対するパウリ演算子を指定。
 *
 * 例）５量子ビット系の３つめの量子ビットへのX演算、４つめの量子ビットへのZ演算、IZXII：{0,0,1,3,0}（量子ビットの順番は右から数えている）
 *
 * @param[in] Pauli_operator_type_list 長さ qubit_count の {0,1,2,3} のリスト。
 * 0,1,2,3 はそれぞれパウリ演算子 I, X, Y, Z に対応。
 * @param[in] qubit_count 量子ビットの数
 * @param[in,out] state 量子状態
 * @param[in] dim 次元
 *
 */
DllExport void multi_qubit_Pauli_gate_whole_list_single_thread(
    const UINT* Pauli_operator_type_list, UINT qubit_count, CTYPE* state,
    ITYPE dim_);

/**
 * \~english
 * Apply multi-qubit Pauli operator to the quantum state with a partial list.
 *
 * Apply multi-qubit Pauli operator to the quantum state with a partial list of
 * the Pauli operators. Pauli_operator_type_list must be a list of n single
 * Pauli operators.
 *
 * @param[in] target_qubit_index_list list of the target qubits
 * @param[in] Pauli_operator_type_list list of {0,1,2,3} corresponding to I, X,
 * Y, Z for the target qubits
 * @param[in] target_qubit_index_count the number of the target qubits
 * @param[in,out] state quantum state
 * @param[in] dim dimension
 *
 *
 * \~japanese-en
 * すべての量子ビットに多体のパウリ演算子を作用させて状態を更新
 *
 * 全ての量子ビットに対するパウリ演算子を与えて、多体のパウリ演算子を作用させて状態を更新。Pauli_operator_type_list
 * には全ての量子ビットに対するパウリ演算子を指定。
 *
 * 例）５量子ビット系の３つめの量子ビットへのX演算、４つめの量子ビットへのZ演算、IZXII：Pauli_operator_type_list
 * ={2,3}, Pauli_operator_type_list
 * ={1,3}（量子ビットの順番は右から数えている）.
 *
 * @param[in] target_qubit_index_list 作用する量子ビットのインデックスのリスト。
 * @param[in] Pauli_operator_type_list
 * 作用する量子ビットのみに対するパウリ演算子を指定する、長さ
 * target_qubit_index_count の{0,1,2,3}のリスト。0,1,2,3 はそれぞれパウリ演算子
 * I, X, Y, Z に対応。
 * @param[in] target_qubit_index_count 作用する量子ビットの数
 * @param[in,out] state 量子状態
 * @param[in] dim 次元
 *
 */
DllExport void multi_qubit_Pauli_gate_partial_list(
    const UINT* target_qubit_index_list, const UINT* Pauli_operator_type_list,
    UINT target_qubit_index_count, CTYPE* state, ITYPE dim);

/**
 * \~english
 * Apply multi-qubit Pauli operator to the quantum state with a partial list.
 *
 * Apply multi-qubit Pauli operator to the quantum state with a partial list of
 * the Pauli operators. Pauli_operator_type_list must be a list of n single
 * Pauli operators.
 *
 * @param[in] target_qubit_index_list list of the target qubits
 * @param[in] Pauli_operator_type_list list of {0,1,2,3} corresponding to I, X,
 * Y, Z for the target qubits
 * @param[in] target_qubit_index_count the number of the target qubits
 * @param[in,out] state quantum state
 * @param[in] dim dimension
 *
 *
 * \~japanese-en
 * すべての量子ビットに多体のパウリ演算子を作用させて状態を更新
 *
 * 全ての量子ビットに対するパウリ演算子を与えて、多体のパウリ演算子を作用させて状態を更新。Pauli_operator_type_list
 * には全ての量子ビットに対するパウリ演算子を指定。
 *
 * 例）５量子ビット系の３つめの量子ビットへのX演算、４つめの量子ビットへのZ演算、IZXII：Pauli_operator_type_list
 * ={2,3}, Pauli_operator_type_list
 * ={1,3}（量子ビットの順番は右から数えている）.
 *
 * @param[in] target_qubit_index_list 作用する量子ビットのインデックスのリスト。
 * @param[in] Pauli_operator_type_list
 * 作用する量子ビットのみに対するパウリ演算子を指定する、長さ
 * target_qubit_index_count の{0,1,2,3}のリスト。0,1,2,3 はそれぞれパウリ演算子
 * I, X, Y, Z に対応。
 * @param[in] target_qubit_index_count 作用する量子ビットの数
 * @param[in,out] state 量子状態
 * @param[in] dim 次元
 *
 */
DllExport void multi_qubit_Pauli_gate_partial_list_single_thread(
    const UINT* target_qubit_index_list, const UINT* Pauli_operator_type_list,
    UINT target_qubit_index_count, CTYPE* state, ITYPE dim);

/**
 * \~english
 * Apply multi-qubit Pauli rotation operator to the quantum state with a whole
 * list.
 *
 * Apply multi-qubit Pauli rotation operator to state with a whole list of the
 * Pauli operators. Pauli_operator_type_list must be a list of n single Pauli
 * operators. Update a quantum state with a mutliple qubits Pauli rotation, cos
 * (angle/2 ) I + i sin ( angle/2 ) A, where A is the Pauli operator specified
 * by Pauli_operator.
 *
 * @param[in] Pauli_operator_type_list array of {0,1,2,3} of the length
 * n_qubits. 0,1,2,3 corresponds to i,x,y,z
 * @param[in] qubit_count number of the qubits
 * @param[in] angle rotation angle
 * @param[in,out] state quantum state
 * @param[in] dim dimension
 *
 *
 * \~japanese-en
 * 複数量子ビット（全て指定）のパウリ演算子による回転演算を用いて状態を更新。
 *
 * 複数量子ビット（全て指定）のパウリ演算子 A による回転演算
 *
 * cos ( angle/2 ) I + i sin ( angle/2 ) A
 *
 * を用いて状態を更新。Pauli_operator_type_list
 * は全ての量子ビットに対するパウリ演算子のリスト。パウリ演算子はI, X, Y,
 * Zがそれぞれ 0,1,2,3 に対応。
 *
 * 例) ５量子ビットに対する YIZXI
 * の場合は、{0,1,3,0,2}（量子ビットの順番は右から数えている）。
 *
 * @param[in] Pauli_operator_type_list 長さ qubit_count の {0,1,2,3} のリスト。
 * 0,1,2,3 はそれぞれパウリ演算子 I, X, Y, Z に対応。
 * @param[in] qubit_count 量子ビットの数
 * @param[in] angle 回転角度
 * @param[in,out] state 量子状態
 * @param[in] dim 次元
 *
 */
DllExport void multi_qubit_Pauli_rotation_gate_whole_list(
    const UINT* Pauli_operator_type_list, UINT qubit_count, double angle,
    CTYPE* state, ITYPE dim_);

/**
 * \~english
 * Apply multi-qubit Pauli rotation operator to the quantum state with a whole
 * list.
 *
 * Apply multi-qubit Pauli rotation operator to state with a whole list of the
 * Pauli operators. Pauli_operator_type_list must be a list of n single Pauli
 * operators. Update a quantum state with a mutliple qubits Pauli rotation, cos
 * (angle/2 ) I + i sin ( angle/2 ) A, where A is the Pauli operator specified
 * by Pauli_operator.
 *
 * @param[in] Pauli_operator_type_list array of {0,1,2,3} of the length
 * n_qubits. 0,1,2,3 corresponds to i,x,y,z
 * @param[in] qubit_count number of the qubits
 * @param[in] angle rotation angle
 * @param[in,out] state quantum state
 * @param[in] dim dimension
 *
 *
 * \~japanese-en
 * 複数量子ビット（全て指定）のパウリ演算子による回転演算を用いて状態を更新。
 *
 * 複数量子ビット（全て指定）のパウリ演算子 A による回転演算
 *
 * cos ( angle/2 ) I + i sin ( angle/2 ) A
 *
 * を用いて状態を更新。Pauli_operator_type_list
 * は全ての量子ビットに対するパウリ演算子のリスト。パウリ演算子はI, X, Y,
 * Zがそれぞれ 0,1,2,3 に対応。
 *
 * 例) ５量子ビットに対する YIZXI
 * の場合は、{0,1,3,0,2}（量子ビットの順番は右から数えている）。
 *
 * @param[in] Pauli_operator_type_list 長さ qubit_count の {0,1,2,3} のリスト。
 * 0,1,2,3 はそれぞれパウリ演算子 I, X, Y, Z に対応。
 * @param[in] qubit_count 量子ビットの数
 * @param[in] angle 回転角度
 * @param[in,out] state 量子状態
 * @param[in] dim 次元
 *
 */
DllExport void multi_qubit_Pauli_rotation_gate_whole_list_single_thread(
    const UINT* Pauli_operator_type_list, UINT qubit_count, double angle,
    CTYPE* state, ITYPE dim_);

/**
 * \~english
 * Apply multi-qubit Pauli rotation operator to the quantum state with a partial
 * list.
 *
 * Apply multi-qubit Pauli rotation operator to state with a partial list of the
 * Pauli operators.
 *
 * @param[in] target_qubit_index_list list of the target qubits
 * @param[in] Pauli_operator_type_list list of {0,1,2,3} of length
 * target_qubit_index_count. {0,1,2,3} corresponds to I, X, Y, Z for the target
 * qubits.
 * @param[in] target_qubit_index_count the number of the target qubits
 * @param[in] angle rotation angle
 * @param[in,out] state quantum state
 * @param[in] dim dimension
 *
 *
 * \~japanese-en
 * 複数量子ビット（部分的に指定）のパウリ演算子による回転演算を用いて状態を更新。
 *
 * 複数量子ビット（部分的に指定）のパウリ演算子 A による回転演算
 *
 * cos ( angle/2 ) I + i sin ( angle/2 ) A
 *
 * を用いて状態を更新。パウリ演算子Aは、target_qubit_index_list
 * で指定される一部の量子ビットに対するパウリ演算子のリスト
 * Pauli_operator_type_list
 * によって定義。回転角には(1/2)の因子はついていない。パウリ演算子はI, X, Y,
 * Zがそれぞれ 0,1,2,3 に対応。
 *
 * 例) ５量子ビットに対する YIZXI の場合は、target_qubit_index_list = {1,2,4},
 * Pauli_operator_type_list = {1,3,2}（量子ビットの順番は右から数えている）。
 *
 * @param[in] target_qubit_index_list 作用する量子ビットのインデックス
 * @param[in] Pauli_operator_type_list 長さ target_qubit_index_countの {0,1,2,3}
 * のリスト。0,1,2,3は、それぞれパウリ演算子 I, X, Y, Z 対応。
 * @param[in] target_qubit_index_count 作用する量子ビットの数
 * @param[in] angle 回転角
 * @param[in,out] state 量子状態
 * @param[in] dim 次元
 *
 */
DllExport void multi_qubit_Pauli_rotation_gate_partial_list(
    const UINT* target_qubit_index_list, const UINT* Pauli_operator_type_list,
    UINT target_qubit_index_count, double angle, CTYPE* state, ITYPE dim);

/**
 * \~english
 * Apply multi-qubit Pauli rotation operator to the quantum state with a partial
 * list.
 *
 * Apply multi-qubit Pauli rotation operator to state with a partial list of the
 * Pauli operators.
 *
 * @param[in] target_qubit_index_list list of the target qubits
 * @param[in] Pauli_operator_type_list list of {0,1,2,3} of length
 * target_qubit_index_count. {0,1,2,3} corresponds to I, X, Y, Z for the target
 * qubits.
 * @param[in] target_qubit_index_count the number of the target qubits
 * @param[in] angle rotation angle
 * @param[in,out] state quantum state
 * @param[in] dim dimension
 *
 *
 * \~japanese-en
 * 複数量子ビット（部分的に指定）のパウリ演算子による回転演算を用いて状態を更新。
 *
 * 複数量子ビット（部分的に指定）のパウリ演算子 A による回転演算
 *
 * cos ( angle/2 ) I + i sin ( angle/2 ) A
 *
 * を用いて状態を更新。パウリ演算子Aは、target_qubit_index_list
 * で指定される一部の量子ビットに対するパウリ演算子のリスト
 * Pauli_operator_type_list
 * によって定義。回転角には(1/2)の因子はついていない。パウリ演算子はI, X, Y,
 * Zがそれぞれ 0,1,2,3 に対応。
 *
 * 例) ５量子ビットに対する YIZXI の場合は、target_qubit_index_list = {1,2,4},
 * Pauli_operator_type_list = {1,3,2}（量子ビットの順番は右から数えている）。
 *
 * @param[in] target_qubit_index_list 作用する量子ビットのインデックス
 * @param[in] Pauli_operator_type_list 長さ target_qubit_index_countの {0,1,2,3}
 * のリスト。0,1,2,3は、それぞれパウリ演算子 I, X, Y, Z 対応。
 * @param[in] target_qubit_index_count 作用する量子ビットの数
 * @param[in] angle 回転角
 * @param[in,out] state 量子状態
 * @param[in] dim 次元
 *
 */
DllExport void multi_qubit_Pauli_rotation_gate_partial_list_single_thread(
    const UINT* target_qubit_index_list, const UINT* Pauli_operator_type_list,
    UINT target_qubit_index_count, double angle, CTYPE* state, ITYPE dim);

/**
 * \~english
 * Apply a two-qubit arbitrary gate.
 *
 * Apply a two-qubit arbitrary gate defined by a dense matrix as a
 * one-dimentional array matrix[].
 * @param[in] target_qubit_index1 index of the first target qubit
 * @param[in] target_qubit_index2 index of the second target qubit
 * @param[in] matrix description of a multi-qubit gate as a one-dimensional
 * array with length 16
 * @param[in,out] state quantum state
 * @param[in] dim dimension
 *
 *
 * \~japanese-en
 * 任意の２量子ビット演算を作用させて状態を更新。
 *
 * 任意の２量子ビット演算を作用させて状態を更新。演算は、その行列成分を１次元配列として
 * matrix[] で与える。(j,k)成分は、matrix[dim*j+k]に対応。
 *
 * @param[in] target_qubit_index1 作用する量子ビットの一つ目の添え字
 * @param[in] target_qubit_index2 作用する量子ビットの二つ目の添え字
 * @param[in] matrix 複数量子ビット演算を定義する長さ 16 の一次元配列。
 * @param[in,out] state 量子状態
 * @param[in] dim 次元
 *
 */
DllExport void double_qubit_dense_matrix_gate_c(UINT target_qubit_index1,
    UINT target_qubit_index2, const CTYPE matrix[16], CTYPE* state, ITYPE dim);
void double_qubit_dense_matrix_gate_nosimd(UINT target_qubit_index1,
    UINT target_qubit_index2, const CTYPE matrix[16], CTYPE* state, ITYPE dim);
void double_qubit_dense_matrix_gate_simd(UINT target_qubit_index1,
    UINT target_qubit_index2, const CTYPE matrix[16], CTYPE* state, ITYPE dim);

/**
 * \~english
 * Apply a multi-qubit arbitrary gate.
 *
 * Apply a multi-qubit arbitrary gate defined by a dense matrix as a
 * one-dimentional array matrix[].
 * @param[in] target_qubit_index_list list of the target qubits
 * @param[in] target_qubit_index_count the number of the target qubits
 * @param[in] matrix description of a multi-qubit gate as a one-dimensional
 * array
 * @param[in,out] state quantum state
 * @param[in] dim dimension
 *
 *
 * \~japanese-en
 * 任意の複数量子ビット演算を作用させて状態を更新。
 *
 * 任意の複数量子ビット演算を作用させて状態を更新。演算は、その行列成分を１次元配列として
 * matrix[] で与える。(j,k)成分は、matrix[dim*j+k]に対応。
 *
 * 例）パウリX演算子：{0, 1, 1,
 * 0}、アダマール演算子：{1/sqrt(2),1/sqrt(2),1/sqrt(2),-1/sqrt(2)}、
 *
 * CNOT演算:
 *
 * {1,0,0,0,
 *
 *  0,1,0,0,
 *
 *  0,0,0,1,
 *
 *  0,0,1,0}
 *
 * @param[in] target_qubit_index_list 作用する量子ビットのリスト
 * @param[in] target_qubit_index_count 作用する量子ビットの数
 * @param[in] matrix 複数量子ビット演算を定義する長さ 2^(2*
 * target_qubit_index_count) の一次元配列。
 * @param[in,out] state 量子状態
 * @param[in] dim 次元
 *
 */
DllExport void multi_qubit_dense_matrix_gate(
    const UINT* target_qubit_index_list, UINT target_qubit_index_count,
    const CTYPE* matrix, CTYPE* state, ITYPE dim);
void multi_qubit_dense_matrix_gate_parallel(const UINT* target_qubit_index_list,
    UINT target_qubit_index_count, const CTYPE* matrix, CTYPE* state,
    ITYPE dim);

/**
 * \~english
 * Apply a single-qubit controlled multi-qubit gate.
 *
 * Apply a single-qubit controlled multi-qubit gate. The multi-qubit gate is by
 * a dense matrix as a one-dimentional array matrix[].
 * @param[in] control_qubit_index index of the control qubit
 * @param[in] control_value value of the control qubit
 * @param[in] target_qubit_index_list list of the target qubits
 * @param[in] target_qubit_index_count the number of the target qubits
 * @param[in] matrix description of a multi-qubit gate as a one-dimensional
 * array
 * @param[in,out] state quantum state
 * @param[in] dim dimension
 *
 *
 * \~japanese-en
 * １つの制御量子ビットによる任意の複数量子ビット演算の制御演算を作用させて状態を更新。
 *
 *  １つの制御量子ビットによる任意の複数量子ビット演算の制御演算を作用させて状態を更新。制御量子ビットが
 * 0 もしくは 1 のどちらの場合に作用するかは control_value
 * によって指定。複数量子ビット演算は、その行列成分を１次元配列として matrix[]
 * で与える。(j,k)成分は、matrix[dim*j+k]に対応。
 *
 * 例）パウリX演算子：{0, 1, 1,
 * 0}、アダマール演算子：{1/sqrt(2),1/sqrt(2),1/sqrt(2),-1/sqrt(2)}、
 *
 * CNOT演算:
 *
 * {1,0,0,0,
 *
 *  0,1,0,0,
 *
 *  0,0,0,1,
 *
 *  0,0,1,0}
 *
 * @param[in] control_qubit_index 制御量子ビットのインデックス
 * @param[in] control_value 制御量子ビットの値
 * @param[in] target_qubit_index_list 作用する量子ビットのリスト
 * @param[in] target_qubit_index_count 作用する量子ビットの数
 * @param[in] matrix 複数量子ビット演算を定義する長さ 2^(2*
 * target_qubit_index_count) の一次元配列。
 * @param[in,out] state 量子状態
 * @param[in] dim 次元
 *
 */
DllExport void single_qubit_control_multi_qubit_dense_matrix_gate(
    UINT control_qubit_index, UINT control_value,
    const UINT* target_qubit_index_list, UINT target_qubit_index_count,
    const CTYPE* matrix, CTYPE* state, ITYPE dim);

/**
 * \~english
 * Apply a multi-qubit controlled multi-qubit gate.
 *
 * Apply a multi-qubit controlled multi-qubit gate. The multi-qubit gate is by a
 * dense matrix as a one-dimentional array matrix[].
 *
 * @param[in] control_qubit_index_list list of the indexes of the control qubits
 * @param[in] control_value_list list of the vlues of the control qubits
 * @param[in] target_qubit_index_list list of the target qubits
 * @param[in] target_qubit_index_count the number of the target qubits
 * @param[in] matrix description of a multi-qubit gate as a one-dimensional
 * array
 * @param[in,out] state quantum state
 * @param[in] dim dimension
 *
 *
 * \~japanese-en
 * 複数の制御量子ビットによる任意の複数量子ビット演算の制御演算を作用させて状態を更新。
 *
 *  複数の制御量子ビットによる任意の複数量子ビット演算の制御演算を作用させて状態を更新。制御量子ビットは、control_qubit_index_listで指定され、制御演算が作用する
 * control_qubit_index_count 個の制御量子ビットの値は、 control_value_list
 * によって指定。複数量子ビット演算は、その行列成分を１次元配列として matrix[]
 * で与える。(j,k)成分は、matrix[dim*j+k]に対応。
 *
 * 例）パウリX演算子：{0, 1, 1,
 * 0}、アダマール演算子：{1/sqrt(2),1/sqrt(2),1/sqrt(2),-1/sqrt(2)}、
 *
 * CNOT演算:
 *
 * {1,0,0,0,
 *
 *  0,1,0,0,
 *
 *  0,0,0,1,
 *
 *  0,0,1,0}
 *
 * @param[in] control_qubit_index_list 制御量子ビットのインデックスのリスト
 * @param[in] control_value_list 制御演算が作用する制御量子ビットの値のリスト
 * @param[in] control_qubit_index_count 制御量子ビットの数
 * @param[in] target_qubit_index_list ターゲット量子ビットのリスト
 * @param[in] target_qubit_index_count ターゲット量子ビットの数
 * @param[in] matrix 複数量子ビット演算を定義する長さ
 * 2^(2*target_qubit_index_count) の一次元配列。
 * @param[in,out] state 量子状態
 * @param[in] dim 次元
 *
 */
DllExport void multi_qubit_control_multi_qubit_dense_matrix_gate(
    const UINT* control_qubit_index_list, const UINT* control_value_list,
    UINT control_qubit_index_count, const UINT* target_qubit_index_list,
    UINT target_qubit_index_count, const CTYPE* matrix, CTYPE* state,
    ITYPE dim);

/**
 * Diagonal gate
 **/
DllExport void multi_qubit_diagonal_matrix_gate(
    const UINT* target_qubit_index_list, UINT target_qubit_index_count,
    const CTYPE* diagonal_element, CTYPE* state, ITYPE dim);

DllExport void multi_qubit_control_multi_qubit_diagonal_matrix_gate(
    const UINT* control_qubit_index_list, const UINT* control_value_list,
    UINT control_qubit_index_count, const UINT* target_qubit_index_list,
    UINT target_qubit_index_count, const CTYPE* diagonal_element, CTYPE* state,
    ITYPE dim);

/**
 * \~english
 * Reflect state according to another given state.
 *
 * Reflect state according to another given state. When reflect quantum state
 * |a> to state |s>, unitary operator give by 2|s><s|-I is applied to |a>.
 *
 * @param[in] reflection_state quantum state to characterize reflection unitary
 * operator
 * @param[in,out] state quantum state to update
 * @param[in] dim dimension
 *
 *
 * \~japanese-en
 * reflection gateを作用する。
 *
 * 与えられた状態にreflection
 * gateを作用する。量子状態|a>を量子状態|s>に関してreflectするとは、量子状態|a>に対して2|s><s|-Iというユニタリ操作をすることに対応する。
 *
 * @param[in] reflection_state reflection gateのユニタリを特徴づける量子状態
 * @param[in,out] state quantum 更新する量子状態
 * @param[in] dim 次元
 *
 */
DllExport void reflection_gate(
    const CTYPE* reflection_state, CTYPE* state, ITYPE dim);

DllExport void state_add(const CTYPE* state_added, CTYPE* state, ITYPE dim);
DllExport void state_add_with_coef(
    CTYPE coef, const CTYPE* state_added, CTYPE* state, ITYPE dim);
DllExport void state_add_with_coef_single_thread(
    CTYPE coef, const CTYPE* state_added, CTYPE* state, ITYPE dim);
DllExport void state_multiply(CTYPE coef, CTYPE* state, ITYPE dim);

////////////////////////////////

/// QFT
/**
 * update quantum state with one-qubit controlled dense matrix gate
 *
 * update quantum state with one-qubit controlled dense matrix gate
 * @param[in] angle rotation angle
 * @param[in] c_bit index of control qubit
 * @param[in] t_bit index of target qubit
 * @param[in,out] state quantum state
 * @param[in] dim dimension
 */
DllExport void CUz_gate(
    double angle, UINT c_bit, UINT t_bit, CTYPE* state, ITYPE dim);
/**
 * update quantum state with large dense matrix
 *
 * update quantum state with large dense matrix
 * @param[in] k ???
 * @param[in] Nbits the number of qubits
 * @param[in] doSWAP ???
 * @param[in,out] state quantum state
 * @param[in] dim dimension
 */
DllExport void qft(UINT k, UINT Nbits, int doSWAP, CTYPE* state, ITYPE dim);
/**
 * update quantum state with large dense matrix
 *
 * update quantum state with large dense matrix
 * @param[in] k ???
 * @param[in] Nbits the number of qubits
 * @param[in] doSWAP ???
 * @param[in,out] state quantum state
 * @param[in] dim dimension
 */
DllExport void inverse_qft(
    UINT k, UINT Nbits, int doSWAP, CTYPE* state, ITYPE dim);<|MERGE_RESOLUTION|>--- conflicted
+++ resolved
@@ -40,13 +40,8 @@
  *
  */
 DllExport void X_gate(UINT target_qubit_index, CTYPE* state, ITYPE dim);
-<<<<<<< HEAD
-void X_gate_unroll(UINT target_qubit_index, CTYPE* state, ITYPE dim);
-void X_gate_simd(UINT target_qubit_index, CTYPE* state, ITYPE dim);
-=======
 void X_gate_parallel_unroll(UINT target_qubit_index, CTYPE* state, ITYPE dim);
 void X_gate_parallel_simd(UINT target_qubit_index, CTYPE* state, ITYPE dim);
->>>>>>> 74a08f17
 
 /**
  * \~english
@@ -324,15 +319,9 @@
  */
 DllExport void CNOT_gate(
     UINT control_qubit_index, UINT target_qubit_index, CTYPE* state, ITYPE dim);
-<<<<<<< HEAD
-void CNOT_gate_unroll(
-    UINT control_qubit_index, UINT target_qubit_index, CTYPE* state, ITYPE dim);
-void CNOT_gate_simd(
-=======
 void CNOT_gate_parallel_unroll(
     UINT control_qubit_index, UINT target_qubit_index, CTYPE* state, ITYPE dim);
 void CNOT_gate_parallel_simd(
->>>>>>> 74a08f17
     UINT control_qubit_index, UINT target_qubit_index, CTYPE* state, ITYPE dim);
 
 /**
