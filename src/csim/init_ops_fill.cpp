#include <limits.h>
#include <stdio.h>
#include <stdlib.h>
#include <time.h>

#include "MPIutil.hpp"
#include "init_ops.hpp"
#include "utility.hpp"

void initialize_quantum_state(CTYPE* state, ITYPE dim) {
#ifdef _OPENMP
<<<<<<< HEAD
    OMPutil omputil = get_omputil();
    omputil->set_qulacs_num_threads(dim, 10);
#pragma omp parallel for
=======
    OMPutil::get_inst().set_qulacs_num_threads(dim, 15);
>>>>>>> 00c800dc
#endif
    for (ITYPE index = 0; index < dim; ++index) {
        state[index] = 0;
    }
#ifdef _OPENMP
    OMPutil::get_inst().reset_qulacs_num_threads();
#endif

    state[0] = 1.0;
}

#ifdef _USE_MPI
void initialize_quantum_state_mpi(CTYPE* state, ITYPE dim, UINT outer_qc) {
#ifdef _OPENMP
    OMPutil omputil = get_omputil();
    omputil->set_qulacs_num_threads(dim, 10);
#pragma omp parallel for
#endif
    for (ITYPE index = 0; index < dim; ++index) {
        state[index] = 0;
    }
#ifdef _OPENMP
    omputil->reset_qulacs_num_threads();
#endif

    MPIutil mpiutil = get_mpiutil();
    if (outer_qc == 0 || mpiutil->get_rank() == 0) state[0] = 1.0;
}
#endif<|MERGE_RESOLUTION|>--- conflicted
+++ resolved
@@ -9,13 +9,8 @@
 
 void initialize_quantum_state(CTYPE* state, ITYPE dim) {
 #ifdef _OPENMP
-<<<<<<< HEAD
-    OMPutil omputil = get_omputil();
-    omputil->set_qulacs_num_threads(dim, 10);
+    OMPutil::get_inst().set_qulacs_num_threads(dim, 15);
 #pragma omp parallel for
-=======
-    OMPutil::get_inst().set_qulacs_num_threads(dim, 15);
->>>>>>> 00c800dc
 #endif
     for (ITYPE index = 0; index < dim; ++index) {
         state[index] = 0;
@@ -30,15 +25,14 @@
 #ifdef _USE_MPI
 void initialize_quantum_state_mpi(CTYPE* state, ITYPE dim, UINT outer_qc) {
 #ifdef _OPENMP
-    OMPutil omputil = get_omputil();
-    omputil->set_qulacs_num_threads(dim, 10);
+	OMPutil::get_inst().set_qulacs_num_threads(dim, 10);
 #pragma omp parallel for
 #endif
     for (ITYPE index = 0; index < dim; ++index) {
         state[index] = 0;
     }
 #ifdef _OPENMP
-    omputil->reset_qulacs_num_threads();
+	OMPutil::get_inst().reset_qulacs_num_threads();
 #endif
 
     MPIutil mpiutil = get_mpiutil();
